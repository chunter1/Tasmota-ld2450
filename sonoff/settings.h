--- conflicted
+++ resolved
@@ -52,11 +52,7 @@
     uint32_t rules_once : 1;               // bit 24 (v5.12.0k)
     uint32_t knx_enabled : 1;              // bit 25 (v5.12.0l) KNX
     uint32_t device_index_enable : 1;      // bit 26 (v5.13.1a)
-<<<<<<< HEAD
-    uint32_t knx_enable_enhancement : 1;   // bit 27 (v5.14.1b) KNX
-=======
     uint32_t knx_enable_enhancement : 1;   // bit 27 (v5.14.0a) KNX
->>>>>>> 25ba74cf
     uint32_t spare28 : 1;
     uint32_t spare29 : 1;
     uint32_t spare30 : 1;
