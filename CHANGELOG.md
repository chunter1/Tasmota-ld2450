# Changelog
All notable changes to this project will be documented in this file.

## [Released]

## [9.4.0] 20210422
- Release Leslie

<<<<<<< HEAD
=======
## [9.4.0.1]
### Added
- Command ``Wifi 0/1`` for ESP8266 to turn wifi Off and On. When wifi is Off it is always returned On after a restart except for a wake-up from deepsleep (#11839)

### Changed
- Zigbee refactored storage for device configuration and device last known data (#11838)

### Fixed
- Command ``Power`` should not reset pulsetime (#11805)
- Teleperiod rule handling regression from v9.3.1.2 (#11851)

## [Released]

## [9.4.0] 20210422
- Release Leslie

>>>>>>> 171f48c3
## [9.3.1.4] 20210422
### Added
- Command ``TuyaTempSetRes 0..3`` to control Tuya Temperature Set Resolution (#11781)
- ESP32 support for LVGL 7.11 with Berry binding by Stephan Hadinger (#11789)
- Add ``Input`` GPIO type with no default action, to be read via Berry

## [9.3.1.3] 20210419
### Added
- Optional GUI file editor enabled with define ``GUI_EDIT_FILE`` by barbudor (#11668)
- Initial support for universal display driver UDisplay by Gerhard Mutz. Enable by selecting any GPIO as ``Option A3`` (#11665)

### Breaking Changed
- ESP32 partition layout changed to accomodate more file space on most and more code space on core2 and odroid-go (#11746)

### Changed
- In tasmota-sensors.bin enabled support for VL53L0X and disabled TSL2561 (#11711)
- Add HLW8012/BL0937 average pulse calculation by Alex Lovett (#11722)
- Redesigned initial GUI wifi configuration by Adrian Scillato (#11693)
- Redesigned GUI by moving non-configuration buttons from ``Configuration`` to new submenu ``Consoles``

### Fixed
- Telegram chat id incorrect size (#11660)
- KNX energy yesterday (#11718)

## [9.3.1.2] 20210413
### Added
- Commands ``MqttKeepAlive 1..100`` to set Mqtt Keep Alive timer (default 30) and ``MqttTimeout 1..100`` to set Mqtt Socket Timeout (default 4) (#5341)
- Commands ``DisplayType`` to select sub-modules where implemented and ``DisplayInvert`` to select inverted display where implemented
- Command ``SerialBuffer 256..520`` to change hardware serial receive buffer size from default (256) to max local buffer size (520) (#11448)
- Command ``SetOption126 1`` to enable DS18x20 arithmetic mean over teleperiod for JSON temperature based on (#11472)
- Support for TM1638 seven segment display by Ajith Vasudevan (#11031)
- Support for MAX7219 seven segment display by Ajith Vasudevan (#11387)
- Support for Frequency monitoring and zero-cross detection on CSE7761 (Sonoff Dual R3)
- ESP32 support for internal Hall Effect sensor connected to both GPIO36 and GPIO39 only
- Support for multiple CCS811 sensors with baseline control (USE_CCS811_V2) by clanganke (#10858)
- Berry add ``gpio`` module
- Berry add ``light`` module
- Support for dummy energy monitor using user values set by commands ``VoltageSet``, ``CurrentSet``, ``PowerSet`` and ``FrequencySet``. Enable by selecting any GPIO as ``Option A2`` (#10640)
- Command ``Backlog0`` to allow execution of following commands without delay
- Tasmota discovery as alternative to Home Assistant discovery using define ``USE_TASMOTA_DISCOVERY``

### Changed
- PubSubClient library from EspEasy v2.7.12 to Tasmota v2.8.12
- IRremoteESP8266 library from v2.7.15 to v2.7.16
- ESP32 core library from v1.0.5 to v1.0.6
- Limit number of relay/button columns in GUI to 8 (#11546)
- ADC range result from int to float using command ``FreqRes`` for decimal resolution selection (#11545)
- Teleinfo, if raw mode selected also return telemety values in SENSOR data
- Removed overtemp detection on external energy monitoring devices (#11628)

### Fixed
- HC-SR04 on ESP32 release serial interface if not used (#11507)
- Teleinfo, if raw mode selected also always update total energy calculations
- Alexa discovery for ZBBridge (#11576)
- Alexa discovery in hue emulation (#11415)

## [9.3.1.1] 20210320
### Added
- Support for CSE7761 energy monitor as used in ESP32 based Sonoff Dual R3 Pow (#10793)
- Command ``Sensor80 1 <0..7>`` to control MFRC522 RFID antenna gain from 18dB (0) to 48dB (7) (#11073)
- Allow MCP230xx pinmode from output to input (#11104)
- SML VBUS support (#11125)
- Support for NEC and OPTOMA LCD/DLP Projector serial power control by Jan Bubík (#11145)
- Support for XPT2046 touch screen digitizer on ILI9341 display by nonix (#11159)
- Berry improvements (#11163)
- Support for zigbee lumi.sensor_wleak (#11200)
- Crash protection in ext_vnsprintf_P (#11202)
- Extent compile time SetOptions support (#11204)
- ESP32 Extent BLE (#11212)
- ESP32 support for WS2812 hardware driver via RMT or I2S
- ESP32 support for secondary I2C controller
- Support for MPU6886 on primary or secondary I2C bus

### Changed
- ESP32 core library from v1.0.5-rc6 to v1.0.5
- TasmotaSerial library from v3.2.0 to v3.3.0
- TuyaMcu dimmer timeout (#11121)
- Rename epaper 42 commands (#11222)
- DeepSleep announcement topic (#11223)

### Fixed
- PN532 on ESP32 Serial flush both Tx and Rx buffers (#10910)
- Light scheme related color changes (#11041)
- Refactor acceleration function for shutter stepper and servo (#11088)
- LM75AD detection on different addresses (#11096)
- Timer loop when console is scrolled up regression from v9.3.0 (#11108)
- Display exception when no file system is present (#11125)
- Scripter and SML fixes (#11150)
- Zigbee exception when bad frame is received (#11192)
- ESP32 flash script for Odroid and Core2 (#11227)
- ESP32 WS2812 bitbang support (#11248)
- DS18x20 driver timing issue (#11270)

## [9.3.1] 20210223
- Release Kenneth

## [9.3.0.1] 20210223
### Added
- Animate PWM dimmer brightness LEDs during transitions and with variable brightness (#11076)
- Commands ``StateRetain`` and ``InfoRetain`` (#11084)

### Changed
- Remove the need to start filenames with a slash (/) in Ufs commands
- Removed command ``VirtualCT`` as synonym for ``SetOption106`` (#11049)

### Fixed
- Web request accepts wrong password (#11039)
- Ili1942 driver (#11046)
- ESP32 Mi32 driver (#11048)
- Shutter driver (#11055)
- TM1637 driver now needs ``TM1637 CLK`` and ``TM1637 DIO`` to enable (#11057)
- Sml driver (#11082)
- Ezo drivers (#11083)

## [9.3.0] 20210219
- Release Kenneth

## [9.2.0.7] 20210219
### Added
- Support for Device Groups Device Map (#10898)
- Support for Eastron SDM72D-M three phase 100A Modbus energy meter (#10862)
- Support for Frysk language translations by Christiaan Heerze
- ESP8266 Fallback to ``*.bin.gz`` binary when OTA upload of ``*.bin`` binary fails
- Berry language improved Tasmota integration
- Berry file system support
- Filesystem commands ``Ufs``, ``UfsType``, ``UfsSize``, ``UfsFree``, ``UfsDelete``, ``UfsRename`` and ``UfsRun``
- Support for filesystem ``autoexec.bat`` to execute sequential commands like backlog
- Support for TM1637 seven segment display by Ajith Vasudevan (#10889)

### Changed
- IRremoteESP8266 library from v2.7.14 to v2.7.15
- NeoPixelBus library from v2.6.0 to v2.6.1.4
- ILI9341 library from Adafruit_ILI9341-1.2.0-Tasmota-1.0 to ILI9341-gemu-1.0

## [9.2.0.6] 20210210
### Changed
- Remove support for direct migration from versions before v8.1.0 (Doris)
- ESP32 Increase number of switch GPIOs from 8 to 28
- ESP32 Increase number of interlock groups from 4 to 14
- Increase number of button GPIOs from 4 to 8
- Preview of Berry language for Tasmota32

## [9.2.0.5] 20210205
### Changed
- ESP32 increase number of relay GPIOs from 8 to 28

## [9.2.0.4] 20210204
### Added
- Function ``AddLog`` to provide logging for up to 128 (LOGSZ) characters to save stack space
- Commands ``ChannelRemap``, ``MultiPWM``, ``AlexaCTRange``, ``PowerOnFade``, ``PWMCT``, ``WhiteBlend`` and ``VirtualCT`` as synonyms for ``SetOption37, 68, 82, 91, 92, 105`` and ``106``
- Commands ``ZbNameKey``, ``ZbDeviceTopic``, ``ZbNoPrefix``, ``ZbEndpointSuffix``, ``ZbNoAutoBind`` and ``ZbNameTopic`` as synonyms for ``SetOption83, 89, 100, 101, 110`` and ``112``
- Commands ``ZbNoAutoBind``, ``ZbReceivedTopic`` and ``ZbOmitDevice`` as synonyms for ``SetOption116, 118`` and ``119``
- Commands ``BuzzerActive`` and ``BuzzerPwm`` as synonyms for ``SetOption67`` and ``111``
- Support for ESP32 ``Module 5`` Wireless Tag Eth01 (#9496)
- Support trailing silence in buzzer tune (#10694)
- Command ``L1MusicSync <0|Off>|<1|On>|<2|Toggle>, 1..10, 1..100>`` to control Sonoff L1 Music Sync mode sensitivity and speed (#10722)
- Command ``Speed2`` to control a once off fade (#10741)
- Zigbee command ``SetOption120 1`` or ``ZbEndpointTopic 1`` to add the endpoint as suffix in topic when using ``SetOption89 1``
- Zigbee command ``ZbScan`` to do an energy scan on each radio channel

### Changed
- Maximum chars in ``AddLog_P`` logging restored from 128 to 700 (MAX_LOGSZ) to solve broken error messages

## [9.2.0.3] 20210122
### Added
- Support for time proportioned (``#define USE_TIMEPROP``) and optional PID (``#define USE_PID``) relay control (#10412)
- Support rotary encoder on Shelly Dimmer (#10407)
- Command ``SetOption43 1..255`` to control Rotary step (#10407)
- Support for BS814A-2 8-button touch buttons by Peter Franck (#10447)
- Support for up to 4 I2C SEESAW_SOIL Capacitance & Temperature sensors by Peter Franck (#10481)
- ESP8266 Support for 2MB and up linker files with 1MB and up LittleFS
- ESP32 support for TLS MQTT using BearSSL (same as ESP8266)
- Support for 24/26/32/34 bit RFID Wiegand interface (D0/D1) by Sigurd Leuther (#3647)
- Compile time option ``USE_MQTT_TLS_DROP_OLD_FINGERPRINT`` to drop old (less secure) TLS fingerprint
- Command ``SetOption40 0..250`` to disable button functionality if activated for over 0.1 second re-introduced
- Support for SM2135 current selection using GPIO ``SM2135 DAT`` index (#10634)
- Support for ESP32 ``Module 7`` M5stack core2 16MB binary tasmota32-core2.bin (#10635)
- Support for Sugar Valley NeoPool Controller by Norbert Richter (#10637)
- Rule trigger string comparisons for EndsWith ``$>``, StartsWith ``$<`` and Contains ``$|`` (#10538)
- Support for TOF10120 time of flight sensor by Cyril Pawelko (#10190)

### Breaking Changed
- ESP32 switch from default SPIFFS to default LittleFS file system loosing current (zigbee) files
- ESP8266 until now NOT SUPPORTED linker files 2MB and up. Current settings will be overwritten once LittleFS is enabled

### Changed
- Force initial default state ``SetOption57 1`` to scan wifi network every 44 minutes for strongest signal (#10395)
- Command ``Sleep 0`` removes any sleep from wifi modem except when ESP32 BLE is active
- PubSubClient MQTT_SOCKET_TIMEOUT from 15 to 4 seconds
- Domoticz fixed 2 decimals resolution by user selectable ``TempRes``, ``HumRes`` and ``PressRes`` resolutions

## [9.2.0.2] 20210105
### Added
- Support for ESP32 ``Module 3`` Odroid Go 16MB binary tasmota32-odroidgo.bin (#8630)
- Command ``CTRange`` to specify the visible CT range the bulb is capable of (#10311)
- Command ``VirtualCT`` to simulate or fine tune CT bulbs with 3,4,5 channels (#10311)
- Command ``SetOption118 1`` to move ZbReceived from JSON message and into the subtopic replacing "SENSOR" default (#10353)
- Command ``SetOption119 1`` to remove the device addr from json payload, can be used with zb_topic_fname where the addr is already known from the topic (#10355)
- Command ``RuleTimer0`` to access all RuleTimers at once (#10352)
- SPI display driver SSD1331 Color oled by Jeroen Vermeulen (#10376)
- IRremoteESP8266 library from v2.7.13 to v2.7.14
- Rotary No Pullup GPIO selection ``Rotary A/B_n`` (#10407)

### Breaking Changed
- Replaced MFRC522 13.56MHz rfid card reader GPIO selection from ``SPI CS`` by ``RC522 CS``
- Replaced NRF24L01 GPIO selection from ``SPI CS`` by ``NRF24 CS`` and ``SPI DC`` by ``NRF24 DC``
- Replaced ILI9341 GPIO selection from ``SPI CS`` by ``ILI9341 CS`` and ``SPI DC`` by ``ILI9341 DC``
- Replaced ST7789 GPIO selection from ``SPI CS`` by ``ST7789 CS`` and ``SPI DC`` by ``ST7789 DC``
- Replaced ILI9488 GPIO selection from ``SPI CS`` by ``ILI9488_CS``
- Replaced EPaper29 GPIO selection from ``SPI CS`` by ``EPaper29 CS``
- Replaced EPaper42 GPIO selection from ``SPI CS`` by ``EPaper42 CS``
- Replaced SSD1351 GPIO selection from ``SPI CS`` by ``SSD1351 CS``
- Replaced RA8876 GPIO selection from ``SPI CS`` by ``RA8876 CS``

### Changed
- Maximum chars in ``AddLog_P`` logging reduced from 700 to 128 (LOGSZ) to enhance stability
- Disabled ``USE_LIGHT`` light support for ZBBridge saving 17.6kB (#10374)

## [9.2.0.1] 20201229
### Added
- Milliseconds to console output (#10152)
- Support for P9813 RGB Led MOSFET controller (#10104)
- Support for GPIO option selection
- Gpio ``Option A1`` enabling PWM2 high impedance if powered off as used by Wyze bulbs (#10196)
- Support for FTC532 8-button touch controller by Peter Franck (#10222)
- Support character `#` to be replaced by `space`-character in command ``Publish`` topic (#10258)
- BSSID and Signal Strength Indicator to GUI wifi scan result (#10253)
- Support for Afrikaans language translations by Christiaan Heerze
- Support for IR inverted leds using ``#define IR_SEND_INVERTED true`` (#10301)
- Support for disabling 38kHz IR modulation using ``#define IR_SEND_USE_MODULATION false`` (#10301)
- Support for SPI display driver for ST7789 TFT by Gerhard Mutz (#9037)

### Changed
- Logging from heap to stack freeing 700 bytes RAM

### Fixed
- Redesign syslog and mqttlog using log buffer (#10164)
- Shutter stop issue (#10170)
- Scripter script_sub_command (#10181)
- Scripter JSON variable above 32 chars (#10193)
- Shelly Dimmer power on state (#10154, #10182)
- Wemo emulation for single devices (#10165, #10194)
- ESP32 LoadStoreError when using ``#define USER_TEMPLATE`` (#9506)
- Compile error when ``#ifdef USE_IR_RECEIVE`` is disabled regression from 9.1.0.2
- Prometheus memory leak (#10221)

## [9.2.0] 20201221
### Fixed Backported
- Shutter stop issue (#10170)
- Scripter script_sub_command (#10181)
- Scripter JSON variable above 32 chars (#10193)
- Shelly Dimmer power on state (#10154, #10182)
- Wemo emulation for single devices (#10165, #10194)
- ESP32 LoadStoreError when using ``#define USER_TEMPLATE`` (#9506)
- Compile error when ``#ifdef USE_IR_RECEIVE`` is disabled regression from 9.1.0.2

## [9.2.0] 20201216
- Release Julie

## [9.1.0.2] 20201216
### Added
- KNX read reply for Power (#9236, #9891)
- Zigbee persistence of device/sensor data in EEPROM (only ZBBridge)
- Support for common anode sevenseg displays by adding ``#define USE_DISPLAY_SEVENSEG_COMMON_ANODE`` by Ken Sanislo (#9963)
- Support for multiple WeMo devices by Magic73 (#9208)
- Fallback NTP server from x.pool.ntp.org if no ntpservers are configured
- TyuaMcu update 2/3 by Federico Leoni (#10004)
- Optional CCloader support for CC25xx Zigbee or CC26xx BLE by Christian Baars (#9970)
- Command ``RfProtocol`` to control RcSwitch receive protocols by BBBits (#10063)
- Zigbee better support for Tuya Protocol (#10074)
- Support for SPI connected MFRC522 13.56MHz rfid card reader (#9916)
- Letsencrypt R3 in addition to X3 CA (#10086)
- Zigbee add visual map of network
- Command ``SetOption117 1`` for light fading to be fixed duration instead of fixed slew rate (#10109)
- Support ESP32 SPIFFS for internal use

### Breaking Changed
- KNX DPT9 (16-bit float) to DPT14 (32-bit float) by Adrian Scillato (#9811, #9888)

### Changed
- Core library from v2.7.4.7 to v2.7.4.9
- Shelly Dimmer fw upgrade using WebGUI Firmware Upgrade and file from folder `tools/fw_shd_stm32/`
- MQTT Wifi connection timeout from 5000 to 200 mSec (#9886)
- Platformio compiler option `-free -fipa-pta` enabled (#9875)
- IRremoteESP8266 library from v2.7.12 to v2.7.13
- Shelly Dimmer 1 and 2 stm32 firmware from v51.4 to v51.5
- Force bigger Thunk Stack if 4K RSA even without EC ciphers (#10075)
- mDNS has been disabled from all pre-compiled binaries to allow new features

### Fixed
- KNX ESP32 UDP mulicastpackage (#9811)
- Command ``gpio`` using non-indexed functions regression from v9.1.0 (#9962)
- ESP32 TasmotaClient firmware upgrade (#9218)
- Reset to defaults after 6 hours of DeepSleep (#9993)
- Backlog timing wraparound (#9995)
- First LED in addressable string does not fade when using scheme (#10088)
- Improved Opentherm error handling (#10055)
- Platformio compiler option `no target align` removed fixing hardware watchdog exceptions
- Shutter motordelay stop issue (#10033)
- Shutter fix overflow on runtime over 100 seconds (#9800)
- ESP32 CC2530 heap corruption (#10121)
- ESP32 Analog input div10 rule trigger (#10149)

### Removed
- PN532 define USE_PN532_CAUSE_EVENTS replaced by generic rule trigger `on pn532#uid=`

## [9.1.0.1] - 20201116
### Added
- Zigbee support for Mi Door and Contact (#9759)
- Zigbee alarm persistence (#9785)
- Support for EZO PMP sensors by Christopher Tremblay (#9760)
- Commands ``TuyaRGB``, ``TuyaEnum`` and ``TuyaEnumList`` (#9769)
- Zigbee command ``ZbInfo`` and prepare support for EEPROM
- Support for AS608 optical and R503 capacitive fingerprint sensor
- Command ``SetOption115 1`` to enable ESP32 MiBle
- Zigbee command ``ZbLeave`` to unpair a device
- Command ``SetOption116 1`` to disable auto-query of zigbee light devices (avoids network storms with large groups)
- Support for Shelly Dimmer 1 and 2 by James Turton (#9854)
- IRremoteESP8266 library from v2.7.11 to v2.7.12

### Changed
- Core library from v2.7.4.5 to v2.7.4.7
- Platformio compiler option `no target align` enabled (#9749)
- Consolidate `AddLog_P` into `AddLog_P2` and rename to `AddLog_P`
- Sonoff L1 color up scaling and color margin detection (#9545)

### Fixed
- NTP fallback server functionality (#9739)
- Telegram group chatid not supported (#9831)
- KNX buttons, switches and sensors detection regression from v9.1.0 (#9811)
- GUI MqttUser and MqttPassword updates when TLS is compiled in (#9825)

### Removed
- Version compatibility check

## [9.1.0] 20201105
- Release Imogen

## [9.0.0.3] - 20201105
### Added
- TLS in binary tasmota-zbbridge (#9635)
- Support for EZO O2 sensors by Christopher Tremblay (#9619)
- Support for EZO PRS sensors by Christopher Tremblay (#9659)
- Support for EZO FLO sensors by Christopher Tremblay (#9697)
- Support for EZO DO sensors by Christopher Tremblay (#9707)
- Support for EZO RGB sensors by Christopher Tremblay (#9723)
- Zigbee reduce battery drain (#9642)
- Zigbee command ``ZbMap`` to describe Zigbee topology (#9651)
- Zigbee command ``ZbOccupancy`` to configure the time-out for PIR
- Command ``Gpios 255`` to show all possible GPIO configurations
- Command ``SwitchText`` to change JSON switch names by barbudor (#9691)
- Command ``SetOption114 1`` to detach Switches from Relays and enable MQTT action state for all the SwitchModes returning `{"Switch1":{"Action":"ON"}}`
- Command ``DimmerStep 1..50`` to change default dimmer up and down step of 10% by James Turton (#9733)
- HM10 Beacon support and refactoring by Christian Baars (#9702)
- Support for Hass discovery of TuyaMcu and Sonoff Ifan by Federico Leoni (#9727)
- Initial support for iBeacons (Sensor52) on ESP32 using internal BLE by rvbglas (#9732)

### Changed
- PlatformIO library structure redesigned for compilation speed by Jason2866
- Zigbee flash storage refactor adding commands ``ZbProbe``, ``ZbStatus2`` and ``ZbRestore`` (#9641)
- Default otaurl in my_user_config.h to http://ota.tasmota.com/tasmota/release/tasmota.bin.gz
- When ``SetOption73 1`` JSON result from `{"ACTION":"SINGLE"}` to `{"Button1":{"Action":"SINGLE"}}`

### Fixed
- Rule Break not working as expected when ONCE is enabled (#9245)
- Rule expressions using mems corrupts character pool (#9301)
- Button press rules regression introduced by #9589 (#9700)
- Rule handling of JSON ``null`` regression from v8.5.0.1 (#9685)
- Arilux RF remote detection regression from v8.3.0

### Removed
- Auto output selection of decimal or hexadecimal data based on user input. Now only based on ``SetOption17``

## [9.0.0.2] - 20201025
### Added
- Support for Vietnamese language translations by Tâm.NT
- Support for timers in case of no-sunset permanent day by cybermaus (#9543)
- Command ``NoDelay`` for immediate backlog command execution by Erik Montnemery (#9544)
- Command ``SwitchMode 15`` sending only MQTT message on switch change (#9593)
- Command ``ShutterChange`` to increment change position (#9594)
- Command ``SetOption113 1`` to set dimmer low on rotary dial after power off
- Support for EZO Ph and ORP sensors by Christopher Tremblay (#9567)
- Support for EZO RTD sensors by Christopher Tremblay (#9585)
- Support for EZO HUM sensors by Christopher Tremblay (#9599)
- Support for EZO EC sensors by Christopher Tremblay (#9613)
- Support for EZO CO2 sensors by Christopher Tremblay (#9619)
- On ZigbeeBridge support for glowing led when permit join is active (#9581)
- Support for PWM Dimmer multi-press and ledmask (#9584)
- Make button press rules override PWM Dimmer functions (#9589)
- Support for fixed output Hi or Lo GPIO selection
- ESP32 support for Wireless-Tag WT32-ETH01 (#9496)
- ESP32 MI32 Beacon support, RSSI at TELEPERIOD, refactoring by Christian Baars (#9609)

### Changed
- Command ``Gpio17`` replaces command ``Adc``
- Command ``Gpios`` replaces command ``Adcs``
- Management of serial baudrate (#9554)
- TLS fingerprint ``#define MQTT_FINGERPRINT`` from string to hexnumbers (#9570)
- Rotary driver adjusted accordingly if Mi Desk Lamp module is selected (#9399)
- Tasmota Arduino Core v2.7.4.5 allowing webpassword over 47 characters (#9687)
- Webserver code optimizations (#9580, #9590)

### Fixed
- Convert AdcParam parameters from versions before v9.0.0.2
- Telegram message decoding error regression from v8.5.0.1
- Correct Energy period display shortly after midnight by gominoa (#9536)
- Rule handling of Var or Mem using text regression from v8.5.0.1 (#9540)
- TuyaMcu energy display regression from v8.5.0.1 (#9547)
- Tuyamcu dimmers MQTT topic (#9606)
- MQTT data corruption on ``MQTTLog 4`` (#9571)
- Scripter memory alignment (#9608)
- Zigbee battery percentage (#9607)
- HassAnyKey anomaly (#9601)
- ESP32 Webcam broken regression from #9590

## [9.0.0.1] - 20201010
### Added
- Optional support for Mitsubishi Electric HVAC by David Gwynne (#9237)
- Optional support for Orno WE517-Modbus energy meter by Maxime Vincent (#9353)
- SDM630 three phase ImportActive Energy display when ``#define SDM630_IMPORT`` is enabled by Janusz Kostorz (#9124)
- Optional support for inverted NeoPixelBus data line by enabling ``#define USE_WS2812_INVERTED`` (#8988)
- PWM dimmer color/trigger on tap, SO88 led, DGR WITH_LOCAL flag by Paul Diem (#9474)
- Support for stateful ACs using ``StateMode`` in tasmota-ir.bin by Arik Yavilevich (#9472)
- Zigbee command ``ZbData`` for better support of device specific data
- Support for analog buttons indexed within standard button range

### Changed
- Redesigning ESP8266 GPIO internal representation in line with ESP32 changing ``Template`` layout too
- New IR Raw compact format (#9444)
- MAX31865 driver to support up to 6 thermocouples selected by ``MX31865 CS`` instead of ``SSPI CS`` (#9103)
- A4988 optional microstep pin selection
- Pulsetime to allow use for all relays with 8 interleaved so ``Pulsetime1`` is valid for Relay1, Relay9, Relay17 etc. (#9279)
- ``Status`` command output for disabled status types
- IRremoteESP8266 library from v2.7.10 to v2.7.11
- NeoPixelBus library from v2.5.0.09 to v2.6.0

### Fixed
- Template conversion when GPIO17 is 0
- Template using ``#define USER_TEMPLATE`` (#9506)
- Ledlink blink when no network connected regression from v8.3.1.4 (#9292)
- Exception 28 due to device group buffer overflow (#9459)
- Shutter timing problem due to buffer overflow in calibration matrix (#9458)
- Light wakeup exception 0 (divide by zero) when ``WakeupDuration`` is not initialised (#9466)
- ADC initalization sequence (#9473)
- Thermostat sensor status corruption regression from v8.5.0.1 (#9449)

### Removed
- Support for direct upgrade from Tasmota versions before v7.0
- Auto config update for all Friendlynames and Switchtopic from Tasmota versions before v8.0

## [8.5.1] - 20201002
- Release Hannah

## [8.5.0.1] - 20200907
### Added
- Command ``SetOption110 1`` to disable Zigbee auto-config when pairing new devices
- Command ``SetOption111 1`` to enable frequency output for buzzer GPIO (#8994)
- Command ``SetOption112 1`` to enable friendly name in zigbee topic (use with SetOption89)
- ``#define USE_MQTT_AWS_IOT_LIGHT`` for password based AWS IoT authentication
- ``#define MQTT_LWT_OFFLINE`` and ``#define MQTT_LWT_ONLINE`` to user_config.h (#9395)
- New shutter modes (#9244)
- Zigbee auto-config when pairing
- Support for MLX90640 IR array temperature sensor by Christian Baars
- Support for VL53L1X time of flight sensor by Johann Obermeier

### Changed
- Replace ArduinoJson with JSMN for JSON parsing
- ``WakeUp`` uses 256 steps instead of 100 (#9241)
- Major redesign of TuyaMcu adding shutter, light and multiple dimmer support by Federico Leoni (#9330)

### Fixed
- Energy total counters (#9263, #9266)
- Crash in ``ZbRestore``
- Reset BMP sensors when executing command ``SaveData`` and define USE_DEEPSLEEP enabled (#9300)
- ``status 0`` message when using define USE_MQTT_TLS due to small log buffer (#9305)
- ``status 13`` exception 9 when more than one shutter is configured
- ``status 13`` json message
- Shelly 2.5 higher temperature regression from 8.2.0.1 (#7991)

## [8.5.0] - 20200907
- Release Hannah

## [8.4.0.3] - 20200823
### Added
- Command ``PowerDelta1`` to ``PowerDelta3`` to trigger on up to three phases (#9134)
- Zigbee web ui widget for Lights
- ``SetOption109 1`` to force gen1 Alexa mode, for Echo Dot 2nd gen devices only
- Zigbee web ui for power metering plugs
- Experimental support for ESP32 TTGO Watch and I2S Audio by Gerhard Mutz

### Changed
- References from http://thehackbox.org/tasmota/ to http://ota.tasmota.com/tasmota/

## [8.4.0.2] - 20200813
### Added
- Command ``SetOption103 0/1`` to set TLS mode when TLS is selected
- Command ``SetOption104 1`` to disable all MQTT retained messages
- Command ``SetOption106 1`` to create a virtual White ColorTemp for RGBW lights
- Command ``SetOption107 0/1`` to select virtual White as (0) Warm or (1) Cold
- Command ``SetOption108 0/1`` to enable Teleinfo telemetry into Tasmota Energy MQTT (0) or Teleinfo only (1) - Add better config corruption recovery (#9046)
- Virtual CT for 4 channels lights, emulating a 5th channel
- Support for DYP ME007 ultrasonic distance sensor by Janusz Kostorz (#9113)
- Zigbee web gui widget for Temp/Humidity/Pressure sensors
- Zigbee battery icon

### Changed
- White blend mode moved to using ``SetOption 105`` instead of ``RGBWWTable``

### Fixed
- Display power control (#9114)

### Removed
- Support for direct upgrade from versions before 6.6.0.11 to versions after 8.4.0.1

## [8.4.0.1] - 20200730
### Added
- Zigbee better support for IKEA Motion Sensor
- ESP32 Analog input support for GPIO32 to GPIO39
- Zigbee options to ``ZbSend`` ``Config`` and ``ReadConfig``
- Command ``Restart 2`` to halt system. Needs hardware reset or power cycle to restart (#9046)
- Command ``SetOption102 0/1`` to switch between Teleinfo French Metering mode, legacy 1200 bps (0) or Linky standard 9600 bps (1)

### Changed
- Triple-mode TLS via configuration in a single firmware (TLS AWS IoT, Letsencrypt and No-TLS)

### Fixed
- ESP32 PWM range

## [8.4.0] - 20200730
- Release George

## [8.3.1.7] - 20200716
### Added
- Command ``DzSend<type> <index>,<value1(;value2)|state>`` to send values or state to Domoticz
- Command ``SetOption100 0/1`` to remove Zigbee ``ZbReceived`` value from ``{"ZbReceived":{xxx:yyy}}`` JSON message
- Command ``SetOption101 0/1`` to add the Zigbee source endpoint as suffix to attributes, ex `Power3` instead of `Power` if sent from endpoint 3
- Command (``S``)``SerialSend6`` \<comma seperated values\> (#8937)
- Support for Sonoff Zigbee Bridge as module 75 (#8583)

### Changed
- Limited support of Arduino IDE as an increasing amount of features cannot be compiled with Arduino IDE
- All timer references from ``Arm`` to ``Enable`` in GUI, ``Timer`` command and JSON message
- Domoticz commands prefix from ``Domoticz`` to ``Dz``
- ``Ping`` now reports the hostname instead of IP address (#8948)
- Zigbee randomizing of parameters at first run or after Reset

### Removed
- Remove Arduino ESP8266 Core support for versions before 2.7.1

## [8.3.1.6] - 20200617
### Added
- Command ``Module2`` to configure fallback module on fast reboot (#8464)
- Command ``SetOption97 0/1`` to switch between Tuya serial speeds 9600 bps (0) or 115200 bps (1)
- Command ``SetOption98 0/1`` to provide rotary rule triggers (1) instead of controlling light (0)
- Command ``SetOption99 0/1`` to enable zero cross detection on PWM dimmer
- Support for Energy sensor (Denky) for French Smart Metering meter provided by global Energy Providers, need a adaptater. See dedicated full [blog](http://hallard.me/category/tinfo/) about French teleinformation stuff
- Library to be used for decoding Teleinfo (French Metering Smart Meter)
- Support for single wire LMT01 temperature Sensor by justifiably (#8713)
- Compile time interlock parameters (#8759)
- Compile time user template (#8766)
- Rotary encoder support for light dimmer and optional color temperature if button1 still pressed (#8670)
- Support for switches/relays using an AC detection circuitry e.g. MOES MS-104B or BlitzWolf SS5 (#8606)
- Support for Schneider Electric iEM3000 series Modbus energy meter by Marius Bezuidenhout

### Changed
- ESP32 USER GPIO template representation decreasing template message size
- Define ``USE_TASMOTA_SLAVE`` into ``USE_TASMOTA_CLIENT``
- Commands ``SlaveSend`` and ``SlaveReset`` into ``ClientSend`` and ``ClientReset``
- IRremoteESP8266 library updated to v2.7.8

### Fixed
- Exception or watchdog on rule re-entry (#8757)

## [8.3.1.5] - 20200616
### Added
- ESP32 ethernet commands ``EthType 0/1``, ``EthAddress 0..31`` and ``EthClockMode 0..3``
- Zigbee initial support for EmberZNet protocol (raw send/receive only)

## [8.3.1.4] - 20200615
### Added
- Basic support for ESP32 ethernet adding commands ``Wifi 0/1`` and ``Ethernet 0/1`` both default ON

## [8.3.1.3] - 20200611
### Added
- Initial support for Telegram bot (#8619)
- Support for HP303B Temperature and Pressure sensor by Robert Jaakke (#8638)
- Rule trigger ``System#Init`` to allow early rule execution without wifi and mqtt initialized yet
- Serial to TCP bridge, ``TCPStart`` and ``TCPBaudRate`` (needs #define USE_TCP_BRIDGE)

## [8.3.1.2] - 20200522
### Added
- Command ``Time 4`` to display timestamp using milliseconds (#8537)
- Command ``SetOption94 0/1`` to select MAX31855 or MAX6675 thermocouple support (#8616)
- Commands ``LedPwmOn 0..255``, ``LedPwmOff 0..255`` and ``LedPwmMode1 0/1`` to control led brightness by George (#8491)
- Three Phase Export Active Energy to SDM630 driver
- Wildcard pattern ``?`` for JSON matching in rules
- Support for unique MQTTClient (and inherited fallback topic) by full Mac address using ``mqttclient DVES_%12X`` (#8300)
- Zigbee options to ``ZbSend`` to write and report attributes
- ``CpuFrequency`` to ``status 2``
- ``FlashFrequency`` to ``status 4``
- Support for up to two BH1750 sensors controlled by commands ``BH1750Resolution`` and ``BH1750MTime`` (#8139)
- Zigbee auto-responder for common attributes
- Support for BL0940 energy monitor as used in Blitzwolf BW-SHP10 (#8175)

### Changed
- Energy JSON Total field from ``"Total":[33.736,11.717,16.978]`` to ``"Total":33.736,"TotalTariff":[11.717,16.978]``
- Energy JSON ExportActive field from ``"ExportActive":[33.736,11.717,16.978]`` to ``"ExportActive":33.736,"ExportTariff":[11.717,16.978]``
- Adafruit_SGP30 library from v1.0.3 to v1.2.0 (#8519)

### Fixed
- Escape of non-JSON received serial data (#8329)

## [8.3.1.1] - 20200518
### Added
- Command ``Rule0`` to change global rule parameters
- More functionality to ``Switchmode`` 11 and 12 (#8450)
- Dump of compressed rules over 512 chars and unishox decompress fix
- Support for VEML6075 UVA/UVB/UVINDEX Sensor by device111 (#8432)
- Support for VEML7700 Ambient light intensity Sensor by device111 (#8432)

### Changed
- IRremoteESP8266 library updated to v2.7.7

## [8.3.1] - 20200518
- Release Fred

## [8.3.0.2] - 20200517
### Added
- Command ``DeviceName`` defaults to FriendlyName1 and replaces FriendlyName1 in GUI

### Changed
- Hass discovery from using template name to new Device name (#8462)

## [8.3.0.1] - 20200514
### Changed
- KNX pow function to approximative pow saving 5k of code space
- Mutichannel Gas sensor pow function to approximative pow saving 5k of code space
- Quick Power Cycle detection from 4 to 7 power interrupts (#4066)

### Fixed
- Fix default state of ``SetOption73 0`` for button decoupling and send multi-press and hold MQTT messages

## [8.3.0] - 20200514
- Release Fred

## [8.2.0.6] - 20200501
### Added
- Experimental basic support for Tasmota on ESP32 based on work by Jörg Schüler-Maroldt
- Support for analog anemometer by Matteo Albinola (#8283)
- Support for OpenTherm by Yuriy Sannikov (#8373)
- Support for Thermostat control by arijav (#8212)
- Automatic compression of Rules to achieve ~60% compression by Stephan Hadinger
- Command ``SetOption93 1`` to control caching of compressed rules
- Rule trigger at root level like ``on loadavg<50 do power 2 endon`` after ``state`` command
- Zigbee support for router and end-device mode

### Changed
- Flash access removing support for any Core before 2.6.3
- HAss discovery by Federico Leoni (#8370)
- Default PWM Frequency to 977 Hz from 223 Hz
- Minimum PWM Frequency from 100 Hz to 40 Hz
- PWM updated to the latest version of Arduino PR #7231
- Philips Hue emulation now exposes modelId and manufacturerId

## [8.2.0.5] - 20200425
### Changed
- Breaking Change Device Groups multicast address and port  (#8270)
- IRremoteESP8266 library updated to v2.7.6

## [8.2.0.4] - 20200417
### Added
- Config version tag
- Command ``SetOption73 1`` for button decoupling and send multi-press and hold MQTT messages by Federico Leoni (#8235)
- Command ``SetOption92 1`` to set PWM Mode from regular PWM to ColorTemp control (Xiaomi Philips ...)
- Command ``SO`` as shortcut for command ``SetOption``

### Changed
- PWM implementation to Arduino #7231 removing support for Core versions before 2.6.3
- Default PWM Frequency to 223 Hz instead of 880 Hz for less interrupt pressure

### Fixed
- Fix Zigbee DimmerUp/DimmerDown malformed

## [8.2.0.3] - 20200329
### Added
- Support for longer template names
- Zigbee command ``ZbBindState`` and ``manuf``attribute
- Zigbee command ``ZbConfig`` and configuration in Settings
- Commands ``CounterDebounceLow`` and ``CounterDebounceHigh`` to control debouncing (#8021)
- Commands ``NrfPage``, ``NrfIgnore``, ``NrfScan`` and ``NrfBeacon`` to NRF24 Bluetooth driver (#8075)
- Command ``SetOption90 1`` to disable non-json MQTT messages (#8044)
- Command ``Sensor10 0/1/2`` to control BH1750 resolution - 0 = High (default), 1 = High2, 2 = Low (#8016)
- Command ``Sensor10 31..254`` to control BH1750 measurement time which defaults to 69 (#8016)
- Command ``Sensor18 0..32000`` to control PMS5003 sensor interval to extend lifetime by Gene Ruebsamen (#8128)
- Command ``SetOption91 1`` to enable fading at startup / power on
- Command ``SetOption41 <x>`` to force sending gratuitous ARP every <x> seconds
- Command ``DevGroupName`` to specify up to four Device Group Names (#8087)
- Command ``DevGroupSend`` to send an update to a Device Group (#8093)
- Command ``Ping`` (#7176)
- Command ``Palette`` to add the ability to specify a palette of colors (#8150)
- Commands ``GlobalTemp`` and ``GlobalHum`` to init sensor data (#8152)
- Quick wifi reconnect using saved AP parameters when ``SetOption56 0`` (#3189)
- More accuracy to GPS NTP server (#8088)
- Support for an iAQ sensor (#8107)
- Support for Seven Segment display using HT16K33 (#8116)
- Support for AS3935 Lightning Sensor by device111 (#8130)
- ``DimmerRange`` for PWM lights (#8120)

### Changed
- Light scheme 2,3,4 cycle time speed from 24,48,72,... seconds to 4,6,12,24,36,48,... seconds (#8034)
- Remove floating point libs from IRAM
- Remove MQTT Info messages on restart for DeepSleep Wake (#8044)
- IRremoteESP8266 library updated to v2.7.5

### Fixed
- PWM flickering during wifi connection (#8046)
- Zigbee crash with Occupancy sensor (#8089)
- Prevent multiple pings to run concurrently
- Scheme 2-4 brightness when SetOption68 1 (#8058)

## [8.2.0.2] - 20200328
### Added
- Support for up to four MQTT GroupTopics using the same optional Device Group names (#8014)
- Console command history (#7483, #8015)

## [8.2.0.1] - 20200321
### Added
- Zigbee command ``ZbRestore`` to restore device configuration dumped with ``ZbStatus 2``
- Zigbee command ``ZbUnbind``
- Support for unreachable (unplugged) Zigbee devices in Philips Hue emulation and Alexa
- Support for 64x48 SSD1306 OLED (#6740)

### Changed
- HM-10 sensor type detection and add features (#7962)

### Fixed
- Possible Relay toggle on (OTA) restart
- Zigbee sending wrong Sat value with Hue emulation

## [8.2.0] - 20200321
- Release Elliot

## [8.1.0.11] - 20200313
### Added
- HAss Discovery support for Button and Switch triggers by Federico Leoni (#7901)
- Support for HDC1080 Temperature and Humidity sensor by Luis Teixeira (#7888)
- Commands ``SwitchMode 13`` PushOn and ``SwitchMode 14`` PushOnInverted (#7912)
- Command ``HumOffset -10.0 .. 10.0`` to set global humidity sensor offset (#7934)
- Zigbee support for Hue emulation by Stephan Hadinger
- Dew Point to Temperature and Humidity sensors
- Support for ElectriQ iQ-wifiMOODL RGBW light by Ian King (#7947)

### Changed
- Zigbee simplification of devices probing, saving Flash and memory

## [8.1.0.10] - 20200227
### Added
- Support for Jarolift rollers by Keeloq algorithm
- Zigbee features and improvements and remove support for Zigbee commands starting with ``Zigbee...``
- Support for MaxBotix HRXL-MaxSonar ultrasonic range finders by Jon Little (#7814)
- Support for Romanian language translations by Augustin Marti
- Support for La Crosse TX23 Anemometer by Norbert Richter (#3146, #7765)
- Command ``SetOption89 0/1`` for Zigbee distinct MQTT topics per device for SENSOR, allowing retained messages (#7835)

### Changed
- Default my_user_config.h driver and sensor support removing most sensors and adding most drivers
- IRremoteESP8266 library updated to v2.7.4
- Revert switchmode 6 according to issue 7778 (#7831)
- Hue emulation code optimization

## [8.1.0.9] - 20200220
### Added
- Initial support for Sensors AHT10 and AHT15 by Martin Wagner (#7596)
- Support for Wemos Motor Shield V1 by Denis Sborets (#7764)
- Zigbee enhanced commands decoding, added ``ZbPing``
- Commands ``SetOption85 0/1`` and ``DevGroupShare`` supporting UDP Group command using ``GroupTopic`` without MQTT by Paul Diem (#7790)
- Support for Martin Jerry/acenx/Tessan/NTONPOWER SD0x PWM dimmer switches by Paul Diem (#7791)
- Command ``SetOption86 0/1`` for PWM dimmer to turn brightness LED's off 5 seconds after last change
- Command ``SetOption87 0/1`` for PWM dimmer to turn red LED on when powered off
- Command ``SetOption88 0/1`` for PWM dimmer to let buttons control remote devices

### Changed
- Revert most wifi connectivity changes introduced in 8.1.0.5 (#7746, #7602, #7621)

### Fixed
- Zigbee auto-increment transaction number (#7757)

## [8.1.0.8] - 20200212
### Added
- Another new DHT driver based on ESPEasy. The old driver can still be used using define USE_DHT_OLD. The previous new driver can be used with define USE_DHT_V2 (#7717)

### Changed
- MQTT message size with additional 200 characters
- Some wifi code to attempt faster connection (#7621)
- Display of some date and time messages from "Wed Feb 19 10:45:12 2020" to "2020-02-19T10:45:12"

### Fixed
- Relation between RSSI and signal strength

## [8.1.0.7] - 20200210
### Added
- New DHT driver. The old driver can still be used using define USE_DHT_OLD (#7468)

### Fixed
- wrong encoding of Zigbee persistent data

## [8.1.0.6] - 20200205
### Added
- Support for sensors DS18x20 and DHT family on Shelly 1 and Shelly 1PM using Shelly Add-On adapter (#7469)
- Commands ``SwitchMode 11`` PushHoldMulti and ``SwitchMode 12`` PushHoldInverted (#7603)
- Command ``Buzzer -1`` for infinite mode and command ``Buzzer -2`` for following led mode (#7623)
- Support for MI-BLE sensors using HM-10 Bluetooth 4.0 module by Christian Staars (#7683)
- BootCount Reset Time as BCResetTime to ``Status 1``
- ``ZbZNPReceived``and ``ZbZCLReceived`` being published to MQTT when ``SetOption66 1``
- Optional Wifi AccessPoint passphrase define WIFI_AP_PASSPHRASE in my_user_config.h (#7690)
- Support for FiF LE-01MR energy meter by saper-2 (#7584)

### Fixed
- HAss sensor discovery part 1/4 by Federico Leoni (#7582, #7548)
- MaxPower functionality (#7647)

## [8.1.0.5] - 20200126
### Added
- ``SetOption84 0/1`` sends AWS IoT device shadow updates (alternative to retained)
- ``ZbBind`` (experimental) and bug fixes

### Changed
- Wifi connectivity stability (#7602)
- IRremoteESP8266 library updated to v2.7.3

### Fixed
- PWM flickering at low levels (#7415)

## [8.1.0.4] - 20200116
### Added
- Web page sliders when ``SetOption37 128`` is active allowing control of white(s)
- Zigbee persistence and friendly names
- Most SetOptions as defines to my_user_config.h
- SoftwareSerial to CSE7766 driver allowing different GPIOs (#7563)
- Optional parameter ``<startcolor>`` to command ``Scheme <scheme>, <startcolor>`` to control initial start color
- Rule trigger on one level deeper using syntax with two ``#`` like ``on zigbeereceived#vibration_sensor#aqaracubeside=0 do ...``

### Changed
- Zigbee command prefix from ``Zigbee*`` to ``Zb*``

### Fixed
- ``PowerDelta`` zero power detection (#7515)
- OTA minimal gzipped detection regression from 8.1.0.3
- ``RGBWWTable`` ignored (#7572)

## [8.1.0.3] - 20200106
### Added
- Support for gzipped binaries
- ``SwitchMode 8`` ToggleMulti, ``SwitchMode 9`` FollowMulti and ``SwitchMode 10`` FollowMultiInverted (#7522)

### Changed
- Commands ``Prefix``, ``Ssid``, ``StateText``, ``NTPServer``, and ``FriendlyName`` displaying all items
- IRremoteESP8266 library updated to v2.7.2

### Fixed
- ``WakeUp <x>`` ignores provided value (#7473)
- Exception 9 restart on log message in Ticker interrupt service routines NTP, Wemos and Hue emulation (#7496)

## [8.1.0.2] - 20191230
### Added
- Support for ``AdcParam`` parameters to control ADC0 Current Transformer Apparent Power formula by Jodi Dillon (#7100)
- Optional support for Prometheus using file xsns_91_prometheus.ino (#7216)
- Command ``ShutterButton <parameters>`` to control shutter(s) by to-scho (#7403)
- Command ``SetOption82 0/1`` to limit the CT range for Alexa to 200..380
- Experimental support for NRF24L01 as BLE-bridge for Mijia Bluetooth sensors by Christian Baars (#7394)
- Support to BMP driver to enter reset state (sleep enable) when deep sleep is used in Tasmota

### Fixed
- LCD line and column positioning (#7387)
- Display handling of hexadecimal escape characters (#7387)
- Improved fade linearity with gamma correction
- Wrong gamma correction for Module 48 lights (PWM5 for CT)

## [8.1.0.1] - 20191225
### Added
- Command ``SetOption79 0/1`` to enable reset of counters at teleperiod time by Andre Thomas (#7355)
- SerialConfig to ``Status 1``
- WifiPower to ``Status 5``
- Support for DS1624, DS1621 Temperature sensor by Leonid Myravjev
- Zigbee attribute decoder for Xiaomi Aqara Cube

### Changed
- Lights: simplified gamma correction and 10 bits internal computation

### Fixed
- Sonoff Bridge, Sc, L1, iFan03 and CSE7766 serial interface to forced speed, config and disable logging
- Serial initialization regression from previous fix
- Commands ``Display`` and ``Counter`` from overruling command processing (#7322)
- ``White`` added to light status (#7142)

## [8.1.0] - 20191225
- Release Doris

## [8.0.0.3] - 20191224
### Changed
- Version bump due to internal Settings change

## [8.0.0.2] - 20191223
### Added
- Zigbee better support for Xiaomi Double Switch and Xiaomi Vibration sensor
- Support for ``AdcParam`` parameters to control ADC0 Moisture formula by Federico Leoni (#7309)
- Commands ``WebButton1`` until ``WebButton16`` to support user defined GUI button text (#7166)

### Changed
- Settings variable namings
- Number of ``FriendlyName``s from 4 to 8

## [8.0.0.1] - 20191221
### Added
- Support for max 150 characters in most command parameter strings (#3686, #4754)
- Support for GPS as NTP server by Christian Baars and Adrian Scillato
- Zigbee coalesce sensor attributes into a single message
- Deepsleep start delay based on Teleperiod if ``Teleperiod`` differs from 10 or 300

### Changed
- Settings text handling allowing variable length text within a total text pool of 699 characters
- Smoother ``Fade`` using 100Hz instead of 20Hz animation (#7179)
- Number of rule ``Var``s and ``Mem``s from 5 to 16 (#4933)

## [7.2.0] - 20191221
- Release Constance
### Changed
- Basic version string to lite (#7291)

### Fixed
- Arduino IDE compile error (#7277)
- Restore ShutterAccuracy, MqttLog, WifiConfig, WifiPower and SerialConfig (#7281)
- No AP on initial install (#7282)
- Failing downgrade (#7285)

### 7.1.2.6 20191214

- Change some more Settings locations freeing up space for future single char allowing variable length text
- Change tasmota-basic.bin and FIRMWARE_BASIC to tasmota-lite.bin and FIRMWARE_LITE
- Fix DeepSleep in case there is no wifi by Stefan Bode (#7213)
- Fix Fade would ignore ``savedata 0`` and store to flash anyways (#7262)
- Add Zigbee send automatic ZigbeeRead after sending a command
- Add Zigbee improving Occupancy:false detection for Aqara sensor
- Add fallback support from version 8.x
- Add restriction if fallback firmware is incompatible with settings resulting in unreachable device
- Add support for DHT12 Temperature and Humidity sensor by Stefan Oskamp

### 7.1.2.5 20191213

- Change some Settings locations freeing up space for future single char allowing variable length text
- Add Zigbee support for Xiaomi Aqara Vibration Sensor and Presence Sensor by Stephan Hadinger
- Add Shutter functions ramp up/down and MQTT reporting by Stefan Bode

### 7.1.2.4 20191209

- Change HTTP CORS from command ``SetOption73 0/1`` to ``Cors <cors_domain>`` allowing user control of specific CORS domain by Shantur Rathore (#7066)
- Change GUI Shutter button text to Up and Down Arrows based on PR by Xavier Muller (#7166)
- Change amount of supported DHT sensors from 3 to 4 by Xavier Muller (#7167)
- Revert removal of exception details from MQTT info on restart
- Add Wifi Signal Strength in dBm in addition to RSSI Wifi Experience by Andreas Schultz (#7145)
- Add Yaw, Pitch and Roll support for MPU6050 by Philip Barclay (#7058)
- Add reporting of raw weight to JSON from HX711 to overcome auto-tare functionality by @tobox (#7171)
- Add command ``Sensor34 9 <weight code>`` to set minimum delta to trigger JSON message by @tobox (#7188)
- Fix flashing H801 led at boot by Stephan Hadinger (#7165, #649)
- Fix duplicated ``Backlog`` when using Event inside a Backlog by Adrian Scillato (#7178, #7147)
- Fix Gui Timer when using a negative zero offset of -00:00 by Peter Ooms (#7174)

### 7.1.2.3 20191208

- Change Exception reporting removing exception details from both MQTT info and ``Status 1``. Now consolidated in ``Status 12`` if available.

### 7.1.2.2 20191206

- Remove rule trigger ``tele_power1#state`` due to compatibility
- Add command ``SerialConfig 0..23`` or ``SerialConfig 8N1`` to select Serial Config based in PR by Luis Teixeira (#7108)
- Add save call stack in RTC memory in case of crash, command ``Status 12`` to dump the stack by Stephan Hadinger
- Add Home Assistant force update by Frederico Leoni (#7140, #7074)

### 7.1.2.1 20191206

- Add SML bus decoder syntax support for byte order by Gerhard Mutz (#7112)
- Add rule var ``%topic%`` by Adrian Scillato (#5522)
- Add rule triggers ``tele_power1#state`` and multiple ``tele-wifi1#xxx`` by Adrian Scillato (#7093)
- Add experimental support for stepper motor shutter control by Stefan Bode
- Add optional USE_MQTT_TLS to tasmota-minimal.bin by Bohdan Kmit (#7115)

### 7.1.2 20191206

- Maintenance Release

### 7.1.1.1 20191201

- Fix lost functionality of GPIO9 and GPIO10 on some devices (#7080)
- Fix Zigbee uses Hardware Serial if GPIO 1/3 or GPIO 13/15 and SerialLog 0 (#7071)
- Fix WS2812 power control (#7090)
- Change light color schemes 2, 3 and 4 from color wheel to Hue driven with user Saturation control
- Change log buffer size from 520 to 700 characters accomodating full rule text (#7110)

### 7.1.1 20191201

- Maintenance Release

### 7.1.0.1 20191130

- Fix slider for devices with one or two channels like only white or white/yellow
- Fix TasmotaSlave buffer overrun on Tele
- Fix light scheme 4 speed (#7072)
- Add support for TasmotaSlave executing commands on Tasmota

### 7.1.0 20191129

- Release Doris

### 7.0.0.6 20191122

- Add colorpicker to WebUI by Christian Staars (#6984)
- Change new Fade system much smoother, Speed now up to 40 (#6942, #3714)
- Fix Arduino IDE function prototyping compile error (#6982)
- Change update lib IRremoteESP8266 updated to v2.7.1, -2.7k flash and -1.5k RAM for Tasmota-IR
- Fix auto--power on/off when setting channel to non-zero or zero value, when SetOption68 1
- Fix postpone saving settings to flash until Fade is complete, avoids pause in Fade
- Add command ``SetOption77 0/1`` to keep power on when slider is far left

### 7.0.0.5 20191118

- Fix boot loop regression
- Add command ``TempOffset -12.6 .. 12.6`` to set global temperature sensor offset (#6958)
- Fix check deepsleep for valid values in Settings (#6961)
- Fix Wifi instability when light is on, due to sleep=0 (#6961, #6608)
- Add hardware detection to be overruled with ``SetOption51`` (#6969)

### 7.0.0.4 20191108

- Add command ``WifiPower 0 .. 20.5`` to set Wifi Output Power which will be default set to 17dBm
- Change supported PCF8574 I2C address range to 0x20 - 0x26 allowing other I2C devices with address 0x27 to be used at the same time
- Change supported PCF8574A I2C address range to 0x39 - 0x3F allowing other I2C devices with address 0x38 to be used at the same time
- Change supported MCP230xx I2C address range to 0x20 - 0x26 allowing other I2C devices with address 0x27 to be used at the same time
- Add Keep last channels values when Color command end with '=' (#6799)
- Add support for I2C sensor TLS2591 Light Intensity sensor (#6873)
- Change Kept only NEC/RC5/RC6/HASH IR protocols in standard Tasmota, all other protocols require Tasmota-IR, saving 4K
- Add command ``SetOption76 0/1`` to enable incrementing bootcount when deepsleep is enabled (#6930)
- Change Reset erase end address from as seen by SDK (getFlashChipSize) to full flash size (getFlashChipRealSize)
- Change Zigbee log verbosity reduction

### 7.0.0.3 20191103

- Add command ``I2cDriver`` for I2C driver runtime control using document I2CDEVICES.md
- Fix random crash caused by UPNP flood
- Add support for Honeywell HPMA115S0 particle concentration sensor by David Hunt (#6843)
- Remove driver xsns_12_ads1115_i2cdev replaced by xsns_12_ads1115

### 7.0.0.2 20191102

- Add command ``WebColor19`` to control color of Module and Name (#6811)
- Add support for Honeywell I2C HIH series Humidity and Temperetaure sensor (#6808)
- Fix wrong Dimmer behavior introduced with #6799 when ``SetOption37`` < 128
- Change add DS18x20 support in Tasmota-IR
- Add Zigbee command support, considered as v1.0 for full Zigbee support
- Fix Reduce flash size after change to IRremoteESP8266 v2.7.0

### 7.0.0.1 20191027

- Remove update support for versions before 6.0
- Change default GUI to dark theme
- Add command ``SetOption73 0/1`` to re-enable HTTP Cross-Origin Resource Sharing (CORS) now default disabled (#6767)
- Add frequency to ADE7953 energy monitor as used in Shelly 2.5 by ljakob (#6778)
- Add command ``SetOption74 0/1`` to enable DS18x20 internal pull-up and remove define DS18B20_INTERNAL_PULLUP (#6795)
- Fix better control of RGB/White when ``SetOption37`` >128, added ``Dimmer1`` and ``Dimmer2`` commands (#6714)
- Add hide Alexa objects with friendlyname starting with '$' (#6722, #6762)
- Add command ``SetOption75 0/1`` to switch between grouptopic (0) using fulltopic replacing %topic% or (1) is cmnd/\<grouptopic\> (#6779)
- Change IRremoteESP8266 library to v2.7.0

### 6.7.1.1 20191026

- Change ArduinoSlave to TasmotaSlave
- Add support for Tuya battery powered devices (#6735)
- Change repository name from Sonoff-Tasmota to Tasmota and all code references from Sonoff to Tasmota

### 6.7.1 20191026

- Release Allison
- Fix on energy monitoring devices using PowerDelta Exception0 with epc1:0x4000dce5 = Divide by zero (#6750)
- Fix Script array bug (#6751)

### 6.7.0 20191025

- Release

### 6.6.0.21 20191022

- Remove support for WPS and SmartConfig in favour of Web server (!) based WifiManager (#6680)
- Remove binary sonoff-classic (#6680)
- Remove command ``SetOption2``

### 6.6.0.20 20191018

- Add command ``SetOption65 0/1`` to disable (1) fast power cycle detection fixing unwanted brownout trigger
- Add absolute PowerDelta using command ``PowerDelta 101..32000`` where 101 = 101-100 = 1W, 202 = 202-100 = 102W (#5901)
- Add support for EX-Store WiFi Dimmer V4 (#5856)
- Add ``ZigbeeRead`` command and many improvements (#6095)
- Add ArduinoSlave driver (EXPERIMENTAL)

### 6.6.0.19 20191018

- Replace obsolete xsns_23_sdm120 with xnrg_08_sdm120 and consolidate define USE_SDM120
- Replace obsolete xsns_25_sdm630 with xnrg_10_sdm630 and consolidate define USE_SDM630
- Replace obsolete xsns_49_solaxX1 with xnrg_12_solaxX1 (#6677)

### 6.6.0.18 20191010

- Add command ``DimmerRange`` in Light module to support 2 byte dimming ranges from Tuya
- Add Zigbee additional commands and sending messages to control devices (#6095)
- Fix Rules were not triggered with IR unknown protocol or in sonoff-it (#6629)
- Add define USE_DEEPSLEEP and command ``DeepSleepTime 0 or 10..86400`` (seconds) to enter deepsleep mode (#6638)
- Add define USE_SONOFF_RF to enable/disable Sonoff Rf support (#6648)
- Add incremental beeps to Ifan03 remote control fan speed buttons (#6636)
- Add rule support after every command execution like Fanspeed#Data=2 (#6636)
- Fix handling of ligth channels when pwm_multichannel (Option68) is enabled
- Add WebUI for multiple, independent PWM channels
- Remove default DS18B20 driver and only support define DS18x20 (#6647)
- Add support for PMS3003 dust particle sensor
- Change Sonoff L1 support by adding define USE_SONOFF_L1

### 6.6.0.17 20191009

- Add command ``SetOption34 0..255`` to set backlog delay. Default value is 200 (mSeconds) (#6562)
- Add command ``Gpio 255`` to show physical GPIO configuration of all non-flash pins (#6407)

### 6.6.0.16 20191008

- Change PZEM004T default address mask from 0.0.0.x to 192.168.1.x for legacy reason (#6585)
- Fix PZEM004T, PZEMAC and PZEMDC autodetection (#6585)
- Change light drivers internals to ease management

### 6.6.0.15 20191003

- Change command ``PulseTime`` JSON message format and allow display of all pulsetimer information (#6519)
- Add support for Chint DDSU666 Modbus energy meter by Pablo Zerón
- Add support for SM2135 as used in Action LSC Smart Led E14 (#6495)
- Add command ``SetOption72 0/1`` to switch between software (0) or hardware (1) energy total counter (#6561)
- Add Zigbee tracking of connected devices and auto-probing of Manuf/Model Ids
- Fix better handling of PWM White Temperature mode for Module 48 (#6534)

### 6.6.0.14 20190925

- Change command ``Tariffx`` to allow time entries like 23 (hours), 1320 (minutes) or 23:00. NOTE: As this is development branch previous tariffs are lost! (#6488)
- Remove support for define USE_DS18x20_LEGACY and legacy DS18x20 driver (#6486)
- Add initial support for MQTT logging using command ``MqttLog <loglevel>`` (#6498)
- Add Zigbee more support - collect endpoints and clusters, added ZigbeeDump command
- Add initial support for shutters by Stefan Bode (#288)
- Add command to MCP230xx: ``sensor29 pin,0/1/2`` for OFF/ON/TOGGLE
- Add initial support for PCF8574 I2C I/O Expander (currently output only) by Stefan Bode
- Add command ``SetOption71 0/1`` to switch between different Modbus Active Energy registers on DDS238-2 energy meters (#6531)
- Change command ``SetOption43`` to make it more general. Now supports PS_16_DZ driver too (#6544)
- Change command handling by moving buffers up in chain solving MQTTlog support (#6529)
- Change detection of non-MQTT commands by allowing non-space characters as delimiter (#6540)
- Fix TasmotaSerial: move serial send to IRAM for high speed baud rates

### 6.6.0.13 20190922

- Add command ``EnergyReset4 x,x`` to initialize total usage for two tarrifs
- Add command ``EnergyReset5 x,x`` to initialize total export (or production) for two tarrifs
- Add command ``Sensor34 8,0`` and ``Sensor34 8,1`` to disable/enable JSON message on weight change over 4 gram
- Add JSON array index support to rules evaluation allowing trigger on ENERGY#POWER[2]>0.60 from JSON ..,"Power":[0.00,0.68],.. (#6160)

### 6.6.0.12 20190910

- Redesign command ``Tariff`` to now default to 0 (=disabled) and allowing to set both Standard Time (ST) and Daylight Savings Time (DST) start hour
-  Commands ``Tariff1 22,23`` = Tariff1 (Off-Peak) ST,DST   Tariff2 (Standard) 6,7 = Tariff2 ST,DST   Tariff9 0/1 = Weekend toggle (1 = Off-Peak during weekend)
- Change rename "Data" to "Hash" and limit to 32 bits when receiving UNKNOWN IR protocol (see DECODE_HASH from IRremoteESP8266)
- Add command ``Gpios 255/All`` to show all available GPIO components (#6407)
- Change JSON output format for commands ``Adc``, ``Adcs``, ``Modules``, ``Gpio`` and ``Gpios`` from list to dictionary (#6407)
- Add Zigbee support phase 3 - support for Xiaomi lumi.weather air quality sensor, Osram mini-switch
- Change energy sensors for three phase/channel support
- Add support for Shelly 2.5 dual energy (#6160)
- Add initial support for up to three PZEM-014/-016 on serial modbus connection with addresses 1 (default), 2 and 3 (#2315)
- Add initial support for up to three PZEM-004T on serial connection with addresses x.x.x.1 (default), 2 and 3 (#2315)
- Add initial support for up to three PZEM-003/-017 on serial modbus connection with addresses 1 (default), 2 and 3 (#2315)
- Add driver USE_SDM630_2 as future replacement for USE_SDM630 - Pls test and report
- Add command ``ModuleAddress 1/2/3`` to set Pzem module address when a single module is connected (#2315)

### 6.6.0.11 20190907

- Change Settings crc calculation allowing short term backward compatibility
- Add support for up to 4 INA226 Voltage and Current sensors by Steve Rogers (#6342)
- Change Improve reliability of TasmotaSerial at 115200 bauds and reduce IRAM usage for Stage/pre-2.6
- Add support for A4988 stepper-motor-driver-circuit by Tim Leuschner (#6370)
- Add support for Hiking DDS238-2 Modbus energy meter by Matteo Campanella (#6384)

### 6.6.0.10 20190905

- Redesign Tuya support by Shantur Rathore removing commands SetOption34, 41, 44, 45, 46 and 65 (#6353)
- Add command Reset 99 to reset bootcount to zero (#684, #6351)
- Change command Time 1/2/3 to select JSON time format ISO, ISO + Epoch or Epoch for legacy reason

### 6.6.0.9 20190828

- Change theoretical baudrate range to 300..19660500 bps in 300 increments (#6294)
- Add Full support of all protocols in IRremoteESP8266, to be used on dedicated-IR Tasmota version. Warning: +81k Flash when compiling with USE_IR_REMOTE_FULL
- Add compile time define USE_WS2812_HARDWARE to select hardware type WS2812, WS2812X, WS2813, SK6812, LC8812 or APA106 (DMA mode only)
- Add 'sonoff-ir' pre-packaged IR-dedicated firmware and 'sonoff-ircustom' to customize firmware with IR Full protocol support
- Add Zigbee support phase 2 - cc2530 initialization and basic ZCL decoding
- Add driver USE_SDM120_2 with Domoticz P1 Smart Meter functionality as future replacement for USE_SDM120 - Pls test and report
- Add command Power0 0/1/2/Off/On/Toggle to control all power outputs at once (#6340)
- Add time to more events (#6337)
- Add command Time 1/2/3 to select JSON time format ISO + Epoch, ISO or Epoch

### 6.6.0.8 20190827

- Add Tuya Energy monitoring by Shantur Rathore
- Add phase 1 Domoticz P1 Smart Meter support using energy sensors handled by xdrv_03_energy.ino based on an idea by pablozg
-   Add commands Tariff1 0..23 (start Off-Peak hour), Tariff2 0..23 (start Standard hour) and Tariff3 0/1 (Saturday and Sunday Off-Peak)

### 6.6.0.7 20190825

- Expand Settings area to 4k for future use

### 6.6.0.6 20190819

- Add I2C display driver for SH1106 oled by Gerhard Mutz
- Add SPI display drivers for epaper 4.2 inch, ILI9488 TFT, SSD1351 Color oled and RA8876 TFT by Gerhard Mutz
- Add support for HM17 bluetooth LE passive scan of ibeacon devices by Gerhard Mutz

### 6.6.0.5 20190816

- Add command WebSensor<sensor number> 0/1 to control display of sensor data in web GUI (#6085)
- Change some table locations from RAM to Flash
- Fix wrong telemetry message when SetOption68 1 (#6191)
- Add support for RDM6300 125kHz RFID Reader by Gerhard Mutz

### 6.6.0.4 20190806

- Add support for CHIRP soil moisture sensor by Christian Baars
- Add debug compile features using defines DEBUG_TASMOTA_CORE, DEBUG_TASMOTA_DRIVER and DEBUG_TASMOTA_SENSOR.
-   See DEBUG_CORE_LOG example in sonoff.ino and DEBUG_DRIVER_LOG example in xdrv_09_timers.ino
- Add support for Solax X1 inverter by Pablo Zerón
- Add ZigBee support phase 1 - low level MQTT ZNP messages for CC2530 devices
- Add command Buzzer with optional parameters <number of beeps>,<duration of beep in 100mS steps>,<duration of silence in 100mS steps> enabled when a buzzer is configured (#5988)
- Add support for PAJ7620 gesture sensor by Christian Baars

### 6.6.0.3 20190725

- Change filename of configuration backup from using FriendlyName1 to Hostname solving diacritic issues (#2422)
- Change Store AWS IoT Private Key and Certificate in SPI Flash avoiding device-specific compilations
- Upgrade library IRRemoteEsp8266 to 2.6.4, now using sendPioneer()
- Add support for MAX31865 Thermocouple sensor by Alberto Lopez Siemens
- Add option 0 to Width1 (Marker), Width2 (Second), Width3 (Minute) and Width4 (Hour) disabling display (#6152)
- Add MqttCount metric to STATE (#6155)
- Add define USE_ENERGY_MARGIN_DETECTION to disable Energy Margin and Power Limit detection
- Add define USE_ENERGY_POWER_LIMIT to disable Energy Power Limit detection while Energy Margin detection is active
- Add allow repeat/longpress for IRSend raw, introduced IRSend<r> option (#6074)
- Add SetOption68 to enable multi-channel PWM instead of a single light (#6134)

### 6.6.0.2 20190714

- Change commands Var and Mem to show all parameters when no index is given (#6107)
- Add command SetOption67 0/1 to disable or enable a buzzer as used in iFan03
- Add command DisplayWidth to set pixel width on supported devices
- Add command DisplayHeight to set pixel height on supported devices
- Add support for Sonoff iFan03 as module 71 (#5988)
- Add support for a buzzer
- Add support for IRSend long press ('repeat' feature from IRRemoteESP8266) (#6074)
- Add support for IRHVAC Midea/Komeco protocol (#3227)
- Add support for more IRSend protocols enabled in my_user_config.h
- Add support for IRSend Pioneer protocol (#6100)
- Add Oled reset GPIO option "OLED reset"

### 6.6.0.1 20190708

- Fix Domoticz battery level set to 100 if define USE_ADC_VCC is not used (#6033)
- Fix Force Elliptic Curve for Letsencrypt TLS #6042
- Fix WeMo emulation for 1G echo and 2G echo dot (#6086)
- Fix Xiaomi Philips brightness (#6091)
- Change defines USE_TX20_WIND_SENSOR and USE_RC_SWITCH in my_user_config.h to disable to lower iram usage enabling latest core compilation (#6060, #6062)
- Add blend RGB leds with White leds for better whites (#5895, #5704)
- Add command SetOption41 0..8 to control number of Tuya switches (#6039)
- Add command SetOption42 0..255 to set overtemperature (Celsius only) threshold resulting in power off all on energy monitoring devices. Default setting is 90 (#6036)
- Add command SetOption66 0/1 to enable or disable Tuya dimmer range 255 slider control
- Add command Time to disable NTP and set UTC time as Epoch value if above 1451602800 (=20160101). Time 0 re-enables NTP (#5279)
- Add AZ7798 automatic setting of clock display (#6034)
- Add Epoch and UptimeSec to JSON messages (#6068)
- Add support for up to 4 INA219 sensors (#6046)

### 6.6.0 20190707

- Remove support of TLS on core 2.3.0 and extent support on core 2.4.2 and up
- Remove MQTT uptime message every hour
- Refactor some defines to const
- Refactor webserver HTML input, button, textarea, and select name based on id
- Refactor webserver sensor data collection
- Refactor TLS based on BearSSL, warning breaking change for fingerprints validation
- Refactor management of lights, using classes and integers instead of floats
- Refactor UDP initial message handling from string to char using static memory and add debug info (#5505)
- Refactor IRSend and receive for 64-bit support (#5523)
- Refactor MQTT which might solve issue (#5755)
- Refactor IRSend by using heap when more than 199 values need to be send. May need increase of define MQTT_MAX_PACKET_SIZE too (#5950)
- Refactor double to float in rules, and replaced trigonometric functions from stdlib with smaller versions (#6005)
- Change pubsubclient MQTT_KEEPALIVE from 10 to 30 seconds for AWS IoT support
- Change gamma correction as default behavior, ie "Ledtable 1"
- Change PWM resolution from 8 to 10 bits for low brightness lights
- Change IRSend Panasonic protocol to 64-bit (#5523)
- Change ADC0 to enabled by default in my_user_config.h (#5671)
- Change define USE_EMULATION by USE_EMULATION_HUE and USE_EMULATION_WEMO (#5826)
- Change default PowerDelta from 80% to 0% on new installations (#5858, #5028, #4813, #4130, #4145, #3795, #3778, #3660, #3648)
- Fix display Bug in KNX webmenu for Physical Address
- Fix the Unescape() function and the SendSerial3 behaviour
- Fix webserver multiple Javascript window.onload functionality
- Fix TasmotaSerial at 9600 bps solving DFPlayer comms (#5528)
- Fix Configure Timer Web GUI (#5568)
- Fix Shelly 2.5 I2C address priority issue when VEML6070 code is present by disabling VEML6070 for Shelly 2.5 (#5592)
- Fix use of SerialDelimiter value 128 (#5634)
- Fix Sonoff Pow R2 / S31 invalid energy increments (#5789)
- Fix core 2.5.x ISR not in IRAM exception (#5837)
- Fix Philips Hue emulation Alexa issue by using part of MAC address for LightId (#5849)
- Fix missing white channel for WS2812 (#5869)
- Fix PZem startup issue (#5875)
- Fix exception 9 when syslog is enabled and NTP is just synced (#5917)
- Fix Toggle functionality to button double press when one button and two devices are detected (#5935)
- Fix channel command for dual dimmers (#5940)
- Fix not restoring white value on power off/power on (#5993)
- Add command AdcParam to control ADC0 Temperature and Light formula parameters
- Add command LedMask to assign which relay has access to power LED (#5602, #5612)
- Add extended LED power control using command LedPowerX where X is 1 to 4. Enabled when "LedLink(i)" is configured too (#5709)
- Add command Sensor20 1..255 to change Nova Fitness SDS01 working period in minutes (#5452)
- Add command SetOption38 6..255 to set IRReceive protocol detection sensitivity mimizing UNKNOWN protocols (#5853)
- Add command SetOption39 1..255 to control CSE7766 (Pow R2) or HLW8032 (Blitzwolf SHP5) handling of power loads below 6W. Default setting is 128 (#5756)
- Add command SetOption40 0..250 to disable button functionality if activated for over 0.1 second. Needs SetOption1 1 and SetOption13 0 (#5449)
- Add command SetOption63 0/1 to disable relay state feedback scan at restart (#5594, #5663)
- Add command SetOption64 0/1 to switch between "-" or "_" as sensor index separator impacting DS18X20, DHT, BMP and SHT3X sensor names (#5689)
- Add command SetOption65 0/1 and more Tuya Serial based device support (#5815)
- Add command WebColor to change GUI colors on the fly
- Add support for AWS IoT with TLS 1.2 on core 2.4.2 and up. Full doc here: https://github.com/arendst/Tasmota/wiki/AWS-IoT
- Add support for Badger HR-E Water Meter (#5539)
- Add support for Shelly 2.5 Energy and overtemp Monitoring (#5592)
- Add support for color and colortone for Philips Hue emulation via Alexa (#5600 #4809)
- Add support for Scripts as replacement for Rules. Default disabled but can be enabled in my_user_config.h (#5689)
- Add support for up to four LEDs related to four power outputs. Enabled when "LedLink(i)" is configured too (#5709)
- Add support for Shelly 1PM Template {"NAME":"Shelly 1PM","GPIO":[56,0,0,0,82,134,0,0,0,0,0,21,0],"FLAG":2,"BASE":18} (#5716)
- Add support for SPS30 Particle sensor thanks to Gerhard Mutz (#5830)
- Add support for VL53L0x time of flight sensor. Might interfere with TSL2561 using same I2C address (#5845)
- Add support for Sonoff L1 thanks to reef-actor (#6002)
- Add rule Http#Initialized
- Add rule System#Save executed just before a planned restart
- Add rule support for single JSON value pair like {"SSerialReceived":"on"} by expanding it to {"SSerialReceived":{"Data":"on"}} allowing for trigger SSerialReceived#Data=on (#5638)
- Add define USE_COUNTER to my_user_config.h to save space in sonoff-basic.bin and sonoff-minimal.bin
- Add define USE_DHT to my_user_config.h to save space in sonoff-basic.bin
- Add defines USE_EMULATION_WEMO and USE_EMULATION_HUE to my_user_config.h to control emulation features at compile time (#5826)
- Add Toggle functionality to button double press when more devices are detected
- Add device OverTemp (>73 Celsius) detection to Energy Monitoring devices with temperature sensor powering off all outputs
- Add Tuya Dimmer 10 second heartbeat serial packet required by some Tuya dimmer secondary MCUs
- Add all temperature, humidity and pressure for global access
- Add validation check when loading settings from flash
- Add HX711 weight restore after controlled restart or after power restore just before executing command Sensor34 7 (#5367, #5786)
- Add GUI hexadecimal color options in my_user_config.h (#5586)
- Add alternative IRSend command syntax IRSend raw,\<freq\>,\<header mark\>,\<header space\>,\<bit mark\>,\<zero space\>,\<one space\>,\<bit stream\> (#5610)
- Add user configurable ADC0 to Module and Template configuration compatible with current FLAG options (#5671)
- Add AriLux RF control GPIO option "ALux IrSel" (159) replacing "Led4i" (59) for full LED control (#5709)
- Add LED GPIO option "LedLink" (157) and "LedLinki" (158) to select dedicated link status LED (#5709)
- Add all 5 PWM channels individually adressable with LEDs. (#5741)
- Add reset of Energy values when connection to sensor is lost for over 4 seconds (#5874, #5881)
- Add checkbox to GUI password field enabling visibility during password entry only (#5934)

### 6.5.0 20190319

- Remove commands SetOption14 and SetOption63 as it has been superseded by command Interlock
- Remove command SetOption35 0-255 for mDNS start-up delay (#4793)
- Remove support for MQTT_LIBRARY_TYPE, MQTT_ARDUINOMQTT and MQTT_TASMOTAMQTT (#5474)
- Change webserver content handling from single String to small Chunks increasing RAM
- Change code use of boolean to bool and byte to uint8_t
- Change code uint8_t flags to bool flags
- Change sonoff_template.h layout regarding optional module flags like ADC0
- Change sonoff_template.h module lay-out by removing non-configurable GPIOs
- Change button driver making it modular
- Change switch driver making it modular and introduce input filter (#4665, #4724)
- Change switch input detection by optimizing switch debounce (#4724)
- Change web authentication (#4865)
- Change image name BE_MINIMAL to FIRMWARE_MINIMAL and USE_xyz to FIRMWARE_xyz (#5106)
- Change GUI weblog from XML to plain text solving possible empty screens (#5154)
- Fix most compiler warnings
- Fix Display exception 28 when JSON value is nullptr received
- Fix epaper driver (#4785)
- Fix HAss Sensor Discovery Software Watchdog restart (#4831, #4988)
- Fix allowable MAX_RULE_VARS to 16 (#4933)
- Fix mDNS addService (#4938, #4951)
- Fix HAss discovery of MHZ19(B) sensors (#4992)
- Fix some exceptions and watchdogs due to lack of stack space (#5215)
- Fix GUI wifi password acception starting with asteriks (*) (#5231, #5242)
- Fix command WebSend intermittent results (#5273, #5304)
- Fix additional characters in fallbacktopic, hostname and mqttclient on core 2.5.0 (#5359, #5417)
- Fix Energy TotalStartTime when commands EnergyReset0 and/or EnergyReset3 used (#5373)
- Fix DS18S20 temperature calculation (#5375)
- Fix float calculations in range from 0 to -1 (#5386)
- Fix exception on GUI Configure Logging and Configure Other (#5424)
- Add commands PowerCal, VoltageCal and CurrentCal for HLW8012, HJL01 and BL0937 based energy sensors
- Add command SerialDelimiter 128 to filter reception of only characters between ASCII 32 and 127 (#5131)
- Add command SSerialSend5 \<hexdata\> to SerialBridge
- Add command Interlock 0 / 1 / 1,2 3,4 .. to control interlock ON/OFF and add up to 8 relays in 1 to 4 interlock groups (#4910, #5014)
- Add command Template 255 to copy module configuration over to current active template and store as user template named Merged (#5371)
- Add command WifiConfig 7 to allow reset of device in AP mode without admin password (#5297)
- Add command SetOption36 to control boot loop default restoration (#4645, #5063)
- Add command SetOption37 for RGBCW color mapping (#5326)
- Add command SetOption55 0/1 and define MDNS_ENABLE to disable/enable mDNS (#4793, #4923)
- Add command SetOption62 0/1 to disable retain on Button or Switch hold messages (#5299)
- Add support for Smanergy KA10 Smart Wall Socket with Energy monitoring
- Add support for commands in sensor drivers
- Add support for MAX31855 K-Type thermocouple sensor using softSPI (#4764)
- Add support for Near Field Communication (NFC) controller PN532 using Serial (#4791, #5162)
- Add support for OBI Power Socket 2 (#4829)
- Add support for YTF IR Bridge (#4855)
- Add support for Mi LED Desk Lamp with rotary switch (#4887)
- Add support for Digoo DG-SP202 Smart Socket with Energy monitoring (#4891)
- Add support for MAX44009 Ambient Light sensor (#4907)
- Add support for inverted buttons and inverted buttons without pullup (#4914)
- Add support for Luminea ZX2820 Smart Socket with Energy monitoring (#4921)
- Add support for multiple ADS1115 I2C devices (#5083)
- Add support for online template change using command Template or GUI Configure Other (#5177)
- Add support for Korean language translations (#5344)
- Add support for sensor SCD30 (#5434)
- Add parameter CFG_HOLDER to status 1 message (#5206)
- Add SetOption32 until SetOption49 diagnostic information to Status 3 report as replacement for second property value in SetOption property name
- Add Resolution property to Status 3 report providing previous SetOption second value property
- Add property MqttCount to status 6 message representing number of Mqtt re-connections
- Add property LinkCount to state and status 11 message representing number of Wifi Link re-connections
- Add property Downtime to state and status 11 message representing the duration of wifi connection loss
- Add variable %timestamp% to rules (#4749)
- Add rule support for "==", "!=" ">=" and "<=" (#5122)
- Add rule expression enabled by define USE_EXPRESSION in my_user_config.h (#5210)
- Add Power status functionality to LED2 when configured leaving LED1 for Link status indication
- Add user configuration of HLW8012 and HJL-01/BL0937 Energy Monitoring as used in Sonoff Pow and many Tuya based devices
- Add user configuration of MCP39F501 Energy Monitoring as used in Shelly2
- Add online template configuration using both commands and Configure Template menu option in GUI
- Add (S)SerialSend3 escape sequence \x to allow hexadecimal byte value (#3560, #4947)
- Add define DS18B20_INTERNAL_PULLUP to select internal input pullup when only one DS18B20 sensor is connected eliminating external resistor (#4738)
- Add button control when no relay configured (#4682)
- Add startup delay of 4 seconds to button control (#4829)
- Add core version conditional compile options to provided PWM files (#4917)
- Add resiliency to saved Settings (#5065)
- Add MHZ19 Temperature as Domoticz Temperature selection (#5128)
- Add HAss status sensor (#5139)
- Add status message to former declined group commands (#5145)
- Add 0x to IRRemote (SetOption29) and RCSwitch (SetOption28) received hexadecimal data (#5431)

### 6.4.1 20181224

- Change RAM usage BMP/BME I2C sensors
- Change FallbackTopic from cmnd/\<mqttclient\>/ to cmnd/\<mqttclient\>_fb/ to discriminate from Topic (#1528)
- Change FallbackTopic detection (#4706)
- Change Hass discovery to short MQTT messages as used by Hass 0.81 and up (#4711)
- Change MQTT GUI password handling (#4723)
- Fix possible dtostrf buffer overflows by increasing buffers
- Fix wifi strongest signal detection (#4704)
- Fix Alexa "this value is outside the range of the device". Needs power cycle and Alexa deletion/discovery cycle. (#3159, #4712)
- Add Slovak language file (#4663)
- Add support for AZ-Instrument 7798 CO2 meter/datalogger (#4672)
- Add define WIFI_SOFT_AP_CHANNEL in my_user_config.h to set Soft Access Point Channel number between 1 and 13 as used by Wifi Manager web GUI (#4673)
- Add define USE_MQTT_TLS_CA_CERT for checking MQTT TLS against root ca using Let's Encrypt cert from sonoff_letsencrypt.h - not supported with core 2.3.0 (#4703)

### 6.4.0 20181217

- Change GUI Configure Module by using AJAX for data fetch to cut page size (and memory use) by 40%
     In case of web page errors clear your browser cache or do Page Reload (F5 or Ctrl+R)
- Change enforcing flashmode dout but it is still mandatory
- Change bootcount update (being first) flash write to 10 seconds after restart
- Change display and epaper drivers
- Change command WebSend Host header field from IP address to hostname (#4331)
- Change log buffer size from 512 to 520 to accommodate http sensor data (#4354)
- Change default WIFI_CONFIG_TOOL from WIFI_WAIT to WIFI_RETRY in my_user_config.h (#4400)
- Change webgui refresh time delay for Save Settings and local OTA Upload (#4423)
- Change SR-04 driver to use NewPing library (#4488)
- Change MCP230xx driver to support interrupt retention over teleperiod (#4547)
- Change support for MPU6050 using DMP (#4581)
- Fix unintended function overload of WifiState
- Fix wifi connection errors using wifi disconnect and ESP.reset instead of ESP.restart
- Fix Sonoff Pow R2 and Sonoff S31 Serial interface hang caused by Sonoff Basic R2 driver delay implementation (and possibly core bug)
- Fix MQTT connection error after restart
- Fix wifi re-scan connection baseline
- Fix possible strncat buffer overflows
- Fix intermittent Pzem sensor energy overflow calculation error
- Fix shelly2 ghost switching caused by lack of pull-up inputs (#4255)
- Fix hardware serial pin configuration. To keep using hardware serial swap current Rx/Tx pin configuration only (#4280)
- Fix MqttRetry values above 255 seconds (#4424)
- Fix WifiManager functionality on initial installation (#4433)
- Fix ArduinoOTA for Core 2.5.0 (#4620)
- Add minutes to commands Timezone to allow all possible world timezones
- Add more strict checks for GPIO selections
- Add code image and optional commit number to version
- Add dynamic delay to main loop providing time for wifi background tasks
- Add additional start-up delay during initial wifi connection
- Add support for decoding Theo V2 sensors as documented on https://sidweb.nl using 434MHz RF sensor receiver
- Add support for decoding Alecto V2 sensors like ACH2010, WS3000 and DKW2012 weather stations using 868MHz RF sensor receiver
- Add user definition of defines WIFI_RSSI_THRESHOLD (default 10) and WIFI_RESCAN_MINUTES (default 44)
- Add command SetOption58 0/1 to enable IR raw data info in JSON message (#2116)
- Add command IRSend <frequency>|0,<rawdata1>,<rawdata2>,.. to allow raw data transmission (#2116)
- Add command SetOption56 0/1 to enable wifi network scan and select highest RSSI (#3173)
- Add command SetOption57 0/1 to enable wifi network re-scan every 44 minutes with a rssi threshold of 10 to select highest RSSI (#3173)
- Add support for SDM220 (#3610)
- Add default sleep 1 to sonoff-basic to lower energy consumption (#4217)
- Add wifi status to Tuya (#4221)
- Add delays to reduce CPU usage at boot time (#4233)
- Add command SetOption24 0/1 to select pressure unit as hPa or mmHg (#4241)
- Add optional hardware serial when GPIO13(Rx) and GPIO15(Tx) are selected removing hardware serial from GPIO01(Tx) and GPIO03(Rx) (#4288)
- Add support for Gosund SP1 v2.3 Power Socket with Energy Monitoring (#4297)
- Add support for Armtronix dimmers. See wiki for info (#4321)
- Add to command WebSend option to send a direct path when command starts with a slash (#4329)
- Add support for LG HVac and IrRemote (#4377)
- Add initial support for Hass sensor discovery (#4380)
- Add support for Fujitsu HVac and IrRemote (#4387)
- Add support for I2C MGC3130 Electric Field Effect sensor by Christian Baars (#3774, #4404)
- Add command CalcRes to set number of decimals (0 - 7) used in commands ADD, SUB, MULT and SCALE (#4420)
- Add CPU average load to state message (#4431)
- Add command SetOption59 0/1 to change state topic from tele/STATE to stat/RESULT (#4450)
- Add support for SM Smart Wifi Dimmer PS-16-DZ (#4465)
- Add support for Teckin US Power Socket with Energy Monitoring (#4481)
- Add command SetOption60 0/1 to select dynamic sleep (0) or sleep (1) (#4497)
- Add support for iFan02 Fanspeed in Domoticz using a selector (#4517)
- Add support for GPIO02 for newer Sonoff Basic (#4518)
- Add Announce Switches to MQTT Discovery (#4531)
- Add support for Manzoku Power Strip (#4590)

### 6.3.0 20181030

- Change web Configure Module GPIO drop down list order for better readability
- Change status JSON message providing more switch and retain information
- Change xsns_17_senseair.ino to use TasmotaModbus library
- Change MCP230xx driver
- Change PubSubClient Mqtt library to non-blocking EspEasy version
- Change energy monitoring using energy sensor driver modules
- Change Webserver page handler for easier extension (thx to Adrian Scillato)
- Change pinmode for no-pullup defined switches to pullup when configured as switchmode PUSHBUTTON (=3 and up) (#3896)
- Change default OTA Url to http://thehackbox.org/tasmota/release/sonoff.bin (#4170)
- Remove support for MQTT Client esp-mqtt-arduino by #define MQTT_LIBRARY_TYPE MQTT_ESPMQTTARDUINO
- Remove commands PowerCal, VoltageCal and CurrentCal as more functionality is provided by commands PowerSet, VoltageSet and CurrentSet
- Remove restart after ntpserver change and force NTP re-sync (#3890)
- Fix showing Period Power in energy threshold messages
- Fix header file execution order by renaming user_config.h to my_user_config.h
- Fix some TSL2561 driver issues (#3681)
- Fix KNX PA exception. Regression from 6.2.1 buffer overflow caused by subStr() (#3700, #3710)
- Fix setting and getting color temperature for Philips Hue emulation (#3733)
- Fix ButtonRetain to not use default topic for clearing retain messages (#3737)
- Fix syslog when emulation is selected (#2109, #3784)
- Fix rule trigger POWER1#STATE execution after restart and SetOption0 is 0 (#3856)
- Fix Home Assistant forced light discovery (#3908)
- Fix invalid configuration restores and decode_config.py crc error when savedata = 0 (#3918)
- Fix timer offset -00:00 causing 12:00 hour offset (#3923)
- Fix I2CScan invalid JSON error message (#3925)
- Fix exception when wrong Domoticz JSON message is received (#3963)
- Fix Sonoff Bridge RfRaw receive (#4080, #4085)
- Fix possible wifi connection error (#4044, #4083)
- Fix invalid JSON floating point result from nan (Not a Number) and inf (Infinity) into null (#4147)
- Fix rule mqtt#connected trigger when mqtt is disabled (#4149)
- Add support for LCD, Matrix, TFT and Oled displays
- Add support for Neo Coolcam Wifi Smart Power Plug
- Add support for Michael Haustein ESP Switch
- Add support for MQTT Client based on lwmqtt to be selected by #define MQTT_LIBRARY_TYPE MQTT_ARDUINOMQTT
- Add support for Neo Coolcam Wifi Smart Power Plug
- Add support for Michael Haustein ESP Switch
- Add support for MQTT Client based on lwmqtt to be selected by #define MQTT_LIBRARY_TYPE MQTT_ARDUINOMQTT
- Add support for DS3231 Real Time Clock
- Add support for HX711 Load Cell with optional web GUI scale interface to demonstrate easy GUI plug-in
- Add support for serial 8N2 communication to TasmotaModbus and TasmotaSerial libraries
- Add support for RF transceiving using library RcSwitch (#2702)
- Add support for Shelly 1 and Shelly 2 (#2789)
- Add support for La Crosse TX20 Anemometer (#2654, #3146)
- Add support for MP3 player using DFRobot RB-DFR-562 (#3723)
- Add Support for Xiaomi-Philips Bulbs (#3787)
- Add support for PCA9685 12bit 16pin hardware PWM driver (#3866)
- Add support for EXS Relay V5.0 (#3810)
- Add support for OBI Power Socket (#1988, #3944)
- Add support for Teckin Power Socket with Energy Monitoring (#3950)
- Add support for Pzem-003/017 DC Energy monitoring module (#3694)
- Add support for Pzem-014/016 AC Energy monitoring module (#3694)
- Add support for CSL Aplic WDP 303075 Power Socket with Energy Monitoring (#3991, #3996)
- Add support for Tuya Dimmer (#469, #4075)
- Add command Display to show all settings at once
- Add command SerialSend5 to send raw serial data like "A5074100545293"
- Add command WebRefresh 1000..10000 to control web page refresh in milliseconds. Default is 2345
- Add command WeightRes 0..3 to control display of decimals for kilogram
- Add command RGBWWTable to support color calibration (#3933)
- Add command Reset 4 (reset to defaults but keep wifi params) and Reset 5 (as reset 4 and also erase flash) (#4061)
- Add command SetOption35 0..255 (seconds) to delay mDNS initialization to control possible Wifi connect problems
- Add command SetOption52 0/1 to control display of optional time offset from UTC in JSON messages (#3629, #3711)
- Add command SetOption53 0/1 to toggle gui display of Hostname and IP address (#1006, #2091)
- Add authentication to HTTP web pages
- Add decimals as input to commands PowerSet, VoltageSet and CurrentSet
- Add tools/decode-config.py by Norbert Richter to decode configuration data. See file for information
- Add define USE_DISPLAYS for selecting image sonoff-display
- Add define USE_BASIC for selecting image sonoff-basic without most sensors
- Add auto reload of main web page to some web restarts
- Add TasmotaModbus library as very basic modbus wrapper for TasmotaSerial
- Add more API callbacks and document API.md
- Add Apparent Power and Reactive Power to Energy Monitoring devices (#251)
- Add token %hostname% to command FullTopic (#3018)
- Add Wifi channel number to state message (#3664)
- Add user configurable GPIO02 and GPIO03 on H801 devices (#3692)
- Add toggle function RGBW lights (#3695, #3697)
- Add network information to display start screen (#3704)
- Add sleep to Nova Fitness SDS01X sensor (#2841, #3724, #3749)
- Add Analog input AD0 enabled to sonoff-sensors.bin (#3756, #3757)
- Add power value below 5W to Sonoff Pow R2 and S31 (#3745)
- Add RF Receiver control to module MagicHome to be used on Arilux LC10 (#3792)
- Add userid/password option to decode-status.py (#3796)
- Add delay after restart before processing rule sensor data (#3811)
- Add force_update to Home Assistant discovery (#3873)
- Add rule triggers SWITCH1#BOOT and POWER1#BOOT (#3904, #3910)
- Add Hebrew language file (#3960)
- Add TotalStartTime to Energy JSON message (#3971)
- Add whitespace removal from RfRaw and SerialSend5 (#4020)
- Add support for two BMP/BME sensors (#4195)

### 6.2.1 20180905

- Fix possible ambiguity on command parameters if StateText contains numbers only (#3656)
- Fix Wemo emulation to select the first relay when more than one relay is present (#3657)
- Fix possible exception due to buffer overflow (#3659)
- Fix lost energy today and total energy value after power cycle (#3689)

### 6.2.0 20180901

- Allow user override of define MAX_RULE_VARS and MAX_RULE_TIMERS (#3561)
- Disable wifi sleep for both Esp8266/Arduino core 2.4.1 and 2.4.2 to solve device freeze caused by Espressif SDK bug (#3554)
- Change DS18B20 driver to provide better instant results
- Change some sensor drivers to provide instant results
- Change define USE_ALL_SENSORS to USE_SENSORS as it doesn't contain all sensors due to duplicate I2C addresses
- Change some sensor update timings: AdcEvery 200 -> 250, Senseair 300 -> 250, SDM120 300 -> 250, SDM630 300 -> 250
- Change default Wifi config option from WPS to Wifi Manager if WPS is disabled or Wifi Smartconfig if webserver is disabled or Wifi Serial input if Smartconfig is disabled
- Change SHT1x driver to provide better instant results and fix I2C interference
- Change DHT driver to provide better instant results and add decimals to DHT11 (#3164)
- Change DS18x20 driver to provide better instant results (#3169)
- Change CounterType 1 from milliseconds to microseconds (#3437)
- Change scheduler for better sleep support using Uptime, Delay, PulseTime and TelePeriod, Blinktime (#3581)
- Remove unused functionality from Sonoff-minimal to save space
- Remove WPS and SmartConfig from sonoff-minimal saving 56k code space
- Remove TSL2561 debug message and update library (#2415)
- Remove forced restart when sleep command is executed (#3554)
- Fix invalid response using more than 4 switches and domoticz
- Fix sonoff-minimal not using default settings
- Fix unsecure main webpage update
- Fix DHT driver mixing values for different sensors (#1797)
- Fix EnergyReset3 regression not clearing total energy (#2723)
- Fix rules once regression from v6.1.0 (#3198, #3226)
- Fix command Scale buffer overflow (#3236)
- Fix possible WDT due to long MQTT publish handling (#3313)
- Fix command TimeDst/TimeStd invalid JSON (#3322)
- Fix handling of default names when using names starting with shortcut character ",0,1 or 2 (#3392, #3600, #3618)
- Fix LM75AD I2C sensor detection (#3408)
- Fix iFan02 power on state (#3412, #3530)
- Fix some Pow R2 and S31 checksum errors using optimized re-sync (#3425)
- Fix SDM120 reporting wrong negative values to Domoticz (#3521)
- Fix MQTT reconnection detection when using TasmotaMqtt library (#3558)
- Fix OtaMagic when file path contains a dash (-) (#3563)
- Fix Sonoff Bridge data reception when using Portisch EFM8 firmware using in data buffer length (#3605)
- Add read sensor retry to DS18B20, DS18x20, DHT, SHT1X and HTU21
- Add user selection of Wifi Smartconfig as define USE_SMARTCONFIG in user_config.h
- Add boot loop detection and perform some solutions
- Add wifi and mqtt status led blinkyblinky to be disabled by SetOption31 1. Does not work when LedPower is On (deliberate) (#871, #2230, #3114, #3155)
- Add support for TM1638 switch (#2226)
- Add GPIO options ButtonXn, SwitchXn and CounterXn to select INPUT mode instead of INPUT_PULLUP (#2525)
- Add support for APDS9960 proximity sensor (#3051)
- Add support for MPR121 controller in input mode for touch buttons (#3142)
- Add support for MCP230xx for general purpose input expansion and command Sensor29 (#3188)
- Add default Wifi Configuration tool as define WIFI_CONFIG_NO_SSID in user_config.h if no SSID is configured (#3224)
- Add command Timers 0/1 to globally disable or enable armed timers (#3270)
- Add support for CCS811 sensor (#3309)
- Add Turkish language file (#3332)
- Add command SerialSend4 to send binary serial data (#3345)
- Add initial support for sensor MPU6050 (#3352)
- Add rule triggers Wifi#Connected and Wifi#Disconnected (#3359)
- Add option + to command Rule to concatenate new rule with existing rules (#3365)
- Add message when JavaScript is not enabled in webbrowser (#3388)
- Add build time setting of ButtonTopic and SwitchTopic (#3414)
- Add iFan02 Fanspeed + and Fanspeed - command options (#3415)
- Add Individual HSBColorX commands (#3430, #3615)
- Add output support on MCP23008/MCP23017 (#3436)
- Add modulo option to rules like rule1 on Time#Minute|5 do backlog power on;delay 200;power off endon (#3466)
- Add RGB support for Domoticz (#3547)
- Add all ruletimer values to command RuleTimer result message (#3571)
- Add command Publish2 for publishing retained MQTT messages (#3593)
- Add commands ButtonDebounce 40..1000 and SwitchDebounce 40..1000 to have user control over debounce timing. Default is 50mS (#3594)
- Add RuleX debug options 8,9,10 (StopOnError) to control RuleX execution status after an exception restart (#3607)
- Add rule variables %sunrise%, %sunset%, %uptime% and %time% (#3608)
- Add optional MQTT_TELE_RETAIN to Energy Margins message (#3612, 3614)

### 6.1.1 20180714

- Revert wifi changes (#3177)
- Revert sonoff-minimal removals causing failure of wifi connection (#3177)

### 6.1.0 20180706

- Remove version 3, 4 and pre 5.2 settings auto-upgrade. See https://github.com/arendst/Tasmota/wiki/Upgrading#migration-path
- Change default CFG_HOLDER from 0x20161209 to 4617 (=0x1209) - no impact on default upgrades
- Change number of supported switches from 4 to 8 (#2885, #3086)
- Change BME680 driver from Adafruit to Bosch BME680 library (#2969)
- Fix Pzem004T checksum error
- Fix KNX bug when doing reply of sensors values
- Fix rules induced LWT message
- Fix possible wifi connection problem (#1366)
- Fix some Pow R2 and S31 checksum errors (#1907)
- Fix display selection of un-available GPIO options in Module Configuration webpage (#2718)
- Fix timer re-trigger within one minute after restart (#2744)
- Fix IRSend not accepting data value of 0 by David Conran (#2751)
- Fix vars on rules by Adrian Scillato (#2769)
- Fix bug in KNX menu by Adrian Scillato (#2770)
- Fix anomalies in rules (#2778)
- Fix HUE bridge V1 software version by Heiko Krupp (#2788)
- Fix Hardware Watchdog restart when using event command (#2853)
- Add Ukrainian language file
- Add KNX support for DS18S20 Temperature sensor
- Add CRC to Settings making future upgrades more fail-safe
- Add feature information to Status 4
- Add tools folder with python script decode-status.py for decoding some status fields like SetOption and Features
- Add Slots on the KNX Web Menu to select Group Addess to receive data to trigger rules
- Add two rule sets of 511 characters using commands rule1, rule2 and rule3
- Add Console Commands to send KNX Commands and KNX Values
- Add Slots on the KNX Web Menu to select Group Addess to send data from console commands
- Add Events to trigger rules when a command or read requests is received from KNX
- Add command SetOption30 to enforce Hass discovery as light group (#1784)
- Add support for BlitzWolf BW-SHP2 (and Homecube, Gosund SP1) Energy Monitoring Smart Socket (#2223)
- Add time in minutes to rule Time#Initialized, Time#set and Time#Minute (#2669)
- Add Eastron SDM630 energy meter by Gennaro Tortone (#2735)
- Add KNX communication enhancement by Adrian Scillato (#2742)
- Add KNX energy data by Adrian Scillato (#2750)
- Add rule support for IrReceive and RfReceive (#2758)
- Add python script fw-server.py in tools folder to create a simple OTA server by Gennaro Tortone (#2759)
- Add rule variables %time% for minutes since midnight, %uptime%, %sunrise% and %sunset% giving time in minutes (#2669)
- Add rules %mem1% to %mem5% variable names storing data in flash (#2780)
- Add rules test on %varx% or %memx% (#2780)
- Add optional token %id% substituting the unique MAC address to fulltopic by Michael Graf (#2794)
- Add support for Sonoff S26 Smart Socket (#2808)
- Add command WebSend [<host>(:<port>,<user>:<password>)] <command> (#2821)
- Add increment and decrement value to command Counter (#2838)
- Add support for Sonoff iFan02 as module 44 introducing command FanSpeed 0..3 (#2839)
- Add source information to command execution to be shown with logging option 3 (#2843)
- Add support for uploading Sonoff Bridge firmware found in tools/fw_efm8bb1 folder build by Portisch using Web Gui File Upload (#2886)
- Add command RfRaw to control Portisch firmware features
- Add support for I2C temperature sensor LM75AD (#2909)
- Add option 0 to command Timers disarming all timers (#2962)
- Add performance improvement when updating multiple individual WS2812 pixels (#3007)
- Add command SetOption28 to switch between hex or decimal Sonoff Bridge RF received data format (#3008)
- Add command SetOption29 to switch between hex or decimal IR received data format
- Add decimal values support for commands ADD, SUB, MULT and SCALE (#3083, #3089)
- Add support for bitflags SetOption50 .. SetOption81 (#3118)

### 5.14.0 20180515

- Update language files
- Update TasmotaSerial to 2.0.0 allowing Hardware Serial Fallback when correct connections are configured
- Change command handling
- Change user_config(_override).h defines TIME_STD and TIME_DST
- Change user_config(_override).h otaurl to http://sonoff.maddox.co.uk/tasmota/sonoff.bin (#2588, #2602)
- Fix configuration restore regression from 5.13.1
- Fix compile error when ADC is enabled and Rules are disabled (#2608)
- Fix rule power trigger when no backlog command is used (#2613)
- Fix several timer data input and output errors (#2597, #2620)
- Fix KNX config error (#2628)
- Fix sensor MHZ-19 vanishing data over time (#2659)
- Fix KNX reconnection issue (#2679)
- Fix DST and STD time for Southern Hemisphere by Adrian Scillato (#2684, #2714)
- Add Portuguese in Brazil language file
- Add SetOption26 to enforce use of indexes even when only one relay is present (#1055)
- Add support for sensor SI1145 UV Index / IR / Visible light (#2496)
- Add rule state test for On/Off in addition to 0/1 (#2613)
- Add hardware serial option to MHZ-19 sensor (#2659)
- Add Eastron SDM120 energy meter by Gennaro Tortone (#2694)
- Add user entry DST/STD using commands TimeStd and TimeDst (See wiki for parameter syntax) (#2721)

### 5.13.1 20180501

- Fix JSON buffers size too small for execution in some situations (#2580)
- Fix configuration restore (#2591)
- Add define MODULE for user selecting default model although it preferably should not be changed (#569, #2589)

### 5.13.0 20180430

- Change platformio option sonoff-ds18x20 to sonoff-allsensors enabling ds18x20 and all other sensors in one image
- Change status display of Ssid and SetOption
- Change default option SetOption15 from 0 to 1 providing better initial PWM experience
- Change webpage parameter communication
- Change max number of commands in Backlog from 15 to 30 and ignore commands overflowing
- Change TSL2561 driver to joba library and delete Adafruit library (#1644)
- Change default parameters in user_config.h to undefined for easy installation (#1851)
- Change max user configurable hold time from 10 to 25 seconds (#1851)
- Change Sonoff SC JSON format (#1939)
- Change Polish language to using Diacritics (#2005)
- Change user_config_override usage by providing user_config_override_sample.h (#2228)
- Change MQTT response topic for Energy changes from ENERGY to SENSOR (#2229, #2251)
- Change default Reset configuration time from 4 seconds to 40 seconds on Button hold (#2268)
- Change ESP8266 Analog JSON message from {"Analog0:123"} to {"ANALOG":{"A0:123"}} to accomodate rules (#2560)
- Change Counter JSON message from {"Counter1":0,"Counter3":0} to {"COUNTER":{"C1":0,"C3":0}} to accomodate rules
- Change ADS1115 JSON message from {"ADS1115":{"Analog0":123,"Analog1":123}} to {"ADS1115":{"A0":123,"A1":123}}
- Fix intermittent exception when dns lookup is used while sleep is enabled
- Fix 5.4.0 regression turning off single press after button hold during 4x hold time
- Fix possible wifi connection problem by erasing sdk configuration parameters
- Fix NTP sync to Thu Jan 01 08:00:10 1970 results in uptime 17651+ days (core2.4.1/sdk2.2.1)
- Fix MAX31850 higher temperatures (#1269)
- Fix freeing more code space when emulation is disabled (#1592)
- Fix providing web page configuratin option for Friendly Name when no device (relay or light) is configured (#1850)
- Fix compile error when define HOME_ASSISTANT_DISCOVERY_ENABLE is not set (#1937)
- Fix MQTT TLS fingerprint validation (#2033)
- Fix update temperature on DS18x20 drivers (#2328)
- Fix compile error when not defined USE_TIMERS (#2400)
- Fix configuration filename truncation when it contains spaces (#2484, #2490)
- Fix Energy Today and Yesterday overflow (#2543)
- Add serial debug info
- Add Portuguese language file
- Add Czech language file
- Add Bulgarian language file
- Add Domoticz dust (custom) sensors to PMS5003 and NovaFitness SDS drivers as PM1, PM2.5 and PM10
- Add commands Publish, Rule, RuleTimer and Event. See Wiki about Rule restriction, usage and examples
- Add sonoff-classic, sonoff-allsensors and sonoff-knx
- Add some coloring to important web buttons
- Add support for sensor HC-SR04 ultrasonic (#113, #1964, #2444)
- Add define MQTT_TELE_RETAIN compile option default set to 0 (#1071)
- Add 16 timers using commands Timer and Timers (#1091)
- Add optional Timer configuration webpage to be enabled in user_config.h with define USE_TIMERS_WEB
- Add Multichannel Gas sensor using MultiChannel_Gas_Sensor library (#1245)
- Add Domoticz Battery and RSSI Quality (#1604)
- Add command HSBColor Hue,Sat,Bri (#1642, #2203)
- Add compile time support for WS2812 BRG and RBG led configurations to be defined in user_config.h (#1690)
- Add optional usage of %d or %X suffices in MQTT client to append chipid (#1871)
- Add optional usage of %d or %X suffices in MQTT topic to append chipid (#1871)
- Add optional usage of %d or %04d in ota url to be replaced with chipid (#1871)
- Add Sonoff Bridge command RfKey<x> 5 to show current RF key values either default or learned (#1884)
- Add user configurable serial GPIOs to MagicHome and Arilux modules (#1887)
- Add Russian language file (#1909)
- Add Webserver upload preflight request support (#1927)
- Add Home Assistant clear other device (#1931)
- Add Restart time to Status 1 (#1938)
- Add optional TSL2561 driver using library Joba_Tsl2561 to be enabled in user_config.h with define USE_TSL2561_JOBA (#1951)
- Add support for sensor SHTC3 (#1967)
- Add compiler check for stable lwIP version v1.4 (#1940)
- Add support for multiple SHT3X sensors (#1949, #2110)
- Add always suffix with device number in Mqtt discovery topic (#1962)
- Add support for optional MQTT drivers to be selected in user_config.h (#1992)
- Add optional Arduino OTA support to be enabled in user_config.h (#1998)
- Add diacritics to Polish language file (#2005)
- Add Hungarian language file (#2024)
- Add support for Nova Fitness SDS011 and possibly SDS021 particle concentration sensor (#2070)
- Add single decimal precision to Nova Fitness SDS0x1 sensor values (#2093)
- Add Chinese (Traditional) in Taiwan language file (#2108)
- Add Sonoff SC domoticz support for Sound level as Counter and Air quality (#2118)
- Add a second TLS fingerprint to allow switching keys in TLS mode (#2033, #2102)
- Add display of remaining pulse time to command PulseTime (#2085)
- Add additional time offset to Wifi Retry based on device mac address (#2089)
- Add command Color6 RRGGBB for Clock hour marker color and command Rotation pixels for Clock rotation (#2092)
- Add HTML language header in local language (#2123)
- Add command PowerDelta 0..100 (percentage) to Energy monitoring devices to report on active power load change (#2157)
- Add Restart Reason to Status 1 report (#2161)
- Add command Channel 0..100 to control dimmer value for individual color channels (#2111, #2203)
- Add support for Hardware Serial bridge using commands SerialDelimiter, Baudrate and SerialSend. Supports 8N1 and text only (#2182)
- Add support for Software Serial bridge using commands SerialDelimiter, SBaudrate and SSerialSend. Supports 8N1 and text only (#2190)
- Add support for Zengge WF017 PWM Led strip controller (#2202)
- Add PWM status to command State if PWM enabled (#2203)
- Add all FriendlyNames to Status information (#2208)
- Add Channel status information (#2211)
- Add hexadecimal Data entry to command IrSend using 0x notation (#1290, #2314)
- Add Home Assistant MQTT Discovery for Buttons and change SetOption19 response (#2277)
- Add multiple color entry support for command Led like Led2 120000 001200 000012 setting led2 as Red, Led3 as Green and Led4 as Blue (#2303)
- Add hexadecimal RGB color entry on RGBCW leds (#2304)
- Add support for SGP30 gas and air quality sensor (#2307)
- Add optional Sunrise and Sunset timers with commands Latitide and Longitude to be enabled with define USE_SUNRISE in user_config.h (#2317)
- Add timer sunrise and sunset offset (#2378)
- Add user selectable defines for Sunrise/set Dawn option (#2378)
- Add optional KNX IP Protocol Support (#2402)
- Add random window to timers (#2447)
- Add Greek language file (#2491)
- Add support for Sonoff Pow R2 (#2340)
- Add GPIO_User to GPIO02 for all Sonoff T1 (#2524)

### 5.12.0 20180209

- Change library PubSubClient.h define MQTT_MAX_PACKET_SIZE from 512 to 1000 for Home Assistant  support
- Change relation of define MESSZ being dependent on PubSubClient.h define MQTT_MAX_PACKET_SIZE
- Change command color parameter input checks to less strict for Home Assistant support
- Change command Ina219Mode into command Sensor13
- Change commands HlwPCal, HlwUCal and HlwICal to PowerCal, VoltageCal and CurrentCal to be used for both Pow and S31 calibration
- Change commands HlwPSet, HlwUSet and HlwISet to PowerSet, VoltageSet and CurrentSet to be used for both Pow and S31 calibration
- Change uptime from hour to second resulting in a display of 123T13:45:21 where 123 is days
- Change module name Wemos D1 mini into Generic (#1220)
- Change HTML from width=100% to style=width:100% supporting HTML5 (#1358)
- Change OSWATCH_RESET_TIME (Blocked loop) from 30 to 120 seconds to allow slow networks (#1556)
- Change WIFI_MANAGER_SEC into WIFI_CONFIG_SEC (#1616)
- Change function pointers code to save code space and memory (#1683)
- Change webserver argument processing gaining 5k code space (#1705)
- Change weblog memory usage (#1730, #1793, #1819)
- Update TasmotaSerial library to 1.1.0
- Update language files Italian (#1594), Dutch (#1723) and Spanish (#1722)
- Fix Non-English JSON temperature unit attachement
- Fix Arilux RF induced exception by moving interrupt handler to iram on non ESP8266/Arduino lib v2.3.0
- Fix truncated command names and wrong response for DomoticzSwitchIdx (#1571)
- Fix %-sign issue as printf escape character in Humidity and Sonoff SC (#1579)
- Fix DS18B20 temperature JSON decimal dot (#1561)
- Fix Energy JSON message (#1621)
- Fix IRSend parameter translation (#1636)
- Fix TSL2561 device detection (#1644, #1825)
- Fix BME680 teleperiod resistance measuring (#1647)
- Fix Energy Monitoring Energy Today and Energy Total reading after restart (#1648)
- Fix IRReceive Data value (#1663)
- Fix Energy Monitoring Energy Period roll-over (#1688)
- Fix compiler warnings (#1774)
- Fix command PWM response if no PWM channel is configured (#1783)
- Add locale Decimal Separator to Web sensor page
- Add ColorTemperature to light status message
- Add command PowerOnState option 5 which inverts PulseTime and allows for delayed always on after power on
- Add OtaMagic two step Web server OTA upgrade using filename-minimal image if OTA free space is too small
- Add support for PMS5003 and PMS7003 particle concentration sensor
- Add command SetOption21 1 to allow Energy Monitoring when power is off on Sonoff Pow and Sonoff S31 (#1420)
- Add Chinese language file (#1551)
- Add French language file (#1561)
- Add Spanish language file (#1589)
- Add HTTP Allow Cross Origin removed from ESP8266/Arduino lib v2.4.0 (#1572)
- Add Home Assistant MQTT Discovery for switch and light to be enabled by command SetOption19 1 (#1534) or define HOME_ASSISTANT_DISCOVERY_ENABLE in user_config.h (#1685)
- Add command State to retrieve device state information (same data as teleperiod state and status 11 in slightly different JSON format)
- Add optional login to Webserver AP mode (#1587, #1635)
- Add command Sensor15 2 to start MHZ19(B) Zero Point Calibration (#1643)
- Add support for Sonoff S31 Smart Socket with Power Consumption Detection (#1626)
- Add command SetOption20 to allow update of Dimmer/Color/Ct without turning power on (#1719, #1741)
- Add NTP sync time slot based on chip id (#1773)
- Add cursor pointer to web button (#1836)

### 5.11.1 20180107

- Fix Sonoff Pow command handling (#1542)

### 5.11.0 20180107

- Minor webpage HTML optimizations (#1358)
- Updated German translation (#1438)
- Change Sonoff Pow Energy MQTT data message and consolidate Status 8 into Status 10
- Change ADS1115 default voltage range from +/-2V to +/-6V (#1289)
- Change text to Active for 3 minutes (#1364)
- Change Wemo SetBinaryState to distinguish from GetBinaryState (#1357)
- Change output of HTTP command to valid JSON and Array only (#1363)
- Removed all MQTT, JSON and Command language defines from locale files and set fixed to English (#1473)
- Renamed commands Color2,3,4 to Color3,4,5
- Fix BME280 calculation (#1051)
- Fix Sonoff Bridge missed learned key if learned data contains 0x55 (End of Transmission) flag (#1095, #1294)
- Fix PWM initialization in Dimmer/Color mode (#1321)
- Fix Wemo Emulation (#1357)
- Fix display of build date and time in non-english locale (#1465)
- Fix Wemo and Hue emulation by adding M-Search response delay (#1486)
- Add libraries Adafruit_BME680-1.0.5, Adafruit_Sensor-1.0.2.02, TasmotaSerial-1.0.0 and TSL2561-Arduino-Library
- Add command Color2 to set color while keeping same dimmer value
- Add device function pointers
- Add support for SenseAir S8 CO2 sensor
- Add color led signal to Carbon Dioxide (CO2) sensors using defines CO2_LOW and CO2_HIGH in user_config.h
- Add support for Domoticz Air Quality sensor to be used by MH-Z19(B) and SenseAir sensors
- Add support for PZEM004T energy sensor
- Add support for iTead SI7021 temperature and humidity sensor by consolidating DHT22 into AM2301 and using former DHT22 as SI7021 (#735)
- Add support for BME680 using adafruit libraries (#1212)
- Add support for MH-Z19(B) CO2 sensor (#561, #1248)
- Add multipress support and more user configurable GPIO to Sonoff Dual R2 (#1291)
- Add support for TSL2561 using adafruit library (#661, #1311)
- Add support for SHT3x (#1314)
- Add support for Arilux LC06 (#1414)
- Add Italian language file (#1449)
- Add 2nd Gen Alexa support to Wemo emulation discovery (#1357, #1450)
- Add define for additional number of WS2812 schemes (#1463)

### 5.10.0 20171201

- Upgrade library ArduinoJson to 5.11.2
- Upgrade library IRRemoteEsp8266 to 2.2.1 + 2 commits but disabled some protocols (code size reduction)
- Upgrade library NeoPixelBus to 2.2.9
- Upgrade library OneWire to 2.3.3 + 6 commits and disabled CRC lookup-table (#define ONEWIRE_CRC8_TABLE 0) (code size reduction)
- Update library PubSubClient to 2.6 + 9 commits and additional delay (#790)
- Update core_esp8266_wiring_digital.c to latest (staged) level
- Patch library I2Cdevlib-Core for esp8266-core 2.4.0-rc2 compatibility
- Remove command EnergyReset 1..3 now replaced by EnergyReset1 to EnergyReset3
- Remove spaces in JSON messages (code size reduction)
- Renamed xsns_05_ds18x20.ino to xsns_05_ds18x20_legacy.ino still using library OneWire and providing dynamic sensor scan
- Fix possible iram1_0_seg compile error by shrinking ICACHE_RAM_ATTR code usage
- Fix PWM watchdog timeout if Dimmer is set to 100 or Color set to 0xFF (#1146)
- Fix Sonoff Bridge Learn Mode hang caused by unrecognised RF code (#1181)
- Fix blank console log window by using XML character encoding (#1187)
- Fix wrong response name for command HlwISet (#1214)
- Fix DHT type sensor timeout recognition by distinguish "signal already there" from "timeout" (#1233)
- Add fixed color options 1..12 to command Color
- Add + (plus) and - (minus) to commands Dimmer (+10/-10), Speed and Scheme
- Add + (plus) and - (minus) to command Color to select 1 out of 12 preset colors
- Add + (plus) and - (minus) to command Ct to control ColdWarm led ColorTemperature (+34/-34)
- Add commands EnergyReset1 0..42500, EnergyReset2 0..42500 and EnergyReset3 0..42500000
-  to (Re)set Energy Today, Yesterday or Total respectively in Wh (#406, #685, #1202)
- Add optional ADS1115 driver as alternative for unsupported I2Cdevlib in esp8266-core 2.4.0-rc2
- Add support for INA219 Voltage and Current sensor to be enabled in user_config.h with define USE_INA219
- Add support for Arilux LC11 (Clearing RF home code when selecting no Arilux module)
- Add support for WS2812 RGBW ledstrips to be enabled in user_config.h with define USE_WS2812_CTYPE (#1156)
- Add SettingsSaveAll routine to command SaveData to be used before controlled power down (#1202)
- Add option PUSHBUTTON_TOGGLE (SwitchMode 7) to allow toggling on any switch change (#1221)
- Add new xdrv_05_ds18x20.ino free from library OneWire and add the following features:
-  Add support for DS1822
-  Add forced setting of 12-bit resolution for selected device types (#1222)
-  Add read temperature retry counter (#1215)
-  Fix lost sensors by performing sensor probe at restart only thereby removing dynamic sensor probe (#1215)
-  Fix sensor address sorting using ascending sort on sensor type followed by sensor address
-  Rewrite JSON resulting in shorter message allowing more sensors in default firmware image:
-   "DS18B20-1":{"Id":"00000483C23A","Temperature":19.5},"DS18B20-2":{"Id":"0000048EC44C","Temperature":19.6}
- Add additional define in user_config.h to select either single sensor (defines disabled), new multi sensor (USE_DS18X20) or legacy multi sensor (USE_DS18X20_LEGACY)
- Add clock support for more different pixel counts (#1226)
- Add support for Sonoff Dual R2 (#1249)
- Add FriendlyName to web page tab and add program information to web page footer (#1275)

### 5.9.1 20171107

- Add external sensor function pointer interface to enable easy sensor addition
- Add support for ADS1115 to be enabled in user_config.h and needs libraries i2cdevlib-Core and i2cdevlib-ADS1115 (#338, #660)
- Fix Backup Configuration file download failure by defining proper file size (#1115)
- Fix Exception 26 and empty console screen after usage of command WakeupDuration (#1133)
- Fix some changed iTead web links in README.md (#1137)

### 5.9.0 20171030

- Rewrite code (partly) using Google C++ Style Guide (https://google.github.io/styleguide/cppguide.html)
- Rewrite code by using command lookup tables and javascript (client side) web page expansions
- Change HTML/CSS to enable nicer form field entry
- Change default PWM assignments for H801 RGB(CW) led controller to support optional Color/Dimmer control
-   GPIO04 (W2)    from GPIO_PWM2 to GPIO_USER to be user configurable for GPIO_PWM5 (second White - Warm if W1 is Cold)
-   GPIO12 (Blue)  GPIO_PWM3 no change
-   GPIO13 (Green) from GPIO_PWM4 to GPIO_PWM2
-   GPIO14 (W1)    from GPIO_PWM1 to GPIO_USER to be user configurable for GPIO_PWM4 (first White - Cold or Warm)
-   GPIO15 (Red)   from GPIO_PWM5 to GPIO_PWM1
- Change default PWM assignments for MagicHome RGB(W) led controller to support optional Color/Dimmer control
-   GPIO05 (Green) from GPIO_PWM4 to GPIO_PWM2
-   GPIO12 (Blue)  from GPIO_PWM5 to GPIO_PWM3
-   GPIO13 (White) GPIO_USER to be user configurable for GPIO_PWM4 (White - Cold or Warm)
-   GPIO14 (Red)   from GPIO_PWM3 to GPIO_PWM1
- Change default PWM assignment for Witty Cloud to support optional Color/Dimmer control (#976)
-   GPIO12 (Green) from GPIO_PWM4 to GPIO_PWM2
-   GPIO13 (Blue)  from GPIO_PWM5 to GPIO_PWM3
-   GPIO15 (Red)   from GPIO_PWM3 to GPIO_PWM1
- Change when another module is selected now all GPIO user configuration is removed
- Change command name IRRemote to IRSend (#956)
- Remove Arduino IDE version too low warning as it interferes with platformio.ini platform = espressif8266_stage
- Fix command FullTopic entry when using serial or console interface
- Fix possible UDP syslog blocking
- Fix minimum TelePeriod of 10 seconds set by web page
- Fix command GPIOx JSON response (#897)
- Fix inverted relay power on state (#909)
- Fix compile error when DOMOTICZ_UPDATE_TIMER is not defined (#930)
- Fix alignment of web page items in some browsers (#935)
- Fix setting all saved power settings to Off when SetOption0 (SaveState) = 0 (#955)
- Fix timezone range from -12/12 to -13/13 (#968)
- Fix Southern Hemisphere TIME_STD/TIME_DST (#968)
- Fix TLS MQTT SSL fingerprint test (#970, #808)
- Fix virtual relay status message used with Color/Dimmer control (#989)
- Fix command IRSend and IRHvac case sensitive parameter regression introduced with version 5.8.0 (#993)
- Fix pressure calculation for some BMP versions regression introduced with version 5.8.0i (#974)
- Fix Domoticz Dimmer set to same level not powering on (#945)
- Fix Blocked Loop when erasing large flash using command reset 2 (#1002)
- Fix relay power control when light power control is also configured as regression from 5.8.0 (#1016)
- Fix Mqtt server mDNS lookup only when MqttHost name is empty (#1026)
- Add debug information to MQTT subscribe
- Add translations to I2Cscan
- Add translation to BH1750 unit lx
- Add light scheme options (Color cycle Up, Down, Random) and moving WS2812 schemes up by 3
- Add Domoticz counter sensor to IrReceive representing Received IR Protocol and Data
- Add option 0 to MqttHost to allow empty Mqtt host name
- Add support for Arilux AL-LC01 RGB Led controller (#370)
- Add esp8266 de-blocking to PubSubClient library (#790)
- Add Domoticz sensors for Voltage and Current (#903)
- Add platformio OTA upload support (#928, #934)
- Add warning to webpage when USE_MINIMAL is selected (#929)
- Add smoother movement of hour hand in WS2812 led clock (#936)
- Add support for Magic Home RGBW and some Arilux Led controllers (#940)
- Add command SetOption15 0 (default) for command PWM control or SetOption15 1 for commands Color/Dimmer control to PWM RGB(CW) leds (#941)
- Add Domoticz counter sensor to Sonoff Bridge representing Received RF code (#943)
- Add support for Luani HVIO board (https://luani.de/projekte/esp8266-hvio/) (#953)
- Add PWM initialization after restart (#955)
- Add IR Receiver support. Disable in user_config.h (#956)
- Add support for inverted PWM (#960)
- Add Sea level pressure calculation and Provide command Altitude (#974)
- Add support for up to 8 relays (#995)
- Add commands RfSync, RfLow, RfHigh, RfHost and RfCode to allow sending custom RF codes (#1001)
- Add retain to ENERGY messages controlled by command SensorRetain (#1013)
- Add commands Color2, Color3, Color4, Width2, Width3, Width4 and SetOption16 to set Ws2812 Clock parameters (#1019)
- Add German language file (#1022)
- Add support for connecting to MQTT brokers without userid and/or password (#1023)
- Add support for esp8266 core v2.4.0-rc2 (#1024)
- Add commands PwmRange 1,255..1023 and PwmFrequency 1,100..4000 (#1025)
- Add Polish language file (#1044, #1047)
- Add support for KMC 70011 Power Monitoring Smart Plug (#1045)
- Add support for VEML6070 I2C Ultra Violet level sensor (#1053)
- Add light turn Off Fade (#925)
- Add IrSend command option Panasonic as IrSend {"Protocol":"Panasonic", "Bits":16388, "Data":\<Panasonic data\>}
-   where 16388 is 0x4004 hexadecimal (#1014)
- Add retry counter to DHT11/21/22 sensors (#1082)

### 5.8.0 20170918

- Remove the need for NeoPixelBus library for Hue support
- Consolidate WS2812 into Sonoff Led for flexible future led strip library changes
- Invert WS2812 fade speed to align with Sonoff led (Speed 1 = fast, Speed 8 = slow)
- Remove upper case MQTT receive buffer
- Reduce code and string length for output of commands Modules and GPIOs
- Add Sonoff SC debug information
- Change syslog service
- Removed webserver syslog disable as now no longer needed
- Increased default MQTT message size from 368 to 405 bytes while keeping MQTT_MAX_PACKET_SIZE = 512 (because we can)
- Fix MQTT Offline or Remove MQTT retained topic code
- Fix Domoticz loop when Emulation is selected
- Add blink to WS2812 and Sonoff Led (#643)
- Add option WIFI_WAIT (5) to command WifiConfig to allow connection retry to same AP without restart or update flash (#772, #869)
- Add support for Witty Cloud (#794)
- Add GPIO14 to Sonoff Dual (#797, #839)
- Add support for Yunshan Wifi Relay (#802)
- Add GPIO16 input pulldown (#827)
- Add timeout to DHT and DS18B20 sensors (#852)
- Fix watchdog timeout caused by lack of stack space by moving to heap (#853)
- Allow LogPort and MqttPort up to 65535 and add LogPort tot Status 3 (#859)
- Allow command SwitchTopic in group mode (#861)
- Allow command SwitchMode if no switches are defined (#861)
- Add optional dimmer parameter to command Wakeup for WS2812, AiLight, Sonoff B1, Led and BN-SZ01 (#867)
- Fix basic On, Off, Toggle, Blink and BlinkOff commands when other language is selected (#874)

### 5.7.1 20170909

- Remove leading spaces from MQTT data
- Fix webconsole special character entry
- Allow # as prefix for color value
- Fix Alexa detection and Hue App Update Request (#698, #854)

### 5.7.0 20170907

- Shrink module configuration webpage
- Fix settings order during startup to allow for displaying debug messages
- Fix some string length issues
- Add more string length tests by using strncpy
- Add Ai-Thinker RGBW led (AiLight)
- Add Power check and add PulseTime to power check at startup (#526)
- Add Supla Espablo support (#755)
- Add more precision to Sonoff Pow period and power results using command WattRes 0|1 (#759)
- Add basic internationalization and localization (#763)
- Add more Sonoff Pow range checking (#772)
- Fix invalid JSON (#786, #822)
- Add duplicate check to received RF signal within 2 seconds for Sonoff Bridge (#810)

### 5.6.1 20170818

- Change module list order in webpage
- Fix Sonoff T1 1CH and 2CH configuration (#751)

### 5.6.0 20170818

- Fix Sonoff Pow intermittent exception 0
- Change Sonoff Pow sending Domoticz telemetry data only
- Add Ai-Thinker RGBW led (AiLight) (experimental)
- Add NeoPixelBus library to Sonoff Led for Hue support
- Add user configurable GPIO4 and GPIO5 to module Sonoff Bridge
- Add Sonoff B1 RGBCW led support with command Color RRGGBBCCWW (#676)
- Add command CT 152..500 to Sonoff Led and Sonoff B1 to control Color Temperature
- Add Cold-Warm slider to web page for Sonoff Led and Sonoff B1
- Add CT parameter to Hue
- Add Sonoff T1 support (#582)
- Add AnalogInput0 if configured as Analog Input to webpage (#697, #746)
- Add command SetOption14 0|1 to enable interlock mode (#719, #721)
- Fix Mitsubishi HVAC IR power controll (#740)

### 5.5.2 20170808

- Extent max number of WS2812 pixels from 256 to 512 (#667)
- Add OTA handling if server responds with no update available (#695)
- Removed undocumented command FlashMode (#696)
- Fix compile time error message due to increased message buffer size (#703)

### 5.5.1 20170805

- Fix Sonoff Rf Bridge issues
- Add Sonoff RF Bridge MQTT messages on received and learned RF signal
- Add command VoltRes 0|1 to select voltage resolution to 0.1 V (#654)
- Add averaging to Analog input (#686)
- Add Energy tele data on Sonoff Pow Threshold change (#688)
- Fix inconsistent property names in Messages (#690)

### 5.5.0 20170730

- Reduce code space by removing the following commands as they are replaced by SetOption alternatives:
-   SaveState = SetOption0
-   ButtonRestrict = SetOption1
-   Units = SetOption2
-   MQTT = SetOption3
-   MQTTResponse = SetOption4
-   TempUnit = SetOption8
- Smoothing WS2812 animation poll, invert fade speed and max allowed wakeup time down to 3000 seconds
- Fix initial button press detection
- Add support for Sonoff RF Bridge 433 using command RfKey
- Fix regression from 5.0.7 by increasing message buffer size from 360 to 368 to accomodate 4 x DS18x20 sensors (#637)
- Add GroupTopic to Topic test when using ButtonTopic/SwitchTopic to send either ON/OFF or TOGGLE (#642)
- Adjust HLW calibration limits to accomodate HuaFan device and add commands HlwPSet, HlwUSet and HlwISet (#654)

### 5.4.0 20170725

- Fix command reset regression introduced in 5.2.0
- Increase polling from 0.1 second to 0.05 second
- Add multipress to all buttons
- Fix button 1 double press behaviour on multi relay devices
- Add support for Hua Fan Smart Socket (#479)
- Add support for Sonoff 4ch Pro (#565)
- Add command SetOption13 1 to allow immediate action on single button press
-   (disables multipress, hold and unrestricted commands) (#587)

### 5.3.0 20170715

- Major Hue rewrite which might introduce Alexa problems. If so, initiate an issue
- Add support for Sonoff Led and BN-SZ01 Ceiling Led brightness control to Hue
- Fix Sonoff Led Power, Dimmer and Color MQTT response (#176)
- Add commands Delay and Backlog to allow multiple commands at once separated by ";" (#593)
- Use default flashmode DOUT to solve restart hangs on esp8285 chips (#453, #598)
- Change Web console column width from 99 to 300 (#599)

### 5.2.4 20170703

- Removed flash mode update after selecting different module solving esp8285 related problems
- Add device type flag to sonoff_template.ino
- Change Sonoff Led Wakeup and add support for Sonoff BN-SZ01 Led (#567)

### 5.2.3 20170630

- Change Sonoff Led color conversion code
- Fix SetOption12 handling
- Simplify auto configuration upgrade
- Add option Upgrade \<version_number\> to only upgrade to any higher version (Old PR #213)
- Change FallbackTopic to cmnd/\<MQTTClient\>/\<command\> \<parameter\> bypassing FullTopic and Prefix (#538)

### 5.2.2 20170625

- Add configuration SaveAddress to Status 1 and Information Page
- Change Sonoff Led Color conversion from AtoH to strtol
- Fix possible wrong uploads due to configuration overwrites (#542)
- Fix payload negative numbers (#547)

### 5.2.1 20170622

- Fix Restore Configuration in case of lower version
- Revert auto configuration upgrade allowing easy upgrade which was removed in version 5.2.0
- Fix config auto upgrade from versions below version 4.1.1 (#530)

### 5.2.0 20170619

- Add command SetOption12 1 to disable newly released configuration flash rotate to reduce flash wear
- Fix command CounterDebounce by removing test for active GPIO (#524)
- Add command SetOption33 1..250 to allow user configure POW Max_Power_Retry count (#525)

### 5.1.7 20170616

- Prep removal of SetOptions alternatives
- Restore webpage upgrade error messages removed in 5.1.5
- Add hold button functionality to buttons 2 to 4
- Add command SetOption32 1..100 to set Key Hold Time from 0.1 seconds to 10 seconds (#200)
- Allow slashes in Topic, GroupTopic, ButtonTopic and SwitchTopic (#507)
- Changed webpage form actions from post to get and use relative path url (#434, #522)

### 5.1.6 20170606

- Shrink code
- Removed online configuration of Domoticz In and Domoticz Out MQTT strings
- Removed commands DomoticzInTopic and DomoticzOutTopic
- Add define KEY_HOLD_TIME to configure button hold threshold before sending MQTT Hold message
- Add command StateText4 to configure button MQTT Hold text (= MQTT_CMND_HOLD)
- Add command SetOption11 0|1 to swap pushbutton single and double press functionality (#200)
- Add command SwitchMode<x> 5 (PUSHBUTTONHOLD) and 6 (PUSHBUTTONHOLD_INV) (#489)

### 5.1.5 20170604

- Shrink code in preparation to ESP8266-Arduino 2.4.0-rc1
- Add effect parameter to HUE Device (#464)

### 5.1.4 20170601

- Removed pre-compiled versions from repository as they are available within the release
- Changed HUE Device type to color supporting version (#464)
- Fix compile error when BE_MINIMAL is selected (#467, #476)
- Add multiple compiled versions to release using updated Travis script and platformio.ini (#467)

### 5.1.3 20170520

- Add Domoticz Counter

### 5.1.2 20170519

- Fix Counter/Timer JSON message and update Counter/Timer on webpage
- Fix WS2812 Domoticz related regression issues

### 5.1.1 20170517

- Allow command FullTopic in group mode
- Prepare for more use of RTC memory
- Add independant WS2812 led string power control (#386, #390)
- Add command Counter<x> to control up to four GPIO falling edge interrupt counters or timers (#459)
- Add command CounterType<x> to select between pulse counting or pulse timing
- Add command CounterDebounce to select global counter debounce time in mSec

### 5.1.0 20170513

- Fix Offline/Removal of retained topic when FullTopic is changed
- Add FullTopic to MQTT Configuration and Information web pages
- Add license model GPLv3 (#188)

### 5.0.7 20170511

- Fix possible exception 28 on empty command
- Add command SetOption0 as replacement for SaveState
- Add command SetOption1 as replacement for ButtonRestrict
- Add command SetOption2 as replacement for Units
- Add command SetOption4 as replacement for MqttResponse
- Add command SetOption8 as replacement for TempUnit
- Add command SetOption10 On|Off to select between Offline or Removing previous retained topic (#417, #436)

### 5.0.6 20170510

- Remove hyphen in case of a single DHT sensor connected (#427)
- Add command MqttRetry <seconds> to change default MQTT reconnect retry timer from minimal 10 seconds (#429)

### 5.0.5 20170508

- Add command FullTopic with tokens %topic% (replaced by command Topic value) and
-  %prefix% (replaced by command Prefix<x> values) for more flexible topic definitions (#244)
-  See wiki > MQTT Features https://github.com/arendst/Tasmota/wiki/MQTT-Features for more information

### 5.0.4 20170505

- Add Sonoff Pow Energy Total up to 40 MWh
- Add command EnergyReset 1|2|3 to reset Energy counters (#406)
- Fix Domoticz Energy logging (#411)
- Add command PowerOnState 4 to keep relay always on and disabling all power control (#418)

### 5.0.3 20170504

- Add command SensorRetain on|off to enable retaining of mqtt message tele/sonoff/SENSOR (#74)
- Change WifiConfig timeout from 60 seconds to 180 seconds (#212)
- Change Sonoff Touch command Ledstate functionality by turning led on if power is off (#214)
- Add 4 seconds delay after power on before enabling button to workaround Wemos D1 mini RTS circuit (#380)

### 5.0.2 20170503

- Reset SaveData, SaveState and MqttResponse to default values due to rearranging settings
- Moved some settings to flag area
- Add command TempUnit Celsius|Fahrenheit for selecting Celsius or Fahrenheit (#347)
- Add command TempRes 0..3 for selecting Temperature Resolution (#347)
- Add command HumRes 0..3 for selecting Humidity Resolution (#347)
- Add command PressRes 0..3 for selecting Pressure Resolution (#347)
- Add command EnergyRes 0..5 for selecting Energy Resolution (#347)
- Add "TempUnit":"C|F" to sensor JSON output (#347)
- Add support for up to three DHT type sensors each using a different GPIO (#339, #404)

### 5.0.1 20170429

- Adjust Sonoff SC messages to prepare for display feature
- Move static data from RAM to Flash
- Fix PowerOnState for some devices not reporting "Power on" state (#284, #380, #383)

### 5.0.0 20170425

- Memory status message update
- Fix setting migration to better preserve settings during move (#382)
- Best practice is first doing a Backup Configuration before installing version 5.0.0
- Reset save count after setting move
- Start using new linker script without SPIFFS

### 4.2.0 20170424

- Prepare for SPIFFS removal by moving settings to EEPROM area
- Fix compilation error when webserver is disabled (#378)

### 4.1.3 20170410

- Add user configuarble GPIO to module S20 Socket and Slampher
- Add support for Sonoff SC (#112)
- Set PWM frequency from 1000Hz to 910Hz as used on iTead Sonoff Led firmware (#122)
- Set Sonoff Led unconfigured floating outputs to 0 to reduce exceptions due to power supply instabilities (#122)
- Add Access Point Mac Address to Status 11 and Telemetry (#329)
- Fix DS18B20 negative temperature readings (#334)

### 4.1.2 20170403

- Rename Unrecognised command to Unknown command
- Remove all command lists
- Remove command SmartConfig (superseded by WifiConfig)
- Fix boot loop when selecting module Sonoff 4CH or Sonoff Touch on non ESP8285 hardware
- Add optional support for Toshiba and Mitsubishi HVAC IR control (needs updated IRremote8266 library) (#83, #257)
- Add all configured switches to Domoticz Configuration web page (#305)
- Fix compile error when selecting WS2812 DMA (#313)

### 4.1.1 20170329

- Fix default Telemetry for command Prefix3
- Fix webserver Module parameters for disabled select
- Fix sensor status for enabled switches
- Remove Light as alternative for Power (save code space)
- Remove migration option from pre V3 (code cleanup)
- Remove unofficial SPIFFS support (code cleanup)
- Remove command list when unknown command is entered (save code space)
- Rename Status11 json from StatusPWR to unique StatusSTS
- Rename command Gateway to IPAddres2, Subnetmask to IPAddress3 and DnsServer to IPAddress4 (save code space)
- Add Command MqttResponse to select either command or RESULT topic as response (#258)
- Add command StateText1 to StateText3 to assign MQTT_STATUS_OFF, MQTT_STATUS_ON and MQTT_CMND_TOGGLE respectively (#286)
- Remove restart after IPAddress changes (#292)
- Add support for MAX31850 in xsns_ds18x20.ino (#295)
- Fix possible uptime update misses (#302)

### 4.1.0 20170325

- Change static IP addresses in user_config.h from list (using commas) to string (using dots)
- Unify display result of commands Modules, Module and Gpios
- Rewrite Module selection web page to bring size down from 18651 to 4319 bytes (!) (#234, #240)
- Add basic support for (Lixada) H801 RGBWW controller (#252)
- Add command Prefix1 to Prefix3 to assign SUB_PREFIX, PUB_PREFIX and PUB_PREFIX2 respectively (#255)
- Add static ip addresses to flash (#262)
- Add commands IpAddress, Gateway, Subnetmask and DnsServer to select static ip addresses (#273)

### 4.0.8 20170321

- Fix entering non-numeric webpassword
- Force selection between TLS or Webserver due to memory restraint (#240)
- Allow entering empty string using "0" for selected commands (#242)
- Fix exception when posting commands to web console containing % (#250)

### 4.0.7 20170319

- Increased Sonoff Led PWM frequency from 432 to 1000
- Fix possible watch dog reboot after changing module type on web page
- Fix reporting of GPIO usage from web page
- Fix Sonoff Led blank during firmware upgrade
- Fix Sonoff Led flicker and possible flash corruption by using latest Arduino-esp8266 versions of pwm core files included in sonoff library (#211)
- Add PWM output control with commands PWM1 to PWM5 using user selectable GPIOs (#211)
- Fix exceptions due to low values of commands HlwPCal (10000), HlwUCal (1000) and HlwICal (2500) (#223)
- Add Switch state to sensor status (#227, #233)
- Add user configuarble GPIO to module Sonoff Touch (#228)
- Add define WEB_PORT to user_config.h to change default web server port from 80 (#232)
- Fix failed Ota Firmware upgrade started from Web page (#235)

### 4.0.6 20170316

- Fix to better find device by Wifi hostname
- Fix compile error when some I2C devices are disabled
- Add (experimental) support for SHT1X emulating I2C (#97)
- Add ADC to ElectroDragon (#203)
- Add support for Sonoff Dev (#206)

### 4.0.5 20170314

- Add command Status 11 to show power status with Vcc if define USE_ADC_VCC is enabled (default)
- Add ADC input to Sonoff SV and Wemos D1 mini - Needs recompile with define USE_ADC_VCC disabled (#137)
- Add MQTT host:port to timeout message (#199)

### 4.0.4 20170312

- Add pulse timers for up to 4 relays (#106)
- Fix Sonoff Led power state when dimmer or color is 0 (#176)
- Add command NtpServer<x> to configure up to three NTP servers (#177)
- Delete module User Test as module Wemos D1 mini has same/more user configurable GPIO (#178)
- Add more user configurable GPIO to module ElectroDragon (#183)

### 4.0.3 20170309

- Renamed Module NodeMCU to WeMos D1 mini
- Add GPIO1 as user option to some modules
- Add Buttons, Relays and Leds to user configurable options (#159)
- Add description on Module parameters web page to some well known GPIOs (#107, #171)

### 4.0.2 20170308

- Restore correct seriallog level after Serial logging was disabled
- Add simple dimmer slider to Sonoff Led web page
- Reduced root webpage size by 31%
- Expand Status 2 with Build date/time and core version
- Fix webserver redirection when not in WifiManager mode (#156)
- Add command ButtonRestrict On/Off to restrict access to button hold and button multi press options above 2 (#161)
- Fix DS18S20 negative temperature readings (#165)
- Fix crlf compilation error due to bad syntax (#144, #167)

### 4.0.1 20170305

- Fix char default sizes and set MESSZ to 360 (#143)
- Fix SerialLog setting status
- Disable syslog when emulation is active
- Add DS18B20 web page display refresh

### 4.0.0 20170303

- Add define to remove config migration code for versions below 3.0 (See Wiki-Upgrade-Migration path)
- Free memory by switching from String to char[]
- Raised Sonoff Led PWM frequency from 200Hz to 432Hz in search of stability (hardware watchdog timeouts) (#122)
- Increase message size and suggested minimum MQTT_MAX_PACKET_SIZE to 512 (#114, #124)
- Remove runtime warning message regarding MQTT_MAX_PACKET_SIZE too small as it is now moved to compile time (#124)
- Fix possible panics with web console and http commands while UDP syslog is active (#127)
- Add optional static IP address (#129)
- Add define ENERGY_RESOLUTION in user_config.h to allow user control over precision (#136)

### 3.9.22 20170228

- Update web console
- Fix Status 4 JSON message
- Add Exception info during restart if available
- Add osWatch service to detect loop hangs that might happen during (OTA) upgrades
- Add WiOn support for relay and switch only (#82, #102)
- Allow for user specified relay count up to four in sonoff_template.h (#109)
- Add support for HTU21 compatible I2C sensors SI7013, SI7020 and SI7021 (#118)
- Add NodeMCU or Wemos configuration option (#119)

### 3.9.21 20170224

- Add ajax to web root page and web console (#79)
- Add commands SwitchMode1..4 and enable user switches 2, 3 and 4 (#84, #88)
- Fix MQTT upgrade when webserver is active

### 3.9.20 20170221

- Add minimal basic authentication to Web Admin mode (#87)
- Fix Hue and add HSB support (#89)

### 3.9.19 20170219

- Sonoff Led: Made GPIO04, 05 and 15 available for user
- Sonoff Led: Add commands Fade, Speed, WakupDuration, Wakeup and LedTable

### 3.9.18 20170218

- Fix ledstate 0 to turn off led
- Fix Sonoff Led dimmer range (#16)
- Change Sonoff Led command Dimmer to act on both cold and warm color
- Add Sonoff Led command Color CCWW where CCWW are hexadecimal values fro 00 - FF
- Reduce Sonoff Led flickering by disabling interrupts during flash save and disabling
-   Led during OTA upgrade and Web upload (#16)

### 3.9.17 20170217

- Fix possible ArduinoJSON related memory fragmentation
- Changed console logging using less memory
- Add GPIO04 as user selectable for Sonoff Dual (#75)

### 3.9.16 20170214

- Update latching relay handler
- Add support for IR led using IRremoteESP8266 library (#59)
- Add Hue argument passing using ArduinoJSON library (#59)

### 3.9.15 20170213

- Change JSON float values from string to number according to http://json.org (#56)
- Add support for exs latched relay module https://ex-store.de/ESP8266-WiFi-Relay-V31 (#58)
- Add support for inverted relays
- Changed MAX_LOG_LINES from 70 to 60 to preserve memory

### 3.9.14 20170211

- Add False and True as alternatives for 0/Off and 1/On (#49)
- Fix Status10 JSON format (#52)
- Fix DS18x20 using OneWire library (#53)

### 3.9.13 20170210

- Add FlashChipMode to Status 4
- Removed redundant DHT2 option and code
- Add Sonoff SV GPIO pin 05 configuration (#40)
- Add configuration file backup and restore via web page
- Fix latency due to light_sleep mode even if sleep was set to zero (#50)

### 3.9.12 20170208

- Fix compile error when webserver is disabled (#30)
- Fix possible ESP8285 flash problem by updating Flash Chip Mode to DOUT during OTA upload
- Fix hostname issues by not allowing user entry of string formatting and removing from user_config.h (#36)

### 3.9.11 20170204

- Fix command I2Cscan
- Fix not allowed spaces in Topic, ButtonTopic and SwitchTopic
- Make all TELEMETRY, STATUS and COMMAND message topics unique (#4)
- Advertise command topic to be used by iobroker (#299)
- Fix butten (non)detection if no GPIO_KEY1 is defined (#13)
- Change WeMo serialnumber from 7 decimal chars to 8 hexadecimal chars (#18)
- Update web page with Build Date/Time, Emulation and mDNS Discovery and Advertise information (#21)

### 3.9.10 20170130

- Add WS2812 Color Type selection (RGB or GRB) to user_config.h (#7)
- Hue api changes to support HUE App(s) (#8)

### 3.9.9 20170130

- Add command status 10 showing sensor data
- Fix hlw status messages if hlw is disabled

### 3.9.8 20170130

- Remove GPIO07 and GPIO08 from user selectable (#5)

### 3.9.7 20170129

- Fix possible WS2812 exceptions when using emulation
- Add command Emulation to dynamic configure Belkin WeMo and Hue Bridge for Alexa

### 3.9.6 20170129

- Add dynamic sleep for WS2812 animation (#1)

### 3.9.5 20170128

- Fix error message in case of wrong Domoticz command

### 3.9.4 20170127

- Fix Sonoff Dual Relay switching (#287)

### 3.9.3 20170127

- Add confirmation before Restart via webpage
- Expand Domoticz Configuration webpage with Key, Switch and Sensor Index and
-   add commands DomoticzSwitchIdx and DomoticzSensorIdx (#86) (#174) (#219)
- Fix default DHT11 sensor driver selection
- Fix LedPower status after button press (#279)
- Add command Sleep 0 - 250 mSec for optional light sleep mode to lower energy consumption (#272)
-   (Expect overall button/key/switch misses and wrong values on Sonoff Pow)
- Add Hue brightness extension (#281)
- Fix Hue brightness and change to call by reference (#283)

### 3.9.2 20170124

- Add confirmation before Reset Configuration via webpage (#244)
- Add WS2812 features (see Wiki commands)

### 3.9.1 20170124

- Change PowerOnState function to only trigger when Power On (and not just restart) (#238)
- Move HLW interrupts back to RAM and make WS2812_DMA optional as it generates Exception on Pow (#264)
- Add charset=utf-8 to webpages (#266)
- Update Hue emulation (#268)
- Fix status module number
- Add support for domoticz Dimmer on Sonoff_Led and WS2812
- Fix possible ESP8285 flash problem by updating Flash Chip Mode to DOUT during web upload

### 3.2.6a 20170120

- Fix Sonoff Pow compile error (#255)
- Move HLW interrupts back to ROM (Needed for WS2812 DMA interrupts)
- Removed all IO config from user_config.h as this will be done by commands or webpage
- Removed MessageFormat and supports JSON only except POWER/LIGHT status
- Add command LedPower to control main led (#247)
- Add more FriendlyNames for Hue (#254)
- Add DMA support for WS2812 when using pin 3 while other pins work just as well in my case...
- Add HUE emulation for Alexa (#229)
- Add basic WS2812 support (#229)
- Fix Wemo when MQTT is disabled (#245)
- Revert ButtonTopic and change SwitchTopic1 - 4 to one SwitchTopic
- Rename MqttUnits to Units
- Add Mqtt command to enable/disable MQTT

### 3.2.2a 20170115

- Add dynamic (Sonoff) Module, user GPIO and sensor selection (one size fits (almost) all)
- Add support for Sonoff LED
- Add Seriallog disable after 600 seconds for Sonoff Dual and 4 Channel
- Add ButtonTopic2 - 4, SwitchTopic1 - 4 and SwitchRetain

### 3.2.2 20170113

- Fix PowerOnState 2 functionality after re-applying power (#230)

### 3.2.1 20170113

- Fix some failed command decoding (#228)
- Removed passwords from status messages (#216)

### 3.2.0 20170111

- Add I2C BH1750 sensor (#222)
- Sensor rewrite preparing for online selection

### 3.1.16 20170109

- Fix Domoticz possible error condition
- Remove Wifi password from connection message (#216)
- Add Configure Other menu item to web page (#209)
- Add command FriendlyName, field Friendly Name and define FRIENDLY_NAME to be used by Alexa
-   eliminating current use of MQTT_CLIENT_ID (#209)
- Add friendlyname to webpage replacing former hostname

### 3.1.15 20170108

- Fix Domoticz send key regression with Toggle command

### 3.1.14 20170107

- Add support for command TOGGLE (define MQTT_CMND_TOGGLE) when ButtonTopic is in use and not equal to Topic (#207)

### 3.1.13 20170107

- Fix web console command input when SUB_PREFIX contains '/' (#152)
- Add command response to web command (#200)
- Add option to disable MQTT as define USE_MQTT in user_config.h (#200)

### 3.1.12 20170106

- Add OTA retry to solve possible HTTP transient errors (#204)
- Fix MQTT host discovery

### 3.1.11 20170105

- Add mDNS to advertise webserver as <hostname>.local/

### 3.1.10 20170105

- Fix ButtonTopic when SUB_PREFIX = PUB_PREFIX
- Add workaround for possible MQTT queueing when SUB_PREFIX = PUB_PREFIX
- Add optional MQTT host discovery using define USE_DISCOVERY in user_config.h (#115)

### 3.1.9 20170104

- Fix Power Blink start position (toggled)
- Change PulseTime increments: 1 .. 111 in 0.1 sec (max 11 seconds) and 112 .. 64900 in seconds (= 12 seconds until 18 hours) (#188)
- Add support for SUB_PREFIX = PUB_PREFIX (#190)

### 3.1.8 20170103

- Add retain flag to LWT offline and only send "tele/sonoff/LWT Offline" (#179)
- Change retained LWT Online message to only send "tele/sonoff/LWT Online"

### 3.1.7 20161231

- Add retained message LWT Online when sonoff makes MQTT connection (#179)

### 3.1.6 20161230

- Add blinking using commands BlinkTime, BlinkCount and Power Blink|3|BlinkOff|4 (#165)

### 3.1.5 20161228

- Fix serial space command exception (28)

### 3.1.4 20161227

- Fix MQTT subscribe regression exception (3) (#162)
- Fix serial empty command exception (28)

### 3.1.3 20161225

- Extent Domoticz configuration webpage with optional indices (#153)
- Fix multi relay legacy tele message from tele/sonoff/2/POWER to tele/sonoff/POWER2
- Add support for iTead Motor Clockwise/Anticlockwise

### 3.1.2 20161224

- Extent command PowerOnState with toggle at power on (option 2 is now option 3!) (#156)

### 3.1.1 20161223

- Add support for Sonoff Touch and Sonoff 4CH (#40)
- Update DomoticzIdx and DomoticzKeyIdx with relay/key index (DomoticzIdx1/DomoticzKeyIdx1)
- Add command PowerOnState to control relay(s) at power on (#154)

### 3.1.0 20161221

- Add Sonoff Pow measurement smoothing
- Fix serial command topic preamble error (#151)
- Fix 2.x to 3.x migration inconsistencies (#146)

### 3.0.9 20161218

- Add Sonoff Pow voltage reading when relay is on but no load present (#123)

### 3.0.8 20161218

- Add temperature conversion to Fahrenheit as option in user_config.h (TEMP_CONVERSION) (#145)

### 3.0.7 20161217

- Add user_config_override.h to be used by user to override some defaults in user_config.h (#58)
- Fix Sonoff Pow low power (down to 4W) intermittent measurements (#123)

### 3.0.6 20161217

- Fix MQTT_CLIENT_ID starting with % sign as in "%06X" (#142)
- Add auto power off after PulseTime### 0.1 Sec to relay 1 (#134)

### 3.0.5 20161215

- Add more control over LED with command LedState options (#136, #143)
-   LED_OFF (0), LED_POWER (1), LED_MQTTSUB (2), LED_POWER_MQTTSUB (3), LED_MQTTPUB (4), LED_POWER_MQTTPUB (5), LED_MQTT (6), LED_POWER_MQTT (7)
- Add option WIFI_RETRY (4) to command WifiConfig to allow connection retry to other AP without restart (#73)

### 3.0.4 20161211

- Fix intermittent Domoticz update misses (#133)

### 3.0.3 20161210

- Fix compiler warnings (#132)
- Remove redundant code
- Fix Domoticz pushbutton support

### 3.0.2 20161209

- Add pushbutton to SwitchMode (#130)

### 3.0.1 20161209

- Fix initial config

### 3.0.0 20161208

- Migrate and clean-up flash layout
-   Settings from version 2.x are saved but settings from version 3.x can not be used with version 2.x
- Change SEND_TELEMETRY_RSSI to SEND_TELEMETRY_WIFI and add AP and SSID to telemetry
- Split long JSON messages
- Fix inconsistent status messages
- Fix all status messages to return JSON if enabled
- Remove relay index in cmnd/sonoff/<relay>/POWER now changed
-   to cmnd/sonoff/POWER for single relay units
-   and cmnd/sonoff/POWER<relay> for multi relay units like Sonoff dual
- Add retain option to Power/Light status controlled by command PowerRetain On|Off (#126)

### 2.1.2 20161204

- Add support for second wifi AP (#73)
- Update command WifiConfig
- Fix possible WifiManager hang

### 2.1.1a 20161203

- Fix scan for wifi networks if WeMo is enabled
- Fix syslog setting using web page

### 2.1.1 20161202

- Add support for ElectroDragon second relay and button (only toggle with optional ButtonTopic) (#110)

### 2.1.0 20161202

- Add optional EXPERIMENTAL TLS to MQTT (#49)
- Fix MQTT payload handling (#111)
- Optimzed WeMo code

### 2.0.21a 20161201

- Fix WeMo PowerPlug emulation

### 2.0.21 20161130

- Add Belkin WeMo PowerPlug emulation enabled with USE_WEMO_EMULATION in user_config.h (Heiko Krupp) (#105, #109)

### 2.0.20 20161130

- Relax MQTTClient naming but only allows hexadecimal uppercase numbers (#107)
- Add I2C support with command I2CScan
- Add I2C sensor driver for HTU21 as alternate sensor using TH10/16 connectors (Heiko Krupp) (#105)
- Add I2C sensor driver for BMP085/BMP180/BMP280/BME280 as alternate sensor using TH10/16 connectors

### 2.0.19a 20161127

- Add support for ButtonTopic and ButtonRetain to wall switch function
- Add pullup to SWITCH_PIN and command SwitchMode to syntax

### 2.0.18 20161126

- Add SUB_PREFIX multi level support allowing 'cmnd' or 'cmnd/level2/level3'
- Add wall switch function to GPIO14 and command SwitchMode (Alex Scott) (#103)

### 2.0.17 20161123

- Calibrate HLWPCAL from 12345 to 12530
- Add alternative sensor driver DHT2 using Adafruit DHT library
- Add define MESSAGE_FORMAT to user_config.h
- Throttle console messages
- Shorten JSON messages
- Fix possible Panic
- Fix User mode webserver security

### 2.0.16 20161118

- Add alternative sensor driver DS18x20 using OneWire library (#95)
- Change sensor MQTT message from tele/sonoff/TEMPERATURE to tele/sonoff/DHT/TEMPERATURE or
-   tele/sonoff/DS18B20/TEMPERATURE or tele/sonoff/DS18x20/1/TEMPERATURE
- Add sensors to root webpage and auto refresh every 4 seconds (#92)
- Add optional JSON messageformat to all telemetry data
- Enforce minimum TelePeriod to be 10 seconds
- Fix Energy Yesterday reset after restart
- Add Energy Today restore after controlled restart

### 2.0.15 20161116

- Change TODAY_POWER and PERIOD_POWER to TODAY_ENERGY and PERIOD_ENERGY
- Fix serial regression
- Fix syslog hangs when loghost is unavailable

### 2.0.14 20161115

- Add HLW threshold delay
- Fix HLW intermittent current deviation
- Fix button functionality during wificonfig
- Add CRC check to DS18B20 sensor (#88)

### 2.0.13 20161113

- Add additional upload error code descriptions
- Add PlatformIO support (#80)

### 2.0.12 20161113

- Fix Serial and Web response regression when no MQTT connection available
- Fix Sonoff Dual power telemetric data for second relay
- Removed MQTT password from Information web page
- Hide MQTT password from Configure MQTT web page

### 2.0.11 20161111

- Rewrite button and web toggle code
- Fix NTP sync
- Add HLW calibration commands HLWPCAL, HLWUCAL and HLWICAL (need define USE_POWERCALIBRATION)
- Fix power threshold tests

### 2.0.10 20161109

- Add additional Domoticz define (#63)
- Add defines MQTT_STATUS_ON and MQTT_STATUS_OFF in user_config.h to select status On/Off string
- Fix status response differences (#65)
- Fix divide by zero exception (#70)
- Fix syslog loop exception

### 2.0.9 20161108

- clarify MODULE in user_config.h
- Fix hlw false values

### 2.0.8 20161108

- Add initial status after power on
- Seperate driver files
- Fix hlw code and calibrate Pow
- Move user config defines to user_config.h (#61)

### 2.0.7 20161030

- Make Ticker mandatory
- Add Domoticz support (Increase MQTT_MAX_PACKET_SIZE to 400) (#54)
- Add command MessageFormat 0|1 to select either legacy or JSON output

### 2.0.6 20161024

- Add Sonoff Pow power factor
- Initial support for up to four relays using iTEAD PSB (4Channel)
-   - Currently only supports one button (All buttons behave the same)
-   - Use command MODEL 4 to select four relay option
-     (After first power on it will support 2 relays like Sonoff Dual)
- Fix ledstate
- Add command Status 9 to display Sonoff Pow thresholds
- Add commands PowerLow, PowerHigh, VoltageLow, VoltageHigh, CurrentLow and CurrentHigh for use
-   with Sonoff Pow thresholds

### 2.0.5 20161018

- Add updates to user_config.h - moved SEND_TELEMETRY_DS18B20 and SEND_TELEMETRY_DHT to module area.
-   As Sonoff TH10/16 does not have the logic installed for GPIO04 You'll have to select ONE of both
- Add Sonoff Pow support (experimental until Pow tested)
- Add command Status 8 to display Sonoff Pow energy values
- Add command MqttUnits On|Off to add units to values
- Change web main page header character size
- Change On/Off to ON/OFF status messages to satisfy openHAB
- Change TEMP to TEMPERATURE and HUM to HUMIDITY

### 2.0.4 20161009

- Add MQTT_BUTTON_RETAIN, SAVE_DATA and SAVE_STATE defines to user_config.h (#35)
- Update ButtonRetain to remove retained message(s) from broker when turned off
- Add Retain for second relay on Sonoff Dual
- Provide power status messages with device topic index if requested

### 2.0.3 20161008

- Update wifi initialization
- Add command BUTTONRETAIN for optional MQTT retain on button press (#35)
- Add command SAVESTATE to disable power state save. May be used with MQTT retain

### 2.0.2 20161006

- Fix wifi issue 2186

### 2.0.1 20161002

- Fix button press

### 2.0.0 20161002

- Update Sonoff TH10/16 sensor pins (My TH10 only has GPIO14 connected)
- Add full support for Sonoff dual

### 1.0.35 20160929

- Add more lines to console
- Add timeout and disable MQTT on web upload
- Add command SAVEDATA to control parameter save (for flash wear afficionados) (#30)

### 1.0.34 20160926

- Fix button press six and seven
- Add more information to webserver

### 1.0.33 20160915

- Better WPS error message
- Separate webserver code from support.ino into webserver.ino
- Fix webserver User by removing unwanted restart option

### 1.0.32 20160913

- Add Wifi Protected Setup (WPS) as third option for initial config
- Add command WIFICONFIG replacing deprecated command SMARTCONFIG
- Add option WIFICONFIG 3 to start WPSconfig
- Add option WIFICONFIG 0 to start saved Wifi config tool (WPSconfig, Smartconfig or Wifimanager)
- Change button behaviour - See Wiki

### 1.0.31 20160907

- Fix DS18B20 misread if teleperiod = 2
- Tuned sensor code
- Updated prefered ElectroDragon connection to Relay 1 and Button 1
- Moved SONOFF and ELECTRO_DRAGON port config to user_config.h

### 1.0.30 20160902

- Fix command TELEPERIOD 0
- Add ESP- tag to UDP log message for easy rsyslogd filtering
- Add ElectroDragon (Relay 2 only) functionality. Select with #define MODULE ELECTRO_DRAGON
- Add ? as null message alternative
- Add DHT temperature and humidity telemetry support. Enable with #define SEND_TELEMETRY_DHT
- Add DS18B20 temperature telemetry support. Enable with #define SEND_TELEMETRY_DS18B20
- Restrict HOSTNAME, MQTTCLIENT, TOPIC and BUTTONTOPIC in topic mode only

### 1.0.29 20160831

- Allow UPGRADE, OTAURL, RESTART, RESET, MQTTHOST, MQTTPORT, MQTTUSER, MQTTPASSWORD and WEBSERVER also in group mode

### 1.0.28 20160831

- Add webserver state to status 5
- Add optional PUB_PREFIX2 (tele) for telemetry usage
- Add command TELEPERIOD
- Fix syntax message
- Change memory status display

### 1.0.27 20160831

- Add sketch flash size
- Add console to webserver
- Add command weblog
- Change WifiManager web pages to minimal
- Change display default hostname and MQTT client id in webserver
- Change HTTP command interface to http://sonoff-1234/cm?cmnd=light 2
- Change HEARTBEAT to UPTIME

### 1.0.26 20160829

- Add define USE_WEBSERVER to disable web server code in source
- Add file upload as alternative for ota upload to webserver
- Add information to webserver
- Add command hostname
- Add command logport
- Change HTTP command interface to http://sonoff-1234/cmd?cmnd=light 2
- Change button behaviour with regards to Smartconfig and OTA upload. See README.md
- Enforce default hostname to either "%s-%04d" or user defined without any %
- Enforce default mqtt client id to either "DVES_%06X" or user defined without any %

### 1.0.25 20160822

- Remove config system halts to keep ota available

### 1.0.24 20160821

- Add test for MQTT_SUBTOPIC
- Change log range to LOG_LEVEL_ALL
- Change MQTT introduction messages
- Moved MQTT_MAX_PACKET_SIZE warning message to introduction messages

### 1.0.23 20160821

- Add option USE_SPIFFS to move config from flash to spiffs
- Add webserver with options 0 (off), 1 (user) and 2 (admin)
- Add HTTP command interface (http://sonoff-1234/c?cmnd=light 2)
- Add wifimanager countdown counter
- Add command line webpage
- Add relay control to wifimanager
- Add restart option 99 to force restart
- Fix wifi hostname
- Fix NETBIOS hostname problem by reducing default hostname length
- Fix possible exception if WIFI_HOSTNAME is changed
- Fix upgrade messages
- Reduce memory use by redesigning config routines
- Split syntax message
- Rename define SERIAL_IO to USE_SERIAL

### 1.0.22 20160814

- Add all MQTT parameters for configuration
- Add wifimanager to configure Wifi and MQTT via web server
- Change NTP time handling
- Fix Smartconfig parameter buffer overflow
- Fix PlatformIO warnings

### 1.0.21 20160808

- Remove semaphore as subscription flooding (more than 15 subscriptions per second) is managed by SDK (LmacRxBlk:1)
- Add optional RTC interrupt (define USE_TICKER) to keep RTC synced during subscription flooding
- Remove heartbeatflag

### 1.0.20 20160805

- Add semaphore to handle out of memory when too many subscriptions requested
- Use Daylight Saving (DST) parameters from user_config.h when timezone = 99
- Add status 7 option displaying RTC information
- Add ledstate to status 0

### 1.0.19 20160803

- Fix possible MQTT_CLIENT_ID induced Exception(28)

### 1.0.18 20160803

- Moved Cfg_Default
- Fix negative data handling
- Remove MQTT information from status 1 and add labels to status 1
- Add mac address to status 5
- Add MQTT ClientId, UserId and Password to status 6

### 1.0.17 20160731

- Better variable range checking
- Change ambiguous connection messages
- Add timestamp to serial message

### 1.0.16 20160729

- Moved wifi, rtc, syslog and config to support.ino
- Fixed button action when buttontopic is used. Introduced with 1.0.15
- Better buffer overflow checks (strlcpy)

### 1.0.15 20160728

- Removed pubsubclient config changes from sonoff.ino as it doesn't work
-   reapply MQTT_MAX_PACKET_SIZE 256 and MQTT_KEEPALIVE 120 to PubSubClient.h
- Add status 0 option displaying all status messages
- Change MQTT_MAX_PACKET_SIZE from 1024 to 256
- Add buffer overflow checks (snprintf and strncpy)
- Implemented common string sizes

### 1.0.14 20160722

- Seperate user config from sonoff.ino to user_config.h (pucebaboon)
- Change defaults from sidnas2 to domus1
- Add MQTT status message as status 6 (pucebaboon)
- Add status type to message (pucebaboon)
- Add pubsubclient config changes to sonoff.ino (pucebaboon)

### 1.0.13 20160702

- Add Ledstate 1 option to show power state on led

### 1.0.12 20160529

- Allow disable of button topic using "0"

### 1.0.11 20160524

- Provide button response if MQTT connection lost

### 1.0.10 20160520

- Add optional button topic to assist external MQTT clients
- Change version notation
- Reset default values

### 1.0.9  20160503

- Add more blinks
- Add reset 2 option erasing flash
- Add status 5 option displaying network info
- Add syslog check for Wifi connection
- Resize MqttPublish log array
- Change Wifi smartconfig active from 100 to 60 seconds
- Update Wifi initialization

### 1.0.8  20160430

- Remove use of Wifi config data from SDK
- Add status 3 (syslog info) and status 4 (flash info)
- Add restart option to button (5 quick presses)

### 1.0.7  20160420

- Add UDP syslog support
- Change HOST command to MQTTHOST command
- Add commands SYSLOG, SERIALLOG and LOGHOST
- Change hostname to lower case to distinguise between open-sdk version
- Add support for ESP-12F used in my modified wkaku power socket switch
- Fix timezone command
- Add RTC month names for future use
- Modify button code
- Remove initialization errors by better use of MQTT loop

### 1.0.6  20160406

- Removed Wifi AP mode (#1)
- Add test for Arduino IDE version >= 1.6.8
- Fix RTC time sync code

### 1.0.5  20160310

- Initial public release
- Show debug info by selecting option from IDE Tools Debug port: Serial<|MERGE_RESOLUTION|>--- conflicted
+++ resolved
@@ -3,12 +3,10 @@
 
 ## [Released]
 
-## [9.4.0] 20210422
+## [9.4.0] 20210423
 - Release Leslie
 
-<<<<<<< HEAD
-=======
-## [9.4.0.1]
+## [9.4.0.1] 20210423
 ### Added
 - Command ``Wifi 0/1`` for ESP8266 to turn wifi Off and On. When wifi is Off it is always returned On after a restart except for a wake-up from deepsleep (#11839)
 
@@ -19,12 +17,6 @@
 - Command ``Power`` should not reset pulsetime (#11805)
 - Teleperiod rule handling regression from v9.3.1.2 (#11851)
 
-## [Released]
-
-## [9.4.0] 20210422
-- Release Leslie
-
->>>>>>> 171f48c3
 ## [9.3.1.4] 20210422
 ### Added
 - Command ``TuyaTempSetRes 0..3`` to control Tuya Temperature Set Resolution (#11781)
