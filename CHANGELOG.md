# Changelog
All notable changes to this project will be documented in this file.

## [Released]

## [9.2.0] 20201221
### Fixed Backported
- Shutter stop issue (#10170)
- Scripter script_sub_command (#10181)
- Scripter JSON variable above 32 chars (#10193)
- Shelly Dimmer power on state (#10154, #10182)
- Wemo emulation for single devices (#10165, #10194)
- ESP32 LoadStoreError when using ``#define USER_TEMPLATE`` (#9506)
- Compile error when ``#ifdef USE_IR_RECEIVE`` is disabled regression from 9.1.0.2

## [9.2.0] 20201216
- Release Julie

<<<<<<< HEAD
=======
## [9.2.0.7]
### Added
- Support for Device Groups Device Map (#10898)
- Support for Eastron SDM72D-M three phase 100A Modbus energy meter (#10862)
- Support for Frysk language translations by Christiaan Heerze

## [9.2.0.6] 20210210
### Changed
- Removed migration support for versions before v8.1.0 (Doris)
- ESP32 Increase number of switch GPIOs from 8 to 28
- ESP32 Increase number of interlock groups from 4 to 14
- Increase number of button GPIOs from 4 to 8
- Preview of Berry language for Tasmota32

## [9.2.0.5] 20210205
### Changed
- ESP32 increase number of relay GPIOs from 8 to 28

## [9.2.0.4] 20210204
### Added
- Function ``AddLog`` to provide logging for up to 128 (LOGSZ) characters to save stack space
- Commands ``ChannelRemap``, ``MultiPWM``, ``AlexaCTRange``, ``PowerOnFade``, ``PWMCT``, ``WhiteBlend`` and ``VirtualCT`` as synonyms for ``SetOption37, 68, 82, 91, 92, 105`` and ``106``
- Commands ``ZbNameKey``, ``ZbDeviceTopic``, ``ZbNoPrefix``, ``ZbEndpointSuffix``, ``ZbNoAutoBind`` and ``ZbNameTopic`` as synonyms for ``SetOption83, 89, 100, 101, 110`` and ``112``
- Commands ``ZbNoAutoBind``, ``ZbReceivedTopic`` and ``ZbOmitDevice`` as synonyms for ``SetOption116, 118`` and ``119``
- Commands ``BuzzerActive`` and ``BuzzerPwm`` as synonyms for ``SetOption67`` and ``111``
- Support for ESP32 ``Module 5`` Wireless Tag Eth01 (#9496)
- Support trailing silence in buzzer tune (#10694)
- Command ``L1MusicSync <0|Off>|<1|On>|<2|Toggle>, 1..10, 1..100>`` to control Sonoff L1 Music Sync mode sensitivity and speed (#10722)
- Command ``Speed2`` to control a once off fade (#10741)
- Zigbee command ``SetOption120 1`` or ``ZbEndpointTopic 1`` to add the endpoint as suffix in topic when using ``SetOption89 1``
- Zigbee command ``ZbScan`` to do an energy scan on each radio channel

### Changed
- Maximum chars in ``AddLog_P`` logging restored from 128 to 700 (MAX_LOGSZ) to solve broken error messages

## [9.2.0.3] 20210122
### Added
- Support for time proportioned (``#define USE_TIMEPROP``) and optional PID (``#define USE_PID``) relay control (#10412)
- Support rotary encoder on Shelly Dimmer (#10407)
- Command ``SetOption43 1..255`` to control Rotary step (#10407)
- Support for BS814A-2 8-button touch buttons by Peter Franck (#10447)
- Support for up to 4 I2C SEESAW_SOIL Capacitance & Temperature sensors by Peter Franck (#10481)
- ESP8266 Support for 2MB and up linker files with 1MB and up LittleFS
- ESP32 support for TLS MQTT using BearSSL (same as ESP8266)
- Support for 24/26/32/34 bit RFID Wiegand interface (D0/D1) by Sigurd Leuther (#3647)
- Compile time option ``USE_MQTT_TLS_DROP_OLD_FINGERPRINT`` to drop old (less secure) TLS fingerprint
- Command ``SetOption40 0..250`` to disable button functionality if activated for over 0.1 second re-introduced
- Support for SM2135 current selection using GPIO ``SM2135 DAT`` index (#10634)
- Support for ESP32 ``Module 7`` M5stack core2 16MB binary tasmota32-core2.bin (#10635)
- Support for Sugar Valley NeoPool Controller by Norbert Richter (#10637)
- Rule trigger string comparisons for EndsWith ``$>``, StartsWith ``$<`` and Contains ``$|`` (#10538)
- Support for TOF10120 time of flight sensor by Cyril Pawelko (#10190)

### Breaking Changed
- ESP32 switch from default SPIFFS to default LittleFS file system loosing current (zigbee) files
- ESP8266 until now NOT SUPPORTED linker files 2MB and up. Current settings will be overwritten once LittleFS is enabled

### Changed
- Force initial default state ``SetOption57 1`` to scan wifi network every 44 minutes for strongest signal (#10395)
- Command ``Sleep 0`` removes any sleep from wifi modem except when ESP32 BLE is active
- PubSubClient MQTT_SOCKET_TIMEOUT from 15 to 4 seconds
- Domoticz fixed 2 decimals resolution by user selectable ``TempRes``, ``HumRes`` and ``PressRes`` resolutions

## [9.2.0.2] 20210105
### Added
- Support for ESP32 ``Module 3`` Odroid Go 16MB binary tasmota32-odroidgo.bin (#8630)
- Command ``CTRange`` to specify the visible CT range the bulb is capable of (#10311)
- Command ``VirtualCT`` to simulate or fine tune CT bulbs with 3,4,5 channels (#10311)
- Command ``SetOption118 1`` to move ZbReceived from JSON message and into the subtopic replacing "SENSOR" default (#10353)
- Command ``SetOption119 1`` to remove the device addr from json payload, can be used with zb_topic_fname where the addr is already known from the topic (#10355)
- Command ``RuleTimer0`` to access all RuleTimers at once (#10352)
- SPI display driver SSD1331 Color oled by Jeroen Vermeulen (#10376)
- IRremoteESP8266 library from v2.7.13 to v2.7.14
- Rotary No Pullup GPIO selection ``Rotary A/B_n`` (#10407)

### Breaking Changed
- Replaced MFRC522 13.56MHz rfid card reader GPIO selection from ``SPI CS`` by ``RC522 CS``
- Replaced NRF24L01 GPIO selection from ``SPI CS`` by ``NRF24 CS`` and ``SPI DC`` by ``NRF24 DC``
- Replaced ILI9341 GPIO selection from ``SPI CS`` by ``ILI9341 CS`` and ``SPI DC`` by ``ILI9341 DC``
- Replaced ST7789 GPIO selection from ``SPI CS`` by ``ST7789 CS`` and ``SPI DC`` by ``ST7789 DC``
- Replaced ILI9488 GPIO selection from ``SPI CS`` by ``ILI9488_CS``
- Replaced EPaper29 GPIO selection from ``SPI CS`` by ``EPaper29 CS``
- Replaced EPaper42 GPIO selection from ``SPI CS`` by ``EPaper42 CS``
- Replaced SSD1351 GPIO selection from ``SPI CS`` by ``SSD1351 CS``
- Replaced RA8876 GPIO selection from ``SPI CS`` by ``RA8876 CS``

### Changed
- Maximum chars in ``AddLog_P`` logging reduced from 700 to 128 (LOGSZ) to enhance stability
- Disabled ``USE_LIGHT`` light support for ZBBridge saving 17.6kB (#10374)

## [9.2.0.1] 20201229
### Added
- Milliseconds to console output (#10152)
- Support for P9813 RGB Led MOSFET controller (#10104)
- Support for GPIO option selection
- Gpio ``Option_a1`` enabling PWM2 high impedance if powered off as used by Wyze bulbs (#10196)
- Support for FTC532 8-button touch controller by Peter Franck (#10222)
- Support character `#` to be replaced by `space`-character in command ``Publish`` topic (#10258)
- BSSID and Signal Strength Indicator to GUI wifi scan result (#10253)
- Support for Afrikaans language translations by Christiaan Heerze
- Support for IR inverted leds using ``#define IR_SEND_INVERTED true`` (#10301)
- Support for disabling 38kHz IR modulation using ``#define IR_SEND_USE_MODULATION false`` (#10301)
- Support for SPI display driver for ST7789 TFT by Gerhard Mutz (#9037)

### Changed
- Logging from heap to stack freeing 700 bytes RAM

### Fixed
- Redesign syslog and mqttlog using log buffer (#10164)
- Shutter stop issue (#10170)
- Scripter script_sub_command (#10181)
- Scripter JSON variable above 32 chars (#10193)
- Shelly Dimmer power on state (#10154, #10182)
- Wemo emulation for single devices (#10165, #10194)
- ESP32 LoadStoreError when using ``#define USER_TEMPLATE`` (#9506)
- Compile error when ``#ifdef USE_IR_RECEIVE`` is disabled regression from 9.1.0.2
- Prometheus memory leak (#10221)

## [Released]

## [9.2.0] 20201216
- Release Julie

>>>>>>> 5cb4d48f
## [9.1.0.2] 20201216
### Added
- KNX read reply for Power (#9236, #9891)
- Zigbee persistence of device/sensor data in EEPROM (only ZBBridge)
- Support for common anode sevenseg displays by adding ``#define USE_DISPLAY_SEVENSEG_COMMON_ANODE`` by Ken Sanislo (#9963)
- Support for multiple WeMo devices by Magic73 (#9208)
- Fallback NTP server from x.pool.ntp.org if no ntpservers are configured
- TyuaMcu update 2/3 by Federico Leoni (#10004)
- Optional CCloader support for CC25xx Zigbee or CC26xx BLE by Christian Baars (#9970)
- Command ``RfProtocol`` to control RcSwitch receive protocols by BBBits (#10063)
- Zigbee better support for Tuya Protocol (#10074)
- Support for SPI connected MFRC522 13.56MHz rfid card reader (#9916)
- Letsencrypt R3 in addition to X3 CA (#10086)
- Zigbee add visual map of network
- Command ``SetOption117 1`` for light fading to be fixed duration instead of fixed slew rate (#10109)
- Support ESP32 SPIFFS for internal use

### Breaking Changed
- KNX DPT9 (16-bit float) to DPT14 (32-bit float) by Adrian Scillato (#9811, #9888)

### Changed
- Core library from v2.7.4.7 to v2.7.4.9
- Shelly Dimmer fw upgrade using WebGUI Firmware Upgrade and file from folder `tools/fw_shd_stm32/`
- MQTT Wifi connection timeout from 5000 to 200 mSec (#9886)
- Platformio compiler option `-free -fipa-pta` enabled (#9875)
- IRremoteESP8266 library from v2.7.12 to v2.7.13
- Shelly Dimmer 1 and 2 stm32 firmware from v51.4 to v51.5
- Force bigger Thunk Stack if 4K RSA even without EC ciphers (#10075)
- mDNS has been disabled from all pre-compiled binaries to allow new features

### Fixed
- KNX ESP32 UDP mulicastpackage (#9811)
- Command ``gpio`` using non-indexed functions regression from v9.1.0 (#9962)
- ESP32 TasmotaClient firmware upgrade (#9218)
- Reset to defaults after 6 hours of DeepSleep (#9993)
- Backlog timing wraparound (#9995)
- First LED in addressable string does not fade when using scheme (#10088)
- Improved Opentherm error handling (#10055)
- Platformio compiler option `no target align` removed fixing hardware watchdog exceptions
- Shutter motordelay stop issue (#10033)
- Shutter fix overflow on runtime over 100 seconds (#9800)
- ESP32 CC2530 heap corruption (#10121)
- ESP32 Analog input div10 rule trigger (#10149)

### Removed
- PN532 define USE_PN532_CAUSE_EVENTS replaced by generic rule trigger `on pn532#uid=`

## [9.1.0.1] - 20201116
### Added
- Zigbee support for Mi Door and Contact (#9759)
- Zigbee alarm persistence (#9785)
- Support for EZO PMP sensors by Christopher Tremblay (#9760)
- Commands ``TuyaRGB``, ``TuyaEnum`` and ``TuyaEnumList`` (#9769)
- Zigbee command ``ZbInfo`` and prepare support for EEPROM
- Support for AS608 optical and R503 capacitive fingerprint sensor
- Command ``SetOption115 1`` to enable ESP32 MiBle
- Zigbee command ``ZbLeave`` to unpair a device
- Command ``SetOption116 1`` to disable auto-query of zigbee light devices (avoids network storms with large groups)
- Support for Shelly Dimmer 1 and 2 by James Turton (#9854)
- IRremoteESP8266 library from v2.7.11 to v2.7.12

### Changed
- Core library from v2.7.4.5 to v2.7.4.7
- Platformio compiler option `no target align` enabled (#9749)
- Consolidate `AddLog_P` into `AddLog_P2` and rename to `AddLog_P`
- Sonoff L1 color up scaling and color margin detection (#9545)

### Fixed
- NTP fallback server functionality (#9739)
- Telegram group chatid not supported (#9831)
- KNX buttons, switches and sensors detection regression from v9.1.0 (#9811)
- GUI MqttUser and MqttPassword updates when TLS is compiled in (#9825)

### Removed
- Version compatibility check

## [9.1.0] 20201105
- Release Imogen

## [9.0.0.3] - 20201105
### Added
- TLS in binary tasmota-zbbridge (#9635)
- Support for EZO O2 sensors by Christopher Tremblay (#9619)
- Support for EZO PRS sensors by Christopher Tremblay (#9659)
- Support for EZO FLO sensors by Christopher Tremblay (#9697)
- Support for EZO DO sensors by Christopher Tremblay (#9707)
- Support for EZO RGB sensors by Christopher Tremblay (#9723)
- Zigbee reduce battery drain (#9642)
- Zigbee command ``ZbMap`` to describe Zigbee topology (#9651)
- Zigbee command ``ZbOccupancy`` to configure the time-out for PIR
- Command ``Gpios 255`` to show all possible GPIO configurations
- Command ``SwitchText`` to change JSON switch names by barbudor (#9691)
- Command ``SetOption114 1`` to detach Switches from Relays and enable MQTT action state for all the SwitchModes returning `{"Switch1":{"Action":"ON"}}`
- Command ``DimmerStep 1..50`` to change default dimmer up and down step of 10% by James Turton (#9733)
- HM10 Beacon support and refactoring by Christian Baars (#9702)
- Support for Hass discovery of TuyaMcu and Sonoff Ifan by Federico Leoni (#9727)
- Initial support for iBeacons (Sensor52) on ESP32 using internal BLE by rvbglas (#9732)

### Changed
- PlatformIO library structure redesigned for compilation speed by Jason2866
- Zigbee flash storage refactor adding commands ``ZbProbe``, ``ZbStatus2`` and ``ZbRestore`` (#9641)
- Default otaurl in my_user_config.h to http://ota.tasmota.com/tasmota/release/tasmota.bin.gz
- When ``SetOption73 1`` JSON result from `{"ACTION":"SINGLE"}` to `{"Button1":{"Action":"SINGLE"}}`

### Fixed
- Rule Break not working as expected when ONCE is enabled (#9245)
- Rule expressions using mems corrupts character pool (#9301)
- Button press rules regression introduced by #9589 (#9700)
- Rule handling of JSON ``null`` regression from v8.5.0.1 (#9685)
- Arilux RF remote detection regression from v8.3.0

### Removed
- Auto output selection of decimal or hexadecimal data based on user input. Now only based on ``SetOption17``

## [9.0.0.2] - 20201025
### Added
- Support for Vietnamese language translations by Tâm.NT
- Support for timers in case of no-sunset permanent day by cybermaus (#9543)
- Command ``NoDelay`` for immediate backlog command execution by Erik Montnemery (#9544)
- Command ``SwitchMode 15`` sending only MQTT message on switch change (#9593)
- Command ``ShutterChange`` to increment change position (#9594)
- Command ``SetOption113 1`` to set dimmer low on rotary dial after power off
- Support for EZO Ph and ORP sensors by Christopher Tremblay (#9567)
- Support for EZO RTD sensors by Christopher Tremblay (#9585)
- Support for EZO HUM sensors by Christopher Tremblay (#9599)
- Support for EZO EC sensors by Christopher Tremblay (#9613)
- Support for EZO CO2 sensors by Christopher Tremblay (#9619)
- On ZigbeeBridge support for glowing led when permit join is active (#9581)
- Support for PWM Dimmer multi-press and ledmask (#9584)
- Make button press rules override PWM Dimmer functions (#9589)
- Support for fixed output Hi or Lo GPIO selection
- ESP32 support for Wireless-Tag WT32-ETH01 (#9496)
- ESP32 MI32 Beacon support, RSSI at TELEPERIOD, refactoring by Christian Baars (#9609)

### Changed
- Command ``Gpio17`` replaces command ``Adc``
- Command ``Gpios`` replaces command ``Adcs``
- Management of serial baudrate (#9554)
- TLS fingerprint ``#define MQTT_FINGERPRINT`` from string to hexnumbers (#9570)
- Rotary driver adjusted accordingly if Mi Desk Lamp module is selected (#9399)
- Tasmota Arduino Core v2.7.4.5 allowing webpassword over 47 characters (#9687)
- Webserver code optimizations (#9580, #9590)

### Fixed
- Convert AdcParam parameters from versions before v9.0.0.2
- Telegram message decoding error regression from v8.5.0.1
- Correct Energy period display shortly after midnight by gominoa (#9536)
- Rule handling of Var or Mem using text regression from v8.5.0.1 (#9540)
- TuyaMcu energy display regression from v8.5.0.1 (#9547)
- Tuyamcu dimmers MQTT topic (#9606)
- MQTT data corruption on ``MQTTLog 4`` (#9571)
- Scripter memory alignment (#9608)
- Zigbee battery percentage (#9607)
- HassAnyKey anomaly (#9601)
- ESP32 Webcam broken regression from #9590

## [9.0.0.1] - 20201010
### Added
- Optional support for Mitsubishi Electric HVAC by David Gwynne (#9237)
- Optional support for Orno WE517-Modbus energy meter by Maxime Vincent (#9353)
- SDM630 three phase ImportActive Energy display when ``#define SDM630_IMPORT`` is enabled by Janusz Kostorz (#9124)
- Optional support for inverted NeoPixelBus data line by enabling ``#define USE_WS2812_INVERTED`` (#8988)
- PWM dimmer color/trigger on tap, SO88 led, DGR WITH_LOCAL flag by Paul Diem (#9474)
- Support for stateful ACs using ``StateMode`` in tasmota-ir.bin by Arik Yavilevich (#9472)
- Zigbee command ``ZbData`` for better support of device specific data
- Support for analog buttons indexed within standard button range

### Changed
- Redesigning ESP8266 GPIO internal representation in line with ESP32 changing ``Template`` layout too
- New IR Raw compact format (#9444)
- MAX31865 driver to support up to 6 thermocouples selected by ``MX31865 CS`` instead of ``SSPI CS`` (#9103)
- A4988 optional microstep pin selection
- Pulsetime to allow use for all relays with 8 interleaved so ``Pulsetime1`` is valid for Relay1, Relay9, Relay17 etc. (#9279)
- ``Status`` command output for disabled status types
- IRremoteESP8266 library from v2.7.10 to v2.7.11
- NeoPixelBus library from v2.5.0.09 to v2.6.0

### Fixed
- Template conversion when GPIO17 is 0
- Template using ``#define USER_TEMPLATE`` (#9506)
- Ledlink blink when no network connected regression from v8.3.1.4 (#9292)
- Exception 28 due to device group buffer overflow (#9459)
- Shutter timing problem due to buffer overflow in calibration matrix (#9458)
- Light wakeup exception 0 (divide by zero) when ``WakeupDuration`` is not initialised (#9466)
- ADC initalization sequence (#9473)
- Thermostat sensor status corruption regression from v8.5.0.1 (#9449)

### Removed
- Support for direct upgrade from Tasmota versions before v7.0
- Auto config update for all Friendlynames and Switchtopic from Tasmota versions before v8.0

## [8.5.1] - 20201002
- Release Hannah

## [8.5.0.1] - 20200907
### Added
- Command ``SetOption110 1`` to disable Zigbee auto-config when pairing new devices
- Command ``SetOption111 1`` to enable frequency output for buzzer GPIO (#8994)
- Command ``SetOption112 1`` to enable friendly name in zigbee topic (use with SetOption89)
- ``#define USE_MQTT_AWS_IOT_LIGHT`` for password based AWS IoT authentication
- ``#define MQTT_LWT_OFFLINE`` and ``#define MQTT_LWT_ONLINE`` to user_config.h (#9395)
- New shutter modes (#9244)
- Zigbee auto-config when pairing
- Support for MLX90640 IR array temperature sensor by Christian Baars
- Support for VL53L1X time of flight sensor by Johann Obermeier

### Changed
- Replace ArduinoJson with JSMN for JSON parsing
- ``WakeUp`` uses 256 steps instead of 100 (#9241)
- Major redesign of TuyaMcu adding shutter, light and multiple dimmer support by Federico Leoni (#9330)

### Fixed
- Energy total counters (#9263, #9266)
- Crash in ``ZbRestore``
- Reset BMP sensors when executing command ``SaveData`` and define USE_DEEPSLEEP enabled (#9300)
- ``status 0`` message when using define USE_MQTT_TLS due to small log buffer (#9305)
- ``status 13`` exception 9 when more than one shutter is configured
- ``status 13`` json message
- Shelly 2.5 higher temperature regression from 8.2.0.1 (#7991)

## [8.5.0] - 20200907
- Release Hannah

## [8.4.0.3] - 20200823
### Added
- Command ``PowerDelta1`` to ``PowerDelta3`` to trigger on up to three phases (#9134)
- Zigbee web ui widget for Lights
- ``SetOption109 1`` to force gen1 Alexa mode, for Echo Dot 2nd gen devices only
- Zigbee web ui for power metering plugs
- Experimental support for ESP32 TTGO Watch and I2S Audio by Gerhard Mutz

### Changed
- References from http://thehackbox.org/tasmota/ to http://ota.tasmota.com/tasmota/

## [8.4.0.2] - 20200813
### Added
- Command ``SetOption103 0/1`` to set TLS mode when TLS is selected
- Command ``SetOption104 1`` to disable all MQTT retained messages
- Command ``SetOption106 1`` to create a virtual White ColorTemp for RGBW lights
- Command ``SetOption107 0/1`` to select virtual White as (0) Warm or (1) Cold
- Command ``SetOption108 0/1`` to enable Teleinfo telemetry into Tasmota Energy MQTT (0) or Teleinfo only (1) - Add better config corruption recovery (#9046)
- Virtual CT for 4 channels lights, emulating a 5th channel
- Support for DYP ME007 ultrasonic distance sensor by Janusz Kostorz (#9113)
- Zigbee web gui widget for Temp/Humidity/Pressure sensors
- Zigbee battery icon

### Changed
- White blend mode moved to using ``SetOption 105`` instead of ``RGBWWTable``

### Fixed
- Display power control (#9114)

### Removed
- Support for direct upgrade from versions before 6.6.0.11 to versions after 8.4.0.1

## [8.4.0.1] - 20200730
### Added
- Zigbee better support for IKEA Motion Sensor
- ESP32 Analog input support for GPIO32 to GPIO39
- Zigbee options to ``ZbSend`` ``Config`` and ``ReadConfig``
- Command ``Restart 2`` to halt system. Needs hardware reset or power cycle to restart (#9046)
- Command ``SetOption102 0/1`` to switch between Teleinfo French Metering mode, legacy 1200 bps (0) or Linky standard 9600 bps (1)

### Changed
- Triple-mode TLS via configuration in a single firmware (TLS AWS IoT, Letsencrypt and No-TLS)

### Fixed
- ESP32 PWM range

## [8.4.0] - 20200730
- Release George

## [8.3.1.7] - 20200716
### Added
- Command ``DzSend<type> <index>,<value1(;value2)|state>`` to send values or state to Domoticz
- Command ``SetOption100 0/1`` to remove Zigbee ``ZbReceived`` value from ``{"ZbReceived":{xxx:yyy}}`` JSON message
- Command ``SetOption101 0/1`` to add the Zigbee source endpoint as suffix to attributes, ex `Power3` instead of `Power` if sent from endpoint 3
- Command (``S``)``SerialSend6`` \<comma seperated values\> (#8937)
- Support for Sonoff Zigbee Bridge as module 75 (#8583)

### Changed
- Limited support of Arduino IDE as an increasing amount of features cannot be compiled with Arduino IDE
- All timer references from ``Arm`` to ``Enable`` in GUI, ``Timer`` command and JSON message
- Domoticz commands prefix from ``Domoticz`` to ``Dz``
- ``Ping`` now reports the hostname instead of IP address (#8948)
- Zigbee randomizing of parameters at first run or after Reset

### Removed
- Remove Arduino ESP8266 Core support for versions before 2.7.1

## [8.3.1.6] - 20200617
### Added
- Command ``Module2`` to configure fallback module on fast reboot (#8464)
- Command ``SetOption97 0/1`` to switch between Tuya serial speeds 9600 bps (0) or 115200 bps (1)
- Command ``SetOption98 0/1`` to provide rotary rule triggers (1) instead of controlling light (0)
- Command ``SetOption99 0/1`` to enable zero cross detection on PWM dimmer
- Support for Energy sensor (Denky) for French Smart Metering meter provided by global Energy Providers, need a adaptater. See dedicated full [blog](http://hallard.me/category/tinfo/) about French teleinformation stuff
- Library to be used for decoding Teleinfo (French Metering Smart Meter)
- Support for single wire LMT01 temperature Sensor by justifiably (#8713)
- Compile time interlock parameters (#8759)
- Compile time user template (#8766)
- Rotary encoder support for light dimmer and optional color temperature if button1 still pressed (#8670)
- Support for switches/relays using an AC detection circuitry e.g. MOES MS-104B or BlitzWolf SS5 (#8606)
- Support for Schneider Electric iEM3000 series Modbus energy meter by Marius Bezuidenhout

### Changed
- ESP32 USER GPIO template representation decreasing template message size
- Define ``USE_TASMOTA_SLAVE`` into ``USE_TASMOTA_CLIENT``
- Commands ``SlaveSend`` and ``SlaveReset`` into ``ClientSend`` and ``ClientReset``
- IRremoteESP8266 library updated to v2.7.8

### Fixed
- Exception or watchdog on rule re-entry (#8757)

## [8.3.1.5] - 20200616
### Added
- ESP32 ethernet commands ``EthType 0/1``, ``EthAddress 0..31`` and ``EthClockMode 0..3``
- Zigbee initial support for EmberZNet protocol (raw send/receive only)

## [8.3.1.4] - 20200615
### Added
- Basic support for ESP32 ethernet adding commands ``Wifi 0/1`` and ``Ethernet 0/1`` both default ON

## [8.3.1.3] - 20200611
### Added
- Initial support for Telegram bot (#8619)
- Support for HP303B Temperature and Pressure sensor by Robert Jaakke (#8638)
- Rule trigger ``System#Init`` to allow early rule execution without wifi and mqtt initialized yet
- Serial to TCP bridge, ``TCPStart`` and ``TCPBaudRate`` (needs #define USE_TCP_BRIDGE)

## [8.3.1.2] - 20200522
### Added
- Command ``Time 4`` to display timestamp using milliseconds (#8537)
- Command ``SetOption94 0/1`` to select MAX31855 or MAX6675 thermocouple support (#8616)
- Commands ``LedPwmOn 0..255``, ``LedPwmOff 0..255`` and ``LedPwmMode1 0/1`` to control led brightness by George (#8491)
- Three Phase Export Active Energy to SDM630 driver
- Wildcard pattern ``?`` for JSON matching in rules
- Support for unique MQTTClient (and inherited fallback topic) by full Mac address using ``mqttclient DVES_%12X`` (#8300)
- Zigbee options to ``ZbSend`` to write and report attributes
- ``CpuFrequency`` to ``status 2``
- ``FlashFrequency`` to ``status 4``
- Support for up to two BH1750 sensors controlled by commands ``BH1750Resolution`` and ``BH1750MTime`` (#8139)
- Zigbee auto-responder for common attributes
- Support for BL0940 energy monitor as used in Blitzwolf BW-SHP10 (#8175)

### Changed
- Energy JSON Total field from ``"Total":[33.736,11.717,16.978]`` to ``"Total":33.736,"TotalTariff":[11.717,16.978]``
- Energy JSON ExportActive field from ``"ExportActive":[33.736,11.717,16.978]`` to ``"ExportActive":33.736,"ExportTariff":[11.717,16.978]``
- Adafruit_SGP30 library from v1.0.3 to v1.2.0 (#8519)

### Fixed
- Escape of non-JSON received serial data (#8329)

## [8.3.1.1] - 20200518
### Added
- Command ``Rule0`` to change global rule parameters
- More functionality to ``Switchmode`` 11 and 12 (#8450)
- Dump of compressed rules over 512 chars and unishox decompress fix
- Support for VEML6075 UVA/UVB/UVINDEX Sensor by device111 (#8432)
- Support for VEML7700 Ambient light intensity Sensor by device111 (#8432)

### Changed
- IRremoteESP8266 library updated to v2.7.7

## [8.3.1] - 20200518
- Release Fred

## [8.3.0.2] - 20200517
### Added
- Command ``DeviceName`` defaults to FriendlyName1 and replaces FriendlyName1 in GUI

### Changed
- Hass discovery from using template name to new Device name (#8462)

## [8.3.0.1] - 20200514
### Changed
- KNX pow function to approximative pow saving 5k of code space
- Mutichannel Gas sensor pow function to approximative pow saving 5k of code space
- Quick Power Cycle detection from 4 to 7 power interrupts (#4066)

### Fixed
- Fix default state of ``SetOption73 0`` for button decoupling and send multi-press and hold MQTT messages

## [8.3.0] - 20200514
- Release Fred

## [8.2.0.6] - 20200501
### Added
- Experimental basic support for Tasmota on ESP32 based on work by Jörg Schüler-Maroldt
- Support for analog anemometer by Matteo Albinola (#8283)
- Support for OpenTherm by Yuriy Sannikov (#8373)
- Support for Thermostat control by arijav (#8212)
- Automatic compression of Rules to achieve ~60% compression by Stefan Hadinger
- Command ``SetOption93 1`` to control caching of compressed rules
- Rule trigger at root level like ``on loadavg<50 do power 2 endon`` after ``state`` command
- Zigbee support for router and end-device mode

### Changed
- Flash access removing support for any Core before 2.6.3
- HAss discovery by Federico Leoni (#8370)
- Default PWM Frequency to 977 Hz from 223 Hz
- Minimum PWM Frequency from 100 Hz to 40 Hz
- PWM updated to the latest version of Arduino PR #7231
- Philips Hue emulation now exposes modelId and manufacturerId

## [8.2.0.5] - 20200425
### Changed
- Breaking Change Device Groups multicast address and port  (#8270)
- IRremoteESP8266 library updated to v2.7.6

## [8.2.0.4] - 20200417
### Added
- Config version tag
- Command ``SetOption73 1`` for button decoupling and send multi-press and hold MQTT messages by Federico Leoni (#8235)
- Command ``SetOption92 1`` to set PWM Mode from regular PWM to ColorTemp control (Xiaomi Philips ...)
- Command ``SO`` as shortcut for command ``SetOption``

### Changed
- PWM implementation to Arduino #7231 removing support for Core versions before 2.6.3
- Default PWM Frequency to 223 Hz instead of 880 Hz for less interrupt pressure

### Fixed
- Fix Zigbee DimmerUp/DimmerDown malformed

## [8.2.0.3] - 20200329
### Added
- Support for longer template names
- Zigbee command ``ZbBindState`` and ``manuf``attribute
- Zigbee command ``ZbConfig`` and configuration in Settings
- Commands ``CounterDebounceLow`` and ``CounterDebounceHigh`` to control debouncing (#8021)
- Commands ``NrfPage``, ``NrfIgnore``, ``NrfScan`` and ``NrfBeacon`` to NRF24 Bluetooth driver (#8075)
- Command ``SetOption90 1`` to disable non-json MQTT messages (#8044)
- Command ``Sensor10 0/1/2`` to control BH1750 resolution - 0 = High (default), 1 = High2, 2 = Low (#8016)
- Command ``Sensor10 31..254`` to control BH1750 measurement time which defaults to 69 (#8016)
- Command ``Sensor18 0..32000`` to control PMS5003 sensor interval to extend lifetime by Gene Ruebsamen (#8128)
- Command ``SetOption91 1`` to enable fading at startup / power on
- Command ``SetOption41 <x>`` to force sending gratuitous ARP every <x> seconds
- Command ``DevGroupName`` to specify up to four Device Group Names (#8087)
- Command ``DevGroupSend`` to send an update to a Device Group (#8093)
- Command ``Ping`` (#7176)
- Command ``Palette`` to add the ability to specify a palette of colors (#8150)
- Commands ``GlobalTemp`` and ``GlobalHum`` to init sensor data (#8152)
- Quick wifi reconnect using saved AP parameters when ``SetOption56 0`` (#3189)
- More accuracy to GPS NTP server (#8088)
- Support for an iAQ sensor (#8107)
- Support for Seven Segment display using HT16K33 (#8116)
- Support for AS3935 Lightning Sensor by device111 (#8130)
- ``DimmerRange`` for PWM lights (#8120)

### Changed
- Light scheme 2,3,4 cycle time speed from 24,48,72,... seconds to 4,6,12,24,36,48,... seconds (#8034)
- Remove floating point libs from IRAM
- Remove MQTT Info messages on restart for DeepSleep Wake (#8044)
- IRremoteESP8266 library updated to v2.7.5

### Fixed
- PWM flickering during wifi connection (#8046)
- Zigbee crash with Occupancy sensor (#8089)
- Prevent multiple pings to run concurrently
- Scheme 2-4 brightness when SetOption68 1 (#8058)

## [8.2.0.2] - 20200328
### Added
- Support for up to four MQTT GroupTopics using the same optional Device Group names (#8014)
- Console command history (#7483, #8015)

## [8.2.0.1] - 20200321
### Added
- Zigbee command ``ZbRestore`` to restore device configuration dumped with ``ZbStatus 2``
- Zigbee command ``ZbUnbind``
- Support for unreachable (unplugged) Zigbee devices in Philips Hue emulation and Alexa
- Support for 64x48 SSD1306 OLED (#6740)

### Changed
- HM-10 sensor type detection and add features (#7962)

### Fixed
- Possible Relay toggle on (OTA) restart
- Zigbee sending wrong Sat value with Hue emulation

## [8.2.0] - 20200321
- Release Elliot

## [8.1.0.11] - 20200313
### Added
- HAss Discovery support for Button and Switch triggers by Federico Leoni (#7901)
- Support for HDC1080 Temperature and Humidity sensor by Luis Teixeira (#7888)
- Commands ``SwitchMode 13`` PushOn and ``SwitchMode 14`` PushOnInverted (#7912)
- Command ``HumOffset -10.0 .. 10.0`` to set global humidity sensor offset (#7934)
- Zigbee support for Hue emulation by Stefan Hadinger
- Dew Point to Temperature and Humidity sensors
- Support for ElectriQ iQ-wifiMOODL RGBW light by Ian King (#7947)

### Changed
- Zigbee simplification of devices probing, saving Flash and memory

## [8.1.0.10] - 20200227
### Added
- Support for Jarolift rollers by Keeloq algorithm
- Zigbee features and improvements and remove support for Zigbee commands starting with ``Zigbee...``
- Support for MaxBotix HRXL-MaxSonar ultrasonic range finders by Jon Little (#7814)
- Support for Romanian language translations by Augustin Marti
- Support for La Crosse TX23 Anemometer by Norbert Richter (#3146, #7765)
- Command ``SetOption89 0/1`` for Zigbee distinct MQTT topics per device for SENSOR, allowing retained messages (#7835)

### Changed
- Default my_user_config.h driver and sensor support removing most sensors and adding most drivers
- IRremoteESP8266 library updated to v2.7.4
- Revert switchmode 6 according to issue 7778 (#7831)
- Hue emulation code optimization

## [8.1.0.9] - 20200220
### Added
- Initial support for Sensors AHT10 and AHT15 by Martin Wagner (#7596)
- Support for Wemos Motor Shield V1 by Denis Sborets (#7764)
- Zigbee enhanced commands decoding, added ``ZbPing``
- Commands ``SetOption85 0/1`` and ``DevGroupShare`` supporting UDP Group command using ``GroupTopic`` without MQTT by Paul Diem (#7790)
- Support for Martin Jerry/acenx/Tessan/NTONPOWER SD0x PWM dimmer switches by Paul Diem (#7791)
- Command ``SetOption86 0/1`` for PWM dimmer to turn brightness LED's off 5 seconds after last change
- Command ``SetOption87 0/1`` for PWM dimmer to turn red LED on when powered off
- Command ``SetOption88 0/1`` for PWM dimmer to let buttons control remote devices

### Changed
- Revert most wifi connectivity changes introduced in 8.1.0.5 (#7746, #7602, #7621)

### Fixed
- Zigbee auto-increment transaction number (#7757)

## [8.1.0.8] - 20200212
### Added
- Another new DHT driver based on ESPEasy. The old driver can still be used using define USE_DHT_OLD. The previous new driver can be used with define USE_DHT_V2 (#7717)

### Changed
- MQTT message size with additional 200 characters
- Some wifi code to attempt faster connection (#7621)
- Display of some date and time messages from "Wed Feb 19 10:45:12 2020" to "2020-02-19T10:45:12"

### Fixed
- Relation between RSSI and signal strength

## [8.1.0.7] - 20200210
### Added
- New DHT driver. The old driver can still be used using define USE_DHT_OLD (#7468)

### Fixed
- wrong encoding of Zigbee persistent data

## [8.1.0.6] - 20200205
### Added
- Support for sensors DS18x20 and DHT family on Shelly 1 and Shelly 1PM using Shelly Add-On adapter (#7469)
- Commands ``SwitchMode 11`` PushHoldMulti and ``SwitchMode 12`` PushHoldInverted (#7603)
- Command ``Buzzer -1`` for infinite mode and command ``Buzzer -2`` for following led mode (#7623)
- Support for MI-BLE sensors using HM-10 Bluetooth 4.0 module by Christian Staars (#7683)
- BootCount Reset Time as BCResetTime to ``Status 1``
- ``ZbZNPReceived``and ``ZbZCLReceived`` being published to MQTT when ``SetOption66 1``
- Optional Wifi AccessPoint passphrase define WIFI_AP_PASSPHRASE in my_user_config.h (#7690)
- Support for FiF LE-01MR energy meter by saper-2 (#7584)

### Fixed
- HAss sensor discovery part 1/4 by Federico Leoni (#7582, #7548)
- MaxPower functionality (#7647)

## [8.1.0.5] - 20200126
### Added
- ``SetOption84 0/1`` sends AWS IoT device shadow updates (alternative to retained)
- ``ZbBind`` (experimental) and bug fixes

### Changed
- Wifi connectivity stability (#7602)
- IRremoteESP8266 library updated to v2.7.3

### Fixed
- PWM flickering at low levels (#7415)

## [8.1.0.4] - 20200116
### Added
- Web page sliders when ``SetOption37 128`` is active allowing control of white(s)
- Zigbee persistence and friendly names
- Most SetOptions as defines to my_user_config.h
- SoftwareSerial to CSE7766 driver allowing different GPIOs (#7563)
- Optional parameter ``<startcolor>`` to command ``Scheme <scheme>, <startcolor>`` to control initial start color
- Rule trigger on one level deeper using syntax with two ``#`` like ``on zigbeereceived#vibration_sensor#aqaracubeside=0 do ...``

### Changed
- Zigbee command prefix from ``Zigbee*`` to ``Zb*``

### Fixed
- ``PowerDelta`` zero power detection (#7515)
- OTA minimal gzipped detection regression from 8.1.0.3
- ``RGBWWTable`` ignored (#7572)

## [8.1.0.3] - 20200106
### Added
- Support for gzipped binaries
- ``SwitchMode 8`` ToggleMulti, ``SwitchMode 9`` FollowMulti and ``SwitchMode 10`` FollowMultiInverted (#7522)

### Changed
- Commands ``Prefix``, ``Ssid``, ``StateText``, ``NTPServer``, and ``FriendlyName`` displaying all items
- IRremoteESP8266 library updated to v2.7.2

### Fixed
- ``WakeUp <x>`` ignores provided value (#7473)
- Exception 9 restart on log message in Ticker interrupt service routines NTP, Wemos and Hue emulation (#7496)

## [8.1.0.2] - 20191230
### Added
- Support for ``AdcParam`` parameters to control ADC0 Current Transformer Apparent Power formula by Jodi Dillon (#7100)
- Optional support for Prometheus using file xsns_91_prometheus.ino (#7216)
- Command ``ShutterButton <parameters>`` to control shutter(s) by to-scho (#7403)
- Command ``SetOption82 0/1`` to limit the CT range for Alexa to 200..380
- Experimental support for NRF24L01 as BLE-bridge for Mijia Bluetooth sensors by Christian Baars (#7394)
- Support to BMP driver to enter reset state (sleep enable) when deep sleep is used in Tasmota

### Fixed
- LCD line and column positioning (#7387)
- Display handling of hexadecimal escape characters (#7387)
- Improved fade linearity with gamma correction
- Wrong gamma correction for Module 48 lights (PWM5 for CT)

## [8.1.0.1] - 20191225
### Added
- Command ``SetOption79 0/1`` to enable reset of counters at teleperiod time by Andre Thomas (#7355)
- SerialConfig to ``Status 1``
- WifiPower to ``Status 5``
- Support for DS1624, DS1621 Temperature sensor by Leonid Myravjev
- Zigbee attribute decoder for Xiaomi Aqara Cube

### Changed
- Lights: simplified gamma correction and 10 bits internal computation

### Fixed
- Sonoff Bridge, Sc, L1, iFan03 and CSE7766 serial interface to forced speed, config and disable logging
- Serial initialization regression from previous fix
- Commands ``Display`` and ``Counter`` from overruling command processing (#7322)
- ``White`` added to light status (#7142)

## [8.1.0] - 20191225
- Release Doris

## [8.0.0.3] - 20191224
### Changed
- Version bump due to internal Settings change

## [8.0.0.2] - 20191223
### Added
- Zigbee better support for Xiaomi Double Switch and Xiaomi Vibration sensor
- Support for ``AdcParam`` parameters to control ADC0 Moisture formula by Federico Leoni (#7309)
- Commands ``WebButton1`` until ``WebButton16`` to support user defined GUI button text (#7166)

### Changed
- Settings variable namings
- Number of ``FriendlyName``s from 4 to 8

## [8.0.0.1] - 20191221
### Added
- Support for max 150 characters in most command parameter strings (#3686, #4754)
- Support for GPS as NTP server by Christian Baars and Adrian Scillato
- Zigbee coalesce sensor attributes into a single message
- Deepsleep start delay based on Teleperiod if ``Teleperiod`` differs from 10 or 300

### Changed
- Settings text handling allowing variable length text within a total text pool of 699 characters
- Smoother ``Fade`` using 100Hz instead of 20Hz animation (#7179)
- Number of rule ``Var``s and ``Mem``s from 5 to 16 (#4933)

## [7.2.0] - 20191221
- Release Constance
### Changed
- Basic version string to lite (#7291)

### Fixed
- Arduino IDE compile error (#7277)
- Restore ShutterAccuracy, MqttLog, WifiConfig, WifiPower and SerialConfig (#7281)
- No AP on initial install (#7282)
- Failing downgrade (#7285)

### 7.1.2.6 20191214

- Change some more Settings locations freeing up space for future single char allowing variable length text
- Change tasmota-basic.bin and FIRMWARE_BASIC to tasmota-lite.bin and FIRMWARE_LITE
- Fix DeepSleep in case there is no wifi by Stefan Bode (#7213)
- Fix Fade would ignore ``savedata 0`` and store to flash anyways (#7262)
- Add Zigbee send automatic ZigbeeRead after sending a command
- Add Zigbee improving Occupancy:false detection for Aqara sensor
- Add fallback support from version 8.x
- Add restriction if fallback firmware is incompatible with settings resulting in unreachable device
- Add support for DHT12 Temperature and Humidity sensor by Stefan Oskamp

### 7.1.2.5 20191213

- Change some Settings locations freeing up space for future single char allowing variable length text
- Add Zigbee support for Xiaomi Aqara Vibration Sensor and Presence Sensor by Stefan Hadinger
- Add Shutter functions ramp up/down and MQTT reporting by Stefan Bode

### 7.1.2.4 20191209

- Change HTTP CORS from command ``SetOption73 0/1`` to ``Cors <cors_domain>`` allowing user control of specific CORS domain by Shantur Rathore (#7066)
- Change GUI Shutter button text to Up and Down Arrows based on PR by Xavier Muller (#7166)
- Change amount of supported DHT sensors from 3 to 4 by Xavier Muller (#7167)
- Revert removal of exception details from MQTT info on restart
- Add Wifi Signal Strength in dBm in addition to RSSI Wifi Experience by Andreas Schultz (#7145)
- Add Yaw, Pitch and Roll support for MPU6050 by Philip Barclay (#7058)
- Add reporting of raw weight to JSON from HX711 to overcome auto-tare functionality by @tobox (#7171)
- Add command ``Sensor34 9 <weight code>`` to set minimum delta to trigger JSON message by @tobox (#7188)
- Fix flashing H801 led at boot by Stefan Hadinger (#7165, #649)
- Fix duplicated ``Backlog`` when using Event inside a Backlog by Adrian Scillato (#7178, #7147)
- Fix Gui Timer when using a negative zero offset of -00:00 by Peter Ooms (#7174)

### 7.1.2.3 20191208

- Change Exception reporting removing exception details from both MQTT info and ``Status 1``. Now consolidated in ``Status 12`` if available.

### 7.1.2.2 20191206

- Remove rule trigger ``tele_power1#state`` due to compatibility
- Add command ``SerialConfig 0..23`` or ``SerialConfig 8N1`` to select Serial Config based in PR by Luis Teixeira (#7108)
- Add save call stack in RTC memory in case of crash, command ``Status 12`` to dump the stack by Stefan Hadinger
- Add Home Assistant force update by Frederico Leoni (#7140, #7074)

### 7.1.2.1 20191206

- Add SML bus decoder syntax support for byte order by Gerhard Mutz (#7112)
- Add rule var ``%topic%`` by Adrian Scillato (#5522)
- Add rule triggers ``tele_power1#state`` and multiple ``tele-wifi1#xxx`` by Adrian Scillato (#7093)
- Add experimental support for stepper motor shutter control by Stefan Bode
- Add optional USE_MQTT_TLS to tasmota-minimal.bin by Bohdan Kmit (#7115)

### 7.1.2 20191206

- Maintenance Release

### 7.1.1.1 20191201

- Fix lost functionality of GPIO9 and GPIO10 on some devices (#7080)
- Fix Zigbee uses Hardware Serial if GPIO 1/3 or GPIO 13/15 and SerialLog 0 (#7071)
- Fix WS2812 power control (#7090)
- Change light color schemes 2, 3 and 4 from color wheel to Hue driven with user Saturation control
- Change log buffer size from 520 to 700 characters accomodating full rule text (#7110)

### 7.1.1 20191201

- Maintenance Release

### 7.1.0.1 20191130

- Fix slider for devices with one or two channels like only white or white/yellow
- Fix TasmotaSlave buffer overrun on Tele
- Fix light scheme 4 speed (#7072)
- Add support for TasmotaSlave executing commands on Tasmota

### 7.1.0 20191129

- Release Doris

### 7.0.0.6 20191122

- Add colorpicker to WebUI by Christian Staars (#6984)
- Change new Fade system much smoother, Speed now up to 40 (#6942, #3714)
- Fix Arduino IDE function prototyping compile error (#6982)
- Change update lib IRremoteESP8266 updated to v2.7.1, -2.7k flash and -1.5k RAM for Tasmota-IR
- Fix auto--power on/off when setting channel to non-zero or zero value, when SetOption68 1
- Fix postpone saving settings to flash until Fade is complete, avoids pause in Fade
- Add command ``SetOption77 0/1`` to keep power on when slider is far left

### 7.0.0.5 20191118

- Fix boot loop regression
- Add command ``TempOffset -12.6 .. 12.6`` to set global temperature sensor offset (#6958)
- Fix check deepsleep for valid values in Settings (#6961)
- Fix Wifi instability when light is on, due to sleep=0 (#6961, #6608)
- Add hardware detection to be overruled with ``SetOption51`` (#6969)

### 7.0.0.4 20191108

- Add command ``WifiPower 0 .. 20.5`` to set Wifi Output Power which will be default set to 17dBm
- Change supported PCF8574 I2C address range to 0x20 - 0x26 allowing other I2C devices with address 0x27 to be used at the same time
- Change supported PCF8574A I2C address range to 0x39 - 0x3F allowing other I2C devices with address 0x38 to be used at the same time
- Change supported MCP230xx I2C address range to 0x20 - 0x26 allowing other I2C devices with address 0x27 to be used at the same time
- Add Keep last channels values when Color command end with '=' (#6799)
- Add support for I2C sensor TLS2591 Light Intensity sensor (#6873)
- Change Kept only NEC/RC5/RC6/HASH IR protocols in standard Tasmota, all other protocols require Tasmota-IR, saving 4K
- Add command ``SetOption76 0/1`` to enable incrementing bootcount when deepsleep is enabled (#6930)
- Change Reset erase end address from as seen by SDK (getFlashChipSize) to full flash size (getFlashChipRealSize)
- Change Zigbee log verbosity reduction

### 7.0.0.3 20191103

- Add command ``I2cDriver`` for I2C driver runtime control using document I2CDEVICES.md
- Fix random crash caused by UPNP flood
- Add support for Honeywell HPMA115S0 particle concentration sensor by David Hunt (#6843)
- Remove driver xsns_12_ads1115_i2cdev replaced by xsns_12_ads1115

### 7.0.0.2 20191102

- Add command ``WebColor19`` to control color of Module and Name (#6811)
- Add support for Honeywell I2C HIH series Humidity and Temperetaure sensor (#6808)
- Fix wrong Dimmer behavior introduced with #6799 when ``SetOption37`` < 128
- Change add DS18x20 support in Tasmota-IR
- Add Zigbee command support, considered as v1.0 for full Zigbee support
- Fix Reduce flash size after change to IRremoteESP8266 v2.7.0

### 7.0.0.1 20191027

- Remove update support for versions before 6.0
- Change default GUI to dark theme
- Add command ``SetOption73 0/1`` to re-enable HTTP Cross-Origin Resource Sharing (CORS) now default disabled (#6767)
- Add frequency to ADE7953 energy monitor as used in Shelly 2.5 by ljakob (#6778)
- Add command ``SetOption74 0/1`` to enable DS18x20 internal pull-up and remove define DS18B20_INTERNAL_PULLUP (#6795)
- Fix better control of RGB/White when ``SetOption37`` >128, added ``Dimmer1`` and ``Dimmer2`` commands (#6714)
- Add hide Alexa objects with friendlyname starting with '$' (#6722, #6762)
- Add command ``SetOption75 0/1`` to switch between grouptopic (0) using fulltopic replacing %topic% or (1) is cmnd/\<grouptopic\> (#6779)
- Change IRremoteESP8266 library to v2.7.0

### 6.7.1.1 20191026

- Change ArduinoSlave to TasmotaSlave
- Add support for Tuya battery powered devices (#6735)
- Change repository name from Sonoff-Tasmota to Tasmota and all code references from Sonoff to Tasmota

### 6.7.1 20191026

- Release Allison
- Fix on energy monitoring devices using PowerDelta Exception0 with epc1:0x4000dce5 = Divide by zero (#6750)
- Fix Script array bug (#6751)

### 6.7.0 20191025

- Release

### 6.6.0.21 20191022

- Remove support for WPS and SmartConfig in favour of Web server (!) based WifiManager (#6680)
- Remove binary sonoff-classic (#6680)
- Remove command ``SetOption2``

### 6.6.0.20 20191018

- Add command ``SetOption65 0/1`` to disable (1) fast power cycle detection fixing unwanted brownout trigger
- Add absolute PowerDelta using command ``PowerDelta 101..32000`` where 101 = 101-100 = 1W, 202 = 202-100 = 102W (#5901)
- Add support for EX-Store WiFi Dimmer V4 (#5856)
- Add ``ZigbeeRead`` command and many improvements (#6095)
- Add ArduinoSlave driver (EXPERIMENTAL)

### 6.6.0.19 20191018

- Replace obsolete xsns_23_sdm120 with xnrg_08_sdm120 and consolidate define USE_SDM120
- Replace obsolete xsns_25_sdm630 with xnrg_10_sdm630 and consolidate define USE_SDM630
- Replace obsolete xsns_49_solaxX1 with xnrg_12_solaxX1 (#6677)

### 6.6.0.18 20191010

- Add command ``DimmerRange`` in Light module to support 2 byte dimming ranges from Tuya
- Add Zigbee additional commands and sending messages to control devices (#6095)
- Fix Rules were not triggered with IR unknown protocol or in sonoff-it (#6629)
- Add define USE_DEEPSLEEP and command ``DeepSleepTime 0 or 10..86400`` (seconds) to enter deepsleep mode (#6638)
- Add define USE_SONOFF_RF to enable/disable Sonoff Rf support (#6648)
- Add incremental beeps to Ifan03 remote control fan speed buttons (#6636)
- Add rule support after every command execution like Fanspeed#Data=2 (#6636)
- Fix handling of ligth channels when pwm_multichannel (Option68) is enabled
- Add WebUI for multiple, independent PWM channels
- Remove default DS18B20 driver and only support define DS18x20 (#6647)
- Add support for PMS3003 dust particle sensor
- Change Sonoff L1 support by adding define USE_SONOFF_L1

### 6.6.0.17 20191009

- Add command ``SetOption34 0..255`` to set backlog delay. Default value is 200 (mSeconds) (#6562)
- Add command ``Gpio 255`` to show physical GPIO configuration of all non-flash pins (#6407)

### 6.6.0.16 20191008

- Change PZEM004T default address mask from 0.0.0.x to 192.168.1.x for legacy reason (#6585)
- Fix PZEM004T, PZEMAC and PZEMDC autodetection (#6585)
- Change light drivers internals to ease management

### 6.6.0.15 20191003

- Change command ``PulseTime`` JSON message format and allow display of all pulsetimer information (#6519)
- Add support for Chint DDSU666 Modbus energy meter by Pablo Zerón
- Add support for SM2135 as used in Action LSC Smart Led E14 (#6495)
- Add command ``SetOption72 0/1`` to switch between software (0) or hardware (1) energy total counter (#6561)
- Add Zigbee tracking of connected devices and auto-probing of Manuf/Model Ids
- Fix better handling of PWM White Temperature mode for Module 48 (#6534)

### 6.6.0.14 20190925

- Change command ``Tariffx`` to allow time entries like 23 (hours), 1320 (minutes) or 23:00. NOTE: As this is development branch previous tariffs are lost! (#6488)
- Remove support for define USE_DS18x20_LEGACY and legacy DS18x20 driver (#6486)
- Add initial support for MQTT logging using command ``MqttLog <loglevel>`` (#6498)
- Add Zigbee more support - collect endpoints and clusters, added ZigbeeDump command
- Add initial support for shutters by Stefan Bode (#288)
- Add command to MCP230xx: ``sensor29 pin,0/1/2`` for OFF/ON/TOGGLE
- Add initial support for PCF8574 I2C I/O Expander (currently output only) by Stefan Bode
- Add command ``SetOption71 0/1`` to switch between different Modbus Active Energy registers on DDS238-2 energy meters (#6531)
- Change command ``SetOption43`` to make it more general. Now supports PS_16_DZ driver too (#6544)
- Change command handling by moving buffers up in chain solving MQTTlog support (#6529)
- Change detection of non-MQTT commands by allowing non-space characters as delimiter (#6540)
- Fix TasmotaSerial: move serial send to IRAM for high speed baud rates

### 6.6.0.13 20190922

- Add command ``EnergyReset4 x,x`` to initialize total usage for two tarrifs
- Add command ``EnergyReset5 x,x`` to initialize total export (or production) for two tarrifs
- Add command ``Sensor34 8,0`` and ``Sensor34 8,1`` to disable/enable JSON message on weight change over 4 gram
- Add JSON array index support to rules evaluation allowing trigger on ENERGY#POWER[2]>0.60 from JSON ..,"Power":[0.00,0.68],.. (#6160)

### 6.6.0.12 20190910

- Redesign command ``Tariff`` to now default to 0 (=disabled) and allowing to set both Standard Time (ST) and Daylight Savings Time (DST) start hour
-  Commands ``Tariff1 22,23`` = Tariff1 (Off-Peak) ST,DST   Tariff2 (Standard) 6,7 = Tariff2 ST,DST   Tariff9 0/1 = Weekend toggle (1 = Off-Peak during weekend)
- Change rename "Data" to "Hash" and limit to 32 bits when receiving UNKNOWN IR protocol (see DECODE_HASH from IRremoteESP8266)
- Add command ``Gpios 255/All`` to show all available GPIO components (#6407)
- Change JSON output format for commands ``Adc``, ``Adcs``, ``Modules``, ``Gpio`` and ``Gpios`` from list to dictionary (#6407)
- Add Zigbee support phase 3 - support for Xiaomi lumi.weather air quality sensor, Osram mini-switch
- Change energy sensors for three phase/channel support
- Add support for Shelly 2.5 dual energy (#6160)
- Add initial support for up to three PZEM-014/-016 on serial modbus connection with addresses 1 (default), 2 and 3 (#2315)
- Add initial support for up to three PZEM-004T on serial connection with addresses x.x.x.1 (default), 2 and 3 (#2315)
- Add initial support for up to three PZEM-003/-017 on serial modbus connection with addresses 1 (default), 2 and 3 (#2315)
- Add driver USE_SDM630_2 as future replacement for USE_SDM630 - Pls test and report
- Add command ``ModuleAddress 1/2/3`` to set Pzem module address when a single module is connected (#2315)

### 6.6.0.11 20190907

- Change Settings crc calculation allowing short term backward compatibility
- Add support for up to 4 INA226 Voltage and Current sensors by Steve Rogers (#6342)
- Change Improve reliability of TasmotaSerial at 115200 bauds and reduce IRAM usage for Stage/pre-2.6
- Add support for A4988 stepper-motor-driver-circuit by Tim Leuschner (#6370)
- Add support for Hiking DDS238-2 Modbus energy meter by Matteo Campanella (#6384)

### 6.6.0.10 20190905

- Redesign Tuya support by Shantur Rathore removing commands SetOption34, 41, 44, 45, 46 and 65 (#6353)
- Add command Reset 99 to reset bootcount to zero (#684, #6351)
- Change command Time 1/2/3 to select JSON time format ISO, ISO + Epoch or Epoch for legacy reason

### 6.6.0.9 20190828

- Change theoretical baudrate range to 300..19660500 bps in 300 increments (#6294)
- Add Full support of all protocols in IRremoteESP8266, to be used on dedicated-IR Tasmota version. Warning: +81k Flash when compiling with USE_IR_REMOTE_FULL
- Add compile time define USE_WS2812_HARDWARE to select hardware type WS2812, WS2812X, WS2813, SK6812, LC8812 or APA106 (DMA mode only)
- Add 'sonoff-ir' pre-packaged IR-dedicated firmware and 'sonoff-ircustom' to customize firmware with IR Full protocol support
- Add Zigbee support phase 2 - cc2530 initialization and basic ZCL decoding
- Add driver USE_SDM120_2 with Domoticz P1 Smart Meter functionality as future replacement for USE_SDM120 - Pls test and report
- Add command Power0 0/1/2/Off/On/Toggle to control all power outputs at once (#6340)
- Add time to more events (#6337)
- Add command Time 1/2/3 to select JSON time format ISO + Epoch, ISO or Epoch

### 6.6.0.8 20190827

- Add Tuya Energy monitoring by Shantur Rathore
- Add phase 1 Domoticz P1 Smart Meter support using energy sensors handled by xdrv_03_energy.ino based on an idea by pablozg
-   Add commands Tariff1 0..23 (start Off-Peak hour), Tariff2 0..23 (start Standard hour) and Tariff3 0/1 (Saturday and Sunday Off-Peak)

### 6.6.0.7 20190825

- Expand Settings area to 4k for future use

### 6.6.0.6 20190819

- Add I2C display driver for SH1106 oled by Gerhard Mutz
- Add SPI display drivers for epaper 4.2 inch, ILI9488 TFT, SSD1351 Color oled and RA8876 TFT by Gerhard Mutz
- Add support for HM17 bluetooth LE passive scan of ibeacon devices by Gerhard Mutz

### 6.6.0.5 20190816

- Add command WebSensor<sensor number> 0/1 to control display of sensor data in web GUI (#6085)
- Change some table locations from RAM to Flash
- Fix wrong telemetry message when SetOption68 1 (#6191)
- Add support for RDM6300 125kHz RFID Reader by Gerhard Mutz

### 6.6.0.4 20190806

- Add support for CHIRP soil moisture sensor by Christian Baars
- Add debug compile features using defines DEBUG_TASMOTA_CORE, DEBUG_TASMOTA_DRIVER and DEBUG_TASMOTA_SENSOR.
-   See DEBUG_CORE_LOG example in sonoff.ino and DEBUG_DRIVER_LOG example in xdrv_09_timers.ino
- Add support for Solax X1 inverter by Pablo Zerón
- Add ZigBee support phase 1 - low level MQTT ZNP messages for CC2530 devices
- Add command Buzzer with optional parameters <number of beeps>,<duration of beep in 100mS steps>,<duration of silence in 100mS steps> enabled when a buzzer is configured (#5988)
- Add support for PAJ7620 gesture sensor by Christian Baars

### 6.6.0.3 20190725

- Change filename of configuration backup from using FriendlyName1 to Hostname solving diacritic issues (#2422)
- Change Store AWS IoT Private Key and Certificate in SPI Flash avoiding device-specific compilations
- Upgrade library IRRemoteEsp8266 to 2.6.4, now using sendPioneer()
- Add support for MAX31865 Thermocouple sensor by Alberto Lopez Siemens
- Add option 0 to Width1 (Marker), Width2 (Second), Width3 (Minute) and Width4 (Hour) disabling display (#6152)
- Add MqttCount metric to STATE (#6155)
- Add define USE_ENERGY_MARGIN_DETECTION to disable Energy Margin and Power Limit detection
- Add define USE_ENERGY_POWER_LIMIT to disable Energy Power Limit detection while Energy Margin detection is active
- Add allow repeat/longpress for IRSend raw, introduced IRSend<r> option (#6074)
- Add SetOption68 to enable multi-channel PWM instead of a single light (#6134)

### 6.6.0.2 20190714

- Change commands Var and Mem to show all parameters when no index is given (#6107)
- Add command SetOption67 0/1 to disable or enable a buzzer as used in iFan03
- Add command DisplayWidth to set pixel width on supported devices
- Add command DisplayHeight to set pixel height on supported devices
- Add support for Sonoff iFan03 as module 71 (#5988)
- Add support for a buzzer
- Add support for IRSend long press ('repeat' feature from IRRemoteESP8266) (#6074)
- Add support for IRHVAC Midea/Komeco protocol (#3227)
- Add support for more IRSend protocols enabled in my_user_config.h
- Add support for IRSend Pioneer protocol (#6100)
- Add Oled reset GPIO option "OLED reset"

### 6.6.0.1 20190708

- Fix Domoticz battery level set to 100 if define USE_ADC_VCC is not used (#6033)
- Fix Force Elliptic Curve for Letsencrypt TLS #6042
- Fix WeMo emulation for 1G echo and 2G echo dot (#6086)
- Fix Xiaomi Philips brightness (#6091)
- Change defines USE_TX20_WIND_SENSOR and USE_RC_SWITCH in my_user_config.h to disable to lower iram usage enabling latest core compilation (#6060, #6062)
- Add blend RGB leds with White leds for better whites (#5895, #5704)
- Add command SetOption41 0..8 to control number of Tuya switches (#6039)
- Add command SetOption42 0..255 to set overtemperature (Celsius only) threshold resulting in power off all on energy monitoring devices. Default setting is 90 (#6036)
- Add command SetOption66 0/1 to enable or disable Tuya dimmer range 255 slider control
- Add command Time to disable NTP and set UTC time as Epoch value if above 1451602800 (=20160101). Time 0 re-enables NTP (#5279)
- Add AZ7798 automatic setting of clock display (#6034)
- Add Epoch and UptimeSec to JSON messages (#6068)
- Add support for up to 4 INA219 sensors (#6046)

### 6.6.0 20190707

- Remove support of TLS on core 2.3.0 and extent support on core 2.4.2 and up
- Remove MQTT uptime message every hour
- Refactor some defines to const
- Refactor webserver HTML input, button, textarea, and select name based on id
- Refactor webserver sensor data collection
- Refactor TLS based on BearSSL, warning breaking change for fingerprints validation
- Refactor management of lights, using classes and integers instead of floats
- Refactor UDP initial message handling from string to char using static memory and add debug info (#5505)
- Refactor IRSend and receive for 64-bit support (#5523)
- Refactor MQTT which might solve issue (#5755)
- Refactor IRSend by using heap when more than 199 values need to be send. May need increase of define MQTT_MAX_PACKET_SIZE too (#5950)
- Refactor double to float in rules, and replaced trigonometric functions from stdlib with smaller versions (#6005)
- Change pubsubclient MQTT_KEEPALIVE from 10 to 30 seconds for AWS IoT support
- Change gamma correction as default behavior, ie "Ledtable 1"
- Change PWM resolution from 8 to 10 bits for low brightness lights
- Change IRSend Panasonic protocol to 64-bit (#5523)
- Change ADC0 to enabled by default in my_user_config.h (#5671)
- Change define USE_EMULATION by USE_EMULATION_HUE and USE_EMULATION_WEMO (#5826)
- Change default PowerDelta from 80% to 0% on new installations (#5858, #5028, #4813, #4130, #4145, #3795, #3778, #3660, #3648)
- Fix display Bug in KNX webmenu for Physical Address
- Fix the Unescape() function and the SendSerial3 behaviour
- Fix webserver multiple Javascript window.onload functionality
- Fix TasmotaSerial at 9600 bps solving DFPlayer comms (#5528)
- Fix Configure Timer Web GUI (#5568)
- Fix Shelly 2.5 I2C address priority issue when VEML6070 code is present by disabling VEML6070 for Shelly 2.5 (#5592)
- Fix use of SerialDelimiter value 128 (#5634)
- Fix Sonoff Pow R2 / S31 invalid energy increments (#5789)
- Fix core 2.5.x ISR not in IRAM exception (#5837)
- Fix Philips Hue emulation Alexa issue by using part of MAC address for LightId (#5849)
- Fix missing white channel for WS2812 (#5869)
- Fix PZem startup issue (#5875)
- Fix exception 9 when syslog is enabled and NTP is just synced (#5917)
- Fix Toggle functionality to button double press when one button and two devices are detected (#5935)
- Fix channel command for dual dimmers (#5940)
- Fix not restoring white value on power off/power on (#5993)
- Add command AdcParam to control ADC0 Temperature and Light formula parameters
- Add command LedMask to assign which relay has access to power LED (#5602, #5612)
- Add extended LED power control using command LedPowerX where X is 1 to 4. Enabled when "LedLink(i)" is configured too (#5709)
- Add command Sensor20 1..255 to change Nova Fitness SDS01 working period in minutes (#5452)
- Add command SetOption38 6..255 to set IRReceive protocol detection sensitivity mimizing UNKNOWN protocols (#5853)
- Add command SetOption39 1..255 to control CSE7766 (Pow R2) or HLW8032 (Blitzwolf SHP5) handling of power loads below 6W. Default setting is 128 (#5756)
- Add command SetOption40 0..250 to disable button functionality if activated for over 0.1 second. Needs SetOption1 1 and SetOption13 0 (#5449)
- Add command SetOption63 0/1 to disable relay state feedback scan at restart (#5594, #5663)
- Add command SetOption64 0/1 to switch between "-" or "_" as sensor index separator impacting DS18X20, DHT, BMP and SHT3X sensor names (#5689)
- Add command SetOption65 0/1 and more Tuya Serial based device support (#5815)
- Add command WebColor to change GUI colors on the fly
- Add support for AWS IoT with TLS 1.2 on core 2.4.2 and up. Full doc here: https://github.com/arendst/Tasmota/wiki/AWS-IoT
- Add support for Badger HR-E Water Meter (#5539)
- Add support for Shelly 2.5 Energy and overtemp Monitoring (#5592)
- Add support for color and colortone for Philips Hue emulation via Alexa (#5600 #4809)
- Add support for Scripts as replacement for Rules. Default disabled but can be enabled in my_user_config.h (#5689)
- Add support for up to four LEDs related to four power outputs. Enabled when "LedLink(i)" is configured too (#5709)
- Add support for Shelly 1PM Template {"NAME":"Shelly 1PM","GPIO":[56,0,0,0,82,134,0,0,0,0,0,21,0],"FLAG":2,"BASE":18} (#5716)
- Add support for SPS30 Particle sensor thanks to Gerhard Mutz (#5830)
- Add support for VL53L0x time of flight sensor. Might interfere with TSL2561 using same I2C address (#5845)
- Add support for Sonoff L1 thanks to reef-actor (#6002)
- Add rule Http#Initialized
- Add rule System#Save executed just before a planned restart
- Add rule support for single JSON value pair like {"SSerialReceived":"on"} by expanding it to {"SSerialReceived":{"Data":"on"}} allowing for trigger SSerialReceived#Data=on (#5638)
- Add define USE_COUNTER to my_user_config.h to save space in sonoff-basic.bin and sonoff-minimal.bin
- Add define USE_DHT to my_user_config.h to save space in sonoff-basic.bin
- Add defines USE_EMULATION_WEMO and USE_EMULATION_HUE to my_user_config.h to control emulation features at compile time (#5826)
- Add Toggle functionality to button double press when more devices are detected
- Add device OverTemp (>73 Celsius) detection to Energy Monitoring devices with temperature sensor powering off all outputs
- Add Tuya Dimmer 10 second heartbeat serial packet required by some Tuya dimmer secondary MCUs
- Add all temperature, humidity and pressure for global access
- Add validation check when loading settings from flash
- Add HX711 weight restore after controlled restart or after power restore just before executing command Sensor34 7 (#5367, #5786)
- Add GUI hexadecimal color options in my_user_config.h (#5586)
- Add alternative IRSend command syntax IRSend raw,\<freq\>,\<header mark\>,\<header space\>,\<bit mark\>,\<zero space\>,\<one space\>,\<bit stream\> (#5610)
- Add user configurable ADC0 to Module and Template configuration compatible with current FLAG options (#5671)
- Add AriLux RF control GPIO option "ALux IrSel" (159) replacing "Led4i" (59) for full LED control (#5709)
- Add LED GPIO option "LedLink" (157) and "LedLinki" (158) to select dedicated link status LED (#5709)
- Add all 5 PWM channels individually adressable with LEDs. (#5741)
- Add reset of Energy values when connection to sensor is lost for over 4 seconds (#5874, #5881)
- Add checkbox to GUI password field enabling visibility during password entry only (#5934)

### 6.5.0 20190319

- Remove commands SetOption14 and SetOption63 as it has been superseded by command Interlock
- Remove command SetOption35 0-255 for mDNS start-up delay (#4793)
- Remove support for MQTT_LIBRARY_TYPE, MQTT_ARDUINOMQTT and MQTT_TASMOTAMQTT (#5474)
- Change webserver content handling from single String to small Chunks increasing RAM
- Change code use of boolean to bool and byte to uint8_t
- Change code uint8_t flags to bool flags
- Change sonoff_template.h layout regarding optional module flags like ADC0
- Change sonoff_template.h module lay-out by removing non-configurable GPIOs
- Change button driver making it modular
- Change switch driver making it modular and introduce input filter (#4665, #4724)
- Change switch input detection by optimizing switch debounce (#4724)
- Change web authentication (#4865)
- Change image name BE_MINIMAL to FIRMWARE_MINIMAL and USE_xyz to FIRMWARE_xyz (#5106)
- Change GUI weblog from XML to plain text solving possible empty screens (#5154)
- Fix most compiler warnings
- Fix Display exception 28 when JSON value is nullptr received
- Fix epaper driver (#4785)
- Fix HAss Sensor Discovery Software Watchdog restart (#4831, #4988)
- Fix allowable MAX_RULE_VARS to 16 (#4933)
- Fix mDNS addService (#4938, #4951)
- Fix HAss discovery of MHZ19(B) sensors (#4992)
- Fix some exceptions and watchdogs due to lack of stack space (#5215)
- Fix GUI wifi password acception starting with asteriks (*) (#5231, #5242)
- Fix command WebSend intermittent results (#5273, #5304)
- Fix additional characters in fallbacktopic, hostname and mqttclient on core 2.5.0 (#5359, #5417)
- Fix Energy TotalStartTime when commands EnergyReset0 and/or EnergyReset3 used (#5373)
- Fix DS18S20 temperature calculation (#5375)
- Fix float calculations in range from 0 to -1 (#5386)
- Fix exception on GUI Configure Logging and Configure Other (#5424)
- Add commands PowerCal, VoltageCal and CurrentCal for HLW8012, HJL01 and BL0937 based energy sensors
- Add command SerialDelimiter 128 to filter reception of only characters between ASCII 32 and 127 (#5131)
- Add command SSerialSend5 \<hexdata\> to SerialBridge
- Add command Interlock 0 / 1 / 1,2 3,4 .. to control interlock ON/OFF and add up to 8 relays in 1 to 4 interlock groups (#4910, #5014)
- Add command Template 255 to copy module configuration over to current active template and store as user template named Merged (#5371)
- Add command WifiConfig 7 to allow reset of device in AP mode without admin password (#5297)
- Add command SetOption36 to control boot loop default restoration (#4645, #5063)
- Add command SetOption37 for RGBCW color mapping (#5326)
- Add command SetOption55 0/1 and define MDNS_ENABLE to disable/enable mDNS (#4793, #4923)
- Add command SetOption62 0/1 to disable retain on Button or Switch hold messages (#5299)
- Add support for Smanergy KA10 Smart Wall Socket with Energy monitoring
- Add support for commands in sensor drivers
- Add support for MAX31855 K-Type thermocouple sensor using softSPI (#4764)
- Add support for Near Field Communication (NFC) controller PN532 using Serial (#4791, #5162)
- Add support for OBI Power Socket 2 (#4829)
- Add support for YTF IR Bridge (#4855)
- Add support for Mi LED Desk Lamp with rotary switch (#4887)
- Add support for Digoo DG-SP202 Smart Socket with Energy monitoring (#4891)
- Add support for MAX44009 Ambient Light sensor (#4907)
- Add support for inverted buttons and inverted buttons without pullup (#4914)
- Add support for Luminea ZX2820 Smart Socket with Energy monitoring (#4921)
- Add support for multiple ADS1115 I2C devices (#5083)
- Add support for online template change using command Template or GUI Configure Other (#5177)
- Add support for Korean language translations (#5344)
- Add support for sensor SCD30 (#5434)
- Add parameter CFG_HOLDER to status 1 message (#5206)
- Add SetOption32 until SetOption49 diagnostic information to Status 3 report as replacement for second property value in SetOption property name
- Add Resolution property to Status 3 report providing previous SetOption second value property
- Add property MqttCount to status 6 message representing number of Mqtt re-connections
- Add property LinkCount to state and status 11 message representing number of Wifi Link re-connections
- Add property Downtime to state and status 11 message representing the duration of wifi connection loss
- Add variable %timestamp% to rules (#4749)
- Add rule support for "==", "!=" ">=" and "<=" (#5122)
- Add rule expression enabled by define USE_EXPRESSION in my_user_config.h (#5210)
- Add Power status functionality to LED2 when configured leaving LED1 for Link status indication
- Add user configuration of HLW8012 and HJL-01/BL0937 Energy Monitoring as used in Sonoff Pow and many Tuya based devices
- Add user configuration of MCP39F501 Energy Monitoring as used in Shelly2
- Add online template configuration using both commands and Configure Template menu option in GUI
- Add (S)SerialSend3 escape sequence \x to allow hexadecimal byte value (#3560, #4947)
- Add define DS18B20_INTERNAL_PULLUP to select internal input pullup when only one DS18B20 sensor is connected eliminating external resistor (#4738)
- Add button control when no relay configured (#4682)
- Add startup delay of 4 seconds to button control (#4829)
- Add core version conditional compile options to provided PWM files (#4917)
- Add resiliency to saved Settings (#5065)
- Add MHZ19 Temperature as Domoticz Temperature selection (#5128)
- Add HAss status sensor (#5139)
- Add status message to former declined group commands (#5145)
- Add 0x to IRRemote (SetOption29) and RCSwitch (SetOption28) received hexadecimal data (#5431)

### 6.4.1 20181224

- Change RAM usage BMP/BME I2C sensors
- Change FallbackTopic from cmnd/\<mqttclient\>/ to cmnd/\<mqttclient\>_fb/ to discriminate from Topic (#1528)
- Change FallbackTopic detection (#4706)
- Change Hass discovery to short MQTT messages as used by Hass 0.81 and up (#4711)
- Change MQTT GUI password handling (#4723)
- Fix possible dtostrf buffer overflows by increasing buffers
- Fix wifi strongest signal detection (#4704)
- Fix Alexa "this value is outside the range of the device". Needs power cycle and Alexa deletion/discovery cycle. (#3159, #4712)
- Add Slovak language file (#4663)
- Add support for AZ-Instrument 7798 CO2 meter/datalogger (#4672)
- Add define WIFI_SOFT_AP_CHANNEL in my_user_config.h to set Soft Access Point Channel number between 1 and 13 as used by Wifi Manager web GUI (#4673)
- Add define USE_MQTT_TLS_CA_CERT for checking MQTT TLS against root ca using Let's Encrypt cert from sonoff_letsencrypt.h - not supported with core 2.3.0 (#4703)

### 6.4.0 20181217

- Change GUI Configure Module by using AJAX for data fetch to cut page size (and memory use) by 40%
     In case of web page errors clear your browser cache or do Page Reload (F5 or Ctrl+R)
- Change enforcing flashmode dout but it is still mandatory
- Change bootcount update (being first) flash write to 10 seconds after restart
- Change display and epaper drivers
- Change command WebSend Host header field from IP address to hostname (#4331)
- Change log buffer size from 512 to 520 to accommodate http sensor data (#4354)
- Change default WIFI_CONFIG_TOOL from WIFI_WAIT to WIFI_RETRY in my_user_config.h (#4400)
- Change webgui refresh time delay for Save Settings and local OTA Upload (#4423)
- Change SR-04 driver to use NewPing library (#4488)
- Change MCP230xx driver to support interrupt retention over teleperiod (#4547)
- Change support for MPU6050 using DMP (#4581)
- Fix unintended function overload of WifiState
- Fix wifi connection errors using wifi disconnect and ESP.reset instead of ESP.restart
- Fix Sonoff Pow R2 and Sonoff S31 Serial interface hang caused by Sonoff Basic R2 driver delay implementation (and possibly core bug)
- Fix MQTT connection error after restart
- Fix wifi re-scan connection baseline
- Fix possible strncat buffer overflows
- Fix intermittent Pzem sensor energy overflow calculation error
- Fix shelly2 ghost switching caused by lack of pull-up inputs (#4255)
- Fix hardware serial pin configuration. To keep using hardware serial swap current Rx/Tx pin configuration only (#4280)
- Fix MqttRetry values above 255 seconds (#4424)
- Fix WifiManager functionality on initial installation (#4433)
- Fix ArduinoOTA for Core 2.5.0 (#4620)
- Add minutes to commands Timezone to allow all possible world timezones
- Add more strict checks for GPIO selections
- Add code image and optional commit number to version
- Add dynamic delay to main loop providing time for wifi background tasks
- Add additional start-up delay during initial wifi connection
- Add support for decoding Theo V2 sensors as documented on https://sidweb.nl using 434MHz RF sensor receiver
- Add support for decoding Alecto V2 sensors like ACH2010, WS3000 and DKW2012 weather stations using 868MHz RF sensor receiver
- Add user definition of defines WIFI_RSSI_THRESHOLD (default 10) and WIFI_RESCAN_MINUTES (default 44)
- Add command SetOption58 0/1 to enable IR raw data info in JSON message (#2116)
- Add command IRSend <frequency>|0,<rawdata1>,<rawdata2>,.. to allow raw data transmission (#2116)
- Add command SetOption56 0/1 to enable wifi network scan and select highest RSSI (#3173)
- Add command SetOption57 0/1 to enable wifi network re-scan every 44 minutes with a rssi threshold of 10 to select highest RSSI (#3173)
- Add support for SDM220 (#3610)
- Add default sleep 1 to sonoff-basic to lower energy consumption (#4217)
- Add wifi status to Tuya (#4221)
- Add delays to reduce CPU usage at boot time (#4233)
- Add command SetOption24 0/1 to select pressure unit as hPa or mmHg (#4241)
- Add optional hardware serial when GPIO13(Rx) and GPIO15(Tx) are selected removing hardware serial from GPIO01(Tx) and GPIO03(Rx) (#4288)
- Add support for Gosund SP1 v2.3 Power Socket with Energy Monitoring (#4297)
- Add support for Armtronix dimmers. See wiki for info (#4321)
- Add to command WebSend option to send a direct path when command starts with a slash (#4329)
- Add support for LG HVac and IrRemote (#4377)
- Add initial support for Hass sensor discovery (#4380)
- Add support for Fujitsu HVac and IrRemote (#4387)
- Add support for I2C MGC3130 Electric Field Effect sensor by Christian Baars (#3774, #4404)
- Add command CalcRes to set number of decimals (0 - 7) used in commands ADD, SUB, MULT and SCALE (#4420)
- Add CPU average load to state message (#4431)
- Add command SetOption59 0/1 to change state topic from tele/STATE to stat/RESULT (#4450)
- Add support for SM Smart Wifi Dimmer PS-16-DZ (#4465)
- Add support for Teckin US Power Socket with Energy Monitoring (#4481)
- Add command SetOption60 0/1 to select dynamic sleep (0) or sleep (1) (#4497)
- Add support for iFan02 Fanspeed in Domoticz using a selector (#4517)
- Add support for GPIO02 for newer Sonoff Basic (#4518)
- Add Announce Switches to MQTT Discovery (#4531)
- Add support for Manzoku Power Strip (#4590)

### 6.3.0 20181030

- Change web Configure Module GPIO drop down list order for better readability
- Change status JSON message providing more switch and retain information
- Change xsns_17_senseair.ino to use TasmotaModbus library
- Change MCP230xx driver
- Change PubSubClient Mqtt library to non-blocking EspEasy version
- Change energy monitoring using energy sensor driver modules
- Change Webserver page handler for easier extension (thx to Adrian Scillato)
- Change pinmode for no-pullup defined switches to pullup when configured as switchmode PUSHBUTTON (=3 and up) (#3896)
- Change default OTA Url to http://thehackbox.org/tasmota/release/sonoff.bin (#4170)
- Remove support for MQTT Client esp-mqtt-arduino by #define MQTT_LIBRARY_TYPE MQTT_ESPMQTTARDUINO
- Remove commands PowerCal, VoltageCal and CurrentCal as more functionality is provided by commands PowerSet, VoltageSet and CurrentSet
- Remove restart after ntpserver change and force NTP re-sync (#3890)
- Fix showing Period Power in energy threshold messages
- Fix header file execution order by renaming user_config.h to my_user_config.h
- Fix some TSL2561 driver issues (#3681)
- Fix KNX PA exception. Regression from 6.2.1 buffer overflow caused by subStr() (#3700, #3710)
- Fix setting and getting color temperature for Philips Hue emulation (#3733)
- Fix ButtonRetain to not use default topic for clearing retain messages (#3737)
- Fix syslog when emulation is selected (#2109, #3784)
- Fix rule trigger POWER1#STATE execution after restart and SetOption0 is 0 (#3856)
- Fix Home Assistant forced light discovery (#3908)
- Fix invalid configuration restores and decode_config.py crc error when savedata = 0 (#3918)
- Fix timer offset -00:00 causing 12:00 hour offset (#3923)
- Fix I2CScan invalid JSON error message (#3925)
- Fix exception when wrong Domoticz JSON message is received (#3963)
- Fix Sonoff Bridge RfRaw receive (#4080, #4085)
- Fix possible wifi connection error (#4044, #4083)
- Fix invalid JSON floating point result from nan (Not a Number) and inf (Infinity) into null (#4147)
- Fix rule mqtt#connected trigger when mqtt is disabled (#4149)
- Add support for LCD, Matrix, TFT and Oled displays
- Add support for Neo Coolcam Wifi Smart Power Plug
- Add support for Michael Haustein ESP Switch
- Add support for MQTT Client based on lwmqtt to be selected by #define MQTT_LIBRARY_TYPE MQTT_ARDUINOMQTT
- Add support for Neo Coolcam Wifi Smart Power Plug
- Add support for Michael Haustein ESP Switch
- Add support for MQTT Client based on lwmqtt to be selected by #define MQTT_LIBRARY_TYPE MQTT_ARDUINOMQTT
- Add support for DS3231 Real Time Clock
- Add support for HX711 Load Cell with optional web GUI scale interface to demonstrate easy GUI plug-in
- Add support for serial 8N2 communication to TasmotaModbus and TasmotaSerial libraries
- Add support for RF transceiving using library RcSwitch (#2702)
- Add support for Shelly 1 and Shelly 2 (#2789)
- Add support for La Crosse TX20 Anemometer (#2654, #3146)
- Add support for MP3 player using DFRobot RB-DFR-562 (#3723)
- Add Support for Xiaomi-Philips Bulbs (#3787)
- Add support for PCA9685 12bit 16pin hardware PWM driver (#3866)
- Add support for EXS Relay V5.0 (#3810)
- Add support for OBI Power Socket (#1988, #3944)
- Add support for Teckin Power Socket with Energy Monitoring (#3950)
- Add support for Pzem-003/017 DC Energy monitoring module (#3694)
- Add support for Pzem-014/016 AC Energy monitoring module (#3694)
- Add support for CSL Aplic WDP 303075 Power Socket with Energy Monitoring (#3991, #3996)
- Add support for Tuya Dimmer (#469, #4075)
- Add command Display to show all settings at once
- Add command SerialSend5 to send raw serial data like "A5074100545293"
- Add command WebRefresh 1000..10000 to control web page refresh in milliseconds. Default is 2345
- Add command WeightRes 0..3 to control display of decimals for kilogram
- Add command RGBWWTable to support color calibration (#3933)
- Add command Reset 4 (reset to defaults but keep wifi params) and Reset 5 (as reset 4 and also erase flash) (#4061)
- Add command SetOption35 0..255 (seconds) to delay mDNS initialization to control possible Wifi connect problems
- Add command SetOption52 0/1 to control display of optional time offset from UTC in JSON messages (#3629, #3711)
- Add command SetOption53 0/1 to toggle gui display of Hostname and IP address (#1006, #2091)
- Add authentication to HTTP web pages
- Add decimals as input to commands PowerSet, VoltageSet and CurrentSet
- Add tools/decode-config.py by Norbert Richter to decode configuration data. See file for information
- Add define USE_DISPLAYS for selecting image sonoff-display
- Add define USE_BASIC for selecting image sonoff-basic without most sensors
- Add auto reload of main web page to some web restarts
- Add TasmotaModbus library as very basic modbus wrapper for TasmotaSerial
- Add more API callbacks and document API.md
- Add Apparent Power and Reactive Power to Energy Monitoring devices (#251)
- Add token %hostname% to command FullTopic (#3018)
- Add Wifi channel number to state message (#3664)
- Add user configurable GPIO02 and GPIO03 on H801 devices (#3692)
- Add toggle function RGBW lights (#3695, #3697)
- Add network information to display start screen (#3704)
- Add sleep to Nova Fitness SDS01X sensor (#2841, #3724, #3749)
- Add Analog input AD0 enabled to sonoff-sensors.bin (#3756, #3757)
- Add power value below 5W to Sonoff Pow R2 and S31 (#3745)
- Add RF Receiver control to module MagicHome to be used on Arilux LC10 (#3792)
- Add userid/password option to decode-status.py (#3796)
- Add delay after restart before processing rule sensor data (#3811)
- Add force_update to Home Assistant discovery (#3873)
- Add rule triggers SWITCH1#BOOT and POWER1#BOOT (#3904, #3910)
- Add Hebrew language file (#3960)
- Add TotalStartTime to Energy JSON message (#3971)
- Add whitespace removal from RfRaw and SerialSend5 (#4020)
- Add support for two BMP/BME sensors (#4195)

### 6.2.1 20180905

- Fix possible ambiguity on command parameters if StateText contains numbers only (#3656)
- Fix Wemo emulation to select the first relay when more than one relay is present (#3657)
- Fix possible exception due to buffer overflow (#3659)
- Fix lost energy today and total energy value after power cycle (#3689)

### 6.2.0 20180901

- Allow user override of define MAX_RULE_VARS and MAX_RULE_TIMERS (#3561)
- Disable wifi sleep for both Esp8266/Arduino core 2.4.1 and 2.4.2 to solve device freeze caused by Espressif SDK bug (#3554)
- Change DS18B20 driver to provide better instant results
- Change some sensor drivers to provide instant results
- Change define USE_ALL_SENSORS to USE_SENSORS as it doesn't contain all sensors due to duplicate I2C addresses
- Change some sensor update timings: AdcEvery 200 -> 250, Senseair 300 -> 250, SDM120 300 -> 250, SDM630 300 -> 250
- Change default Wifi config option from WPS to Wifi Manager if WPS is disabled or Wifi Smartconfig if webserver is disabled or Wifi Serial input if Smartconfig is disabled
- Change SHT1x driver to provide better instant results and fix I2C interference
- Change DHT driver to provide better instant results and add decimals to DHT11 (#3164)
- Change DS18x20 driver to provide better instant results (#3169)
- Change CounterType 1 from milliseconds to microseconds (#3437)
- Change scheduler for better sleep support using Uptime, Delay, PulseTime and TelePeriod, Blinktime (#3581)
- Remove unused functionality from Sonoff-minimal to save space
- Remove WPS and SmartConfig from sonoff-minimal saving 56k code space
- Remove TSL2561 debug message and update library (#2415)
- Remove forced restart when sleep command is executed (#3554)
- Fix invalid response using more than 4 switches and domoticz
- Fix sonoff-minimal not using default settings
- Fix unsecure main webpage update
- Fix DHT driver mixing values for different sensors (#1797)
- Fix EnergyReset3 regression not clearing total energy (#2723)
- Fix rules once regression from v6.1.0 (#3198, #3226)
- Fix command Scale buffer overflow (#3236)
- Fix possible WDT due to long MQTT publish handling (#3313)
- Fix command TimeDst/TimeStd invalid JSON (#3322)
- Fix handling of default names when using names starting with shortcut character ",0,1 or 2 (#3392, #3600, #3618)
- Fix LM75AD I2C sensor detection (#3408)
- Fix iFan02 power on state (#3412, #3530)
- Fix some Pow R2 and S31 checksum errors using optimized re-sync (#3425)
- Fix SDM120 reporting wrong negative values to Domoticz (#3521)
- Fix MQTT reconnection detection when using TasmotaMqtt library (#3558)
- Fix OtaMagic when file path contains a dash (-) (#3563)
- Fix Sonoff Bridge data reception when using Portisch EFM8 firmware using in data buffer length (#3605)
- Add read sensor retry to DS18B20, DS18x20, DHT, SHT1X and HTU21
- Add user selection of Wifi Smartconfig as define USE_SMARTCONFIG in user_config.h
- Add boot loop detection and perform some solutions
- Add wifi and mqtt status led blinkyblinky to be disabled by SetOption31 1. Does not work when LedPower is On (deliberate) (#871, #2230, #3114, #3155)
- Add support for TM1638 switch (#2226)
- Add GPIO options ButtonXn, SwitchXn and CounterXn to select INPUT mode instead of INPUT_PULLUP (#2525)
- Add support for APDS9960 proximity sensor (#3051)
- Add support for MPR121 controller in input mode for touch buttons (#3142)
- Add support for MCP230xx for general purpose input expansion and command Sensor29 (#3188)
- Add default Wifi Configuration tool as define WIFI_CONFIG_NO_SSID in user_config.h if no SSID is configured (#3224)
- Add command Timers 0/1 to globally disable or enable armed timers (#3270)
- Add support for CCS811 sensor (#3309)
- Add Turkish language file (#3332)
- Add command SerialSend4 to send binary serial data (#3345)
- Add initial support for sensor MPU6050 (#3352)
- Add rule triggers Wifi#Connected and Wifi#Disconnected (#3359)
- Add option + to command Rule to concatenate new rule with existing rules (#3365)
- Add message when JavaScript is not enabled in webbrowser (#3388)
- Add build time setting of ButtonTopic and SwitchTopic (#3414)
- Add iFan02 Fanspeed + and Fanspeed - command options (#3415)
- Add Individual HSBColorX commands (#3430, #3615)
- Add output support on MCP23008/MCP23017 (#3436)
- Add modulo option to rules like rule1 on Time#Minute|5 do backlog power on;delay 200;power off endon (#3466)
- Add RGB support for Domoticz (#3547)
- Add all ruletimer values to command RuleTimer result message (#3571)
- Add command Publish2 for publishing retained MQTT messages (#3593)
- Add commands ButtonDebounce 40..1000 and SwitchDebounce 40..1000 to have user control over debounce timing. Default is 50mS (#3594)
- Add RuleX debug options 8,9,10 (StopOnError) to control RuleX execution status after an exception restart (#3607)
- Add rule variables %sunrise%, %sunset%, %uptime% and %time% (#3608)
- Add optional MQTT_TELE_RETAIN to Energy Margins message (#3612, 3614)

### 6.1.1 20180714

- Revert wifi changes (#3177)
- Revert sonoff-minimal removals causing failure of wifi connection (#3177)

### 6.1.0 20180706

- Remove version 3, 4 and pre 5.2 settings auto-upgrade. See https://github.com/arendst/Tasmota/wiki/Upgrading#migration-path
- Change default CFG_HOLDER from 0x20161209 to 4617 (=0x1209) - no impact on default upgrades
- Change number of supported switches from 4 to 8 (#2885, #3086)
- Change BME680 driver from Adafruit to Bosch BME680 library (#2969)
- Fix Pzem004T checksum error
- Fix KNX bug when doing reply of sensors values
- Fix rules induced LWT message
- Fix possible wifi connection problem (#1366)
- Fix some Pow R2 and S31 checksum errors (#1907)
- Fix display selection of un-available GPIO options in Module Configuration webpage (#2718)
- Fix timer re-trigger within one minute after restart (#2744)
- Fix IRSend not accepting data value of 0 by David Conran (#2751)
- Fix vars on rules by Adrian Scillato (#2769)
- Fix bug in KNX menu by Adrian Scillato (#2770)
- Fix anomalies in rules (#2778)
- Fix HUE bridge V1 software version by Heiko Krupp (#2788)
- Fix Hardware Watchdog restart when using event command (#2853)
- Add Ukrainian language file
- Add KNX support for DS18S20 Temperature sensor
- Add CRC to Settings making future upgrades more fail-safe
- Add feature information to Status 4
- Add tools folder with python script decode-status.py for decoding some status fields like SetOption and Features
- Add Slots on the KNX Web Menu to select Group Addess to receive data to trigger rules
- Add two rule sets of 511 characters using commands rule1, rule2 and rule3
- Add Console Commands to send KNX Commands and KNX Values
- Add Slots on the KNX Web Menu to select Group Addess to send data from console commands
- Add Events to trigger rules when a command or read requests is received from KNX
- Add command SetOption30 to enforce Hass discovery as light group (#1784)
- Add support for BlitzWolf BW-SHP2 (and Homecube, Gosund SP1) Energy Monitoring Smart Socket (#2223)
- Add time in minutes to rule Time#Initialized, Time#set and Time#Minute (#2669)
- Add Eastron SDM630 energy meter by Gennaro Tortone (#2735)
- Add KNX communication enhancement by Adrian Scillato (#2742)
- Add KNX energy data by Adrian Scillato (#2750)
- Add rule support for IrReceive and RfReceive (#2758)
- Add python script fw-server.py in tools folder to create a simple OTA server by Gennaro Tortone (#2759)
- Add rule variables %time% for minutes since midnight, %uptime%, %sunrise% and %sunset% giving time in minutes (#2669)
- Add rules %mem1% to %mem5% variable names storing data in flash (#2780)
- Add rules test on %varx% or %memx% (#2780)
- Add optional token %id% substituting the unique MAC address to fulltopic by Michael Graf (#2794)
- Add support for Sonoff S26 Smart Socket (#2808)
- Add command WebSend [<host>(:<port>,<user>:<password>)] <command> (#2821)
- Add increment and decrement value to command Counter (#2838)
- Add support for Sonoff iFan02 as module 44 introducing command FanSpeed 0..3 (#2839)
- Add source information to command execution to be shown with logging option 3 (#2843)
- Add support for uploading Sonoff Bridge firmware found in tools/fw_efm8bb1 folder build by Portisch using Web Gui File Upload (#2886)
- Add command RfRaw to control Portisch firmware features
- Add support for I2C temperature sensor LM75AD (#2909)
- Add option 0 to command Timers disarming all timers (#2962)
- Add performance improvement when updating multiple individual WS2812 pixels (#3007)
- Add command SetOption28 to switch between hex or decimal Sonoff Bridge RF received data format (#3008)
- Add command SetOption29 to switch between hex or decimal IR received data format
- Add decimal values support for commands ADD, SUB, MULT and SCALE (#3083, #3089)
- Add support for bitflags SetOption50 .. SetOption81 (#3118)

### 5.14.0 20180515

- Update language files
- Update TasmotaSerial to 2.0.0 allowing Hardware Serial Fallback when correct connections are configured
- Change command handling
- Change user_config(_override).h defines TIME_STD and TIME_DST
- Change user_config(_override).h otaurl to http://sonoff.maddox.co.uk/tasmota/sonoff.bin (#2588, #2602)
- Fix configuration restore regression from 5.13.1
- Fix compile error when ADC is enabled and Rules are disabled (#2608)
- Fix rule power trigger when no backlog command is used (#2613)
- Fix several timer data input and output errors (#2597, #2620)
- Fix KNX config error (#2628)
- Fix sensor MHZ-19 vanishing data over time (#2659)
- Fix KNX reconnection issue (#2679)
- Fix DST and STD time for Southern Hemisphere by Adrian Scillato (#2684, #2714)
- Add Portuguese in Brazil language file
- Add SetOption26 to enforce use of indexes even when only one relay is present (#1055)
- Add support for sensor SI1145 UV Index / IR / Visible light (#2496)
- Add rule state test for On/Off in addition to 0/1 (#2613)
- Add hardware serial option to MHZ-19 sensor (#2659)
- Add Eastron SDM120 energy meter by Gennaro Tortone (#2694)
- Add user entry DST/STD using commands TimeStd and TimeDst (See wiki for parameter syntax) (#2721)

### 5.13.1 20180501

- Fix JSON buffers size too small for execution in some situations (#2580)
- Fix configuration restore (#2591)
- Add define MODULE for user selecting default model although it preferably should not be changed (#569, #2589)

### 5.13.0 20180430

- Change platformio option sonoff-ds18x20 to sonoff-allsensors enabling ds18x20 and all other sensors in one image
- Change status display of Ssid and SetOption
- Change default option SetOption15 from 0 to 1 providing better initial PWM experience
- Change webpage parameter communication
- Change max number of commands in Backlog from 15 to 30 and ignore commands overflowing
- Change TSL2561 driver to joba library and delete Adafruit library (#1644)
- Change default parameters in user_config.h to undefined for easy installation (#1851)
- Change max user configurable hold time from 10 to 25 seconds (#1851)
- Change Sonoff SC JSON format (#1939)
- Change Polish language to using Diacritics (#2005)
- Change user_config_override usage by providing user_config_override_sample.h (#2228)
- Change MQTT response topic for Energy changes from ENERGY to SENSOR (#2229, #2251)
- Change default Reset configuration time from 4 seconds to 40 seconds on Button hold (#2268)
- Change ESP8266 Analog JSON message from {"Analog0:123"} to {"ANALOG":{"A0:123"}} to accomodate rules (#2560)
- Change Counter JSON message from {"Counter1":0,"Counter3":0} to {"COUNTER":{"C1":0,"C3":0}} to accomodate rules
- Change ADS1115 JSON message from {"ADS1115":{"Analog0":123,"Analog1":123}} to {"ADS1115":{"A0":123,"A1":123}}
- Fix intermittent exception when dns lookup is used while sleep is enabled
- Fix 5.4.0 regression turning off single press after button hold during 4x hold time
- Fix possible wifi connection problem by erasing sdk configuration parameters
- Fix NTP sync to Thu Jan 01 08:00:10 1970 results in uptime 17651+ days (core2.4.1/sdk2.2.1)
- Fix MAX31850 higher temperatures (#1269)
- Fix freeing more code space when emulation is disabled (#1592)
- Fix providing web page configuratin option for Friendly Name when no device (relay or light) is configured (#1850)
- Fix compile error when define HOME_ASSISTANT_DISCOVERY_ENABLE is not set (#1937)
- Fix MQTT TLS fingerprint validation (#2033)
- Fix update temperature on DS18x20 drivers (#2328)
- Fix compile error when not defined USE_TIMERS (#2400)
- Fix configuration filename truncation when it contains spaces (#2484, #2490)
- Fix Energy Today and Yesterday overflow (#2543)
- Add serial debug info
- Add Portuguese language file
- Add Czech language file
- Add Bulgarian language file
- Add Domoticz dust (custom) sensors to PMS5003 and NovaFitness SDS drivers as PM1, PM2.5 and PM10
- Add commands Publish, Rule, RuleTimer and Event. See Wiki about Rule restriction, usage and examples
- Add sonoff-classic, sonoff-allsensors and sonoff-knx
- Add some coloring to important web buttons
- Add support for sensor HC-SR04 ultrasonic (#113, #1964, #2444)
- Add define MQTT_TELE_RETAIN compile option default set to 0 (#1071)
- Add 16 timers using commands Timer and Timers (#1091)
- Add optional Timer configuration webpage to be enabled in user_config.h with define USE_TIMERS_WEB
- Add Multichannel Gas sensor using MultiChannel_Gas_Sensor library (#1245)
- Add Domoticz Battery and RSSI Quality (#1604)
- Add command HSBColor Hue,Sat,Bri (#1642, #2203)
- Add compile time support for WS2812 BRG and RBG led configurations to be defined in user_config.h (#1690)
- Add optional usage of %d or %X suffices in MQTT client to append chipid (#1871)
- Add optional usage of %d or %X suffices in MQTT topic to append chipid (#1871)
- Add optional usage of %d or %04d in ota url to be replaced with chipid (#1871)
- Add Sonoff Bridge command RfKey<x> 5 to show current RF key values either default or learned (#1884)
- Add user configurable serial GPIOs to MagicHome and Arilux modules (#1887)
- Add Russian language file (#1909)
- Add Webserver upload preflight request support (#1927)
- Add Home Assistant clear other device (#1931)
- Add Restart time to Status 1 (#1938)
- Add optional TSL2561 driver using library Joba_Tsl2561 to be enabled in user_config.h with define USE_TSL2561_JOBA (#1951)
- Add support for sensor SHTC3 (#1967)
- Add compiler check for stable lwIP version v1.4 (#1940)
- Add support for multiple SHT3X sensors (#1949, #2110)
- Add always suffix with device number in Mqtt discovery topic (#1962)
- Add support for optional MQTT drivers to be selected in user_config.h (#1992)
- Add optional Arduino OTA support to be enabled in user_config.h (#1998)
- Add diacritics to Polish language file (#2005)
- Add Hungarian language file (#2024)
- Add support for Nova Fitness SDS011 and possibly SDS021 particle concentration sensor (#2070)
- Add single decimal precision to Nova Fitness SDS0x1 sensor values (#2093)
- Add Chinese (Traditional) in Taiwan language file (#2108)
- Add Sonoff SC domoticz support for Sound level as Counter and Air quality (#2118)
- Add a second TLS fingerprint to allow switching keys in TLS mode (#2033, #2102)
- Add display of remaining pulse time to command PulseTime (#2085)
- Add additional time offset to Wifi Retry based on device mac address (#2089)
- Add command Color6 RRGGBB for Clock hour marker color and command Rotation pixels for Clock rotation (#2092)
- Add HTML language header in local language (#2123)
- Add command PowerDelta 0..100 (percentage) to Energy monitoring devices to report on active power load change (#2157)
- Add Restart Reason to Status 1 report (#2161)
- Add command Channel 0..100 to control dimmer value for individual color channels (#2111, #2203)
- Add support for Hardware Serial bridge using commands SerialDelimiter, Baudrate and SerialSend. Supports 8N1 and text only (#2182)
- Add support for Software Serial bridge using commands SerialDelimiter, SBaudrate and SSerialSend. Supports 8N1 and text only (#2190)
- Add support for Zengge WF017 PWM Led strip controller (#2202)
- Add PWM status to command State if PWM enabled (#2203)
- Add all FriendlyNames to Status information (#2208)
- Add Channel status information (#2211)
- Add hexadecimal Data entry to command IrSend using 0x notation (#1290, #2314)
- Add Home Assistant MQTT Discovery for Buttons and change SetOption19 response (#2277)
- Add multiple color entry support for command Led like Led2 120000 001200 000012 setting led2 as Red, Led3 as Green and Led4 as Blue (#2303)
- Add hexadecimal RGB color entry on RGBCW leds (#2304)
- Add support for SGP30 gas and air quality sensor (#2307)
- Add optional Sunrise and Sunset timers with commands Latitide and Longitude to be enabled with define USE_SUNRISE in user_config.h (#2317)
- Add timer sunrise and sunset offset (#2378)
- Add user selectable defines for Sunrise/set Dawn option (#2378)
- Add optional KNX IP Protocol Support (#2402)
- Add random window to timers (#2447)
- Add Greek language file (#2491)
- Add support for Sonoff Pow R2 (#2340)
- Add GPIO_User to GPIO02 for all Sonoff T1 (#2524)

### 5.12.0 20180209

- Change library PubSubClient.h define MQTT_MAX_PACKET_SIZE from 512 to 1000 for Home Assistant  support
- Change relation of define MESSZ being dependent on PubSubClient.h define MQTT_MAX_PACKET_SIZE
- Change command color parameter input checks to less strict for Home Assistant support
- Change command Ina219Mode into command Sensor13
- Change commands HlwPCal, HlwUCal and HlwICal to PowerCal, VoltageCal and CurrentCal to be used for both Pow and S31 calibration
- Change commands HlwPSet, HlwUSet and HlwISet to PowerSet, VoltageSet and CurrentSet to be used for both Pow and S31 calibration
- Change uptime from hour to second resulting in a display of 123T13:45:21 where 123 is days
- Change module name Wemos D1 mini into Generic (#1220)
- Change HTML from width=100% to style=width:100% supporting HTML5 (#1358)
- Change OSWATCH_RESET_TIME (Blocked loop) from 30 to 120 seconds to allow slow networks (#1556)
- Change WIFI_MANAGER_SEC into WIFI_CONFIG_SEC (#1616)
- Change function pointers code to save code space and memory (#1683)
- Change webserver argument processing gaining 5k code space (#1705)
- Change weblog memory usage (#1730, #1793, #1819)
- Update TasmotaSerial library to 1.1.0
- Update language files Italian (#1594), Dutch (#1723) and Spanish (#1722)
- Fix Non-English JSON temperature unit attachement
- Fix Arilux RF induced exception by moving interrupt handler to iram on non ESP8266/Arduino lib v2.3.0
- Fix truncated command names and wrong response for DomoticzSwitchIdx (#1571)
- Fix %-sign issue as printf escape character in Humidity and Sonoff SC (#1579)
- Fix DS18B20 temperature JSON decimal dot (#1561)
- Fix Energy JSON message (#1621)
- Fix IRSend parameter translation (#1636)
- Fix TSL2561 device detection (#1644, #1825)
- Fix BME680 teleperiod resistance measuring (#1647)
- Fix Energy Monitoring Energy Today and Energy Total reading after restart (#1648)
- Fix IRReceive Data value (#1663)
- Fix Energy Monitoring Energy Period roll-over (#1688)
- Fix compiler warnings (#1774)
- Fix command PWM response if no PWM channel is configured (#1783)
- Add locale Decimal Separator to Web sensor page
- Add ColorTemperature to light status message
- Add command PowerOnState option 5 which inverts PulseTime and allows for delayed always on after power on
- Add OtaMagic two step Web server OTA upgrade using filename-minimal image if OTA free space is too small
- Add support for PMS5003 and PMS7003 particle concentration sensor
- Add command SetOption21 1 to allow Energy Monitoring when power is off on Sonoff Pow and Sonoff S31 (#1420)
- Add Chinese language file (#1551)
- Add French language file (#1561)
- Add Spanish language file (#1589)
- Add HTTP Allow Cross Origin removed from ESP8266/Arduino lib v2.4.0 (#1572)
- Add Home Assistant MQTT Discovery for switch and light to be enabled by command SetOption19 1 (#1534) or define HOME_ASSISTANT_DISCOVERY_ENABLE in user_config.h (#1685)
- Add command State to retrieve device state information (same data as teleperiod state and status 11 in slightly different JSON format)
- Add optional login to Webserver AP mode (#1587, #1635)
- Add command Sensor15 2 to start MHZ19(B) Zero Point Calibration (#1643)
- Add support for Sonoff S31 Smart Socket with Power Consumption Detection (#1626)
- Add command SetOption20 to allow update of Dimmer/Color/Ct without turning power on (#1719, #1741)
- Add NTP sync time slot based on chip id (#1773)
- Add cursor pointer to web button (#1836)

### 5.11.1 20180107

- Fix Sonoff Pow command handling (#1542)

### 5.11.0 20180107

- Minor webpage HTML optimizations (#1358)
- Updated German translation (#1438)
- Change Sonoff Pow Energy MQTT data message and consolidate Status 8 into Status 10
- Change ADS1115 default voltage range from +/-2V to +/-6V (#1289)
- Change text to Active for 3 minutes (#1364)
- Change Wemo SetBinaryState to distinguish from GetBinaryState (#1357)
- Change output of HTTP command to valid JSON and Array only (#1363)
- Removed all MQTT, JSON and Command language defines from locale files and set fixed to English (#1473)
- Renamed commands Color2,3,4 to Color3,4,5
- Fix BME280 calculation (#1051)
- Fix Sonoff Bridge missed learned key if learned data contains 0x55 (End of Transmission) flag (#1095, #1294)
- Fix PWM initialization in Dimmer/Color mode (#1321)
- Fix Wemo Emulation (#1357)
- Fix display of build date and time in non-english locale (#1465)
- Fix Wemo and Hue emulation by adding M-Search response delay (#1486)
- Add libraries Adafruit_BME680-1.0.5, Adafruit_Sensor-1.0.2.02, TasmotaSerial-1.0.0 and TSL2561-Arduino-Library
- Add command Color2 to set color while keeping same dimmer value
- Add device function pointers
- Add support for SenseAir S8 CO2 sensor
- Add color led signal to Carbon Dioxide (CO2) sensors using defines CO2_LOW and CO2_HIGH in user_config.h
- Add support for Domoticz Air Quality sensor to be used by MH-Z19(B) and SenseAir sensors
- Add support for PZEM004T energy sensor
- Add support for iTead SI7021 temperature and humidity sensor by consolidating DHT22 into AM2301 and using former DHT22 as SI7021 (#735)
- Add support for BME680 using adafruit libraries (#1212)
- Add support for MH-Z19(B) CO2 sensor (#561, #1248)
- Add multipress support and more user configurable GPIO to Sonoff Dual R2 (#1291)
- Add support for TSL2561 using adafruit library (#661, #1311)
- Add support for SHT3x (#1314)
- Add support for Arilux LC06 (#1414)
- Add Italian language file (#1449)
- Add 2nd Gen Alexa support to Wemo emulation discovery (#1357, #1450)
- Add define for additional number of WS2812 schemes (#1463)

### 5.10.0 20171201

- Upgrade library ArduinoJson to 5.11.2
- Upgrade library IRRemoteEsp8266 to 2.2.1 + 2 commits but disabled some protocols (code size reduction)
- Upgrade library NeoPixelBus to 2.2.9
- Upgrade library OneWire to 2.3.3 + 6 commits and disabled CRC lookup-table (#define ONEWIRE_CRC8_TABLE 0) (code size reduction)
- Update library PubSubClient to 2.6 + 9 commits and additional delay (#790)
- Update core_esp8266_wiring_digital.c to latest (staged) level
- Patch library I2Cdevlib-Core for esp8266-core 2.4.0-rc2 compatibility
- Remove command EnergyReset 1..3 now replaced by EnergyReset1 to EnergyReset3
- Remove spaces in JSON messages (code size reduction)
- Renamed xsns_05_ds18x20.ino to xsns_05_ds18x20_legacy.ino still using library OneWire and providing dynamic sensor scan
- Fix possible iram1_0_seg compile error by shrinking ICACHE_RAM_ATTR code usage
- Fix PWM watchdog timeout if Dimmer is set to 100 or Color set to 0xFF (#1146)
- Fix Sonoff Bridge Learn Mode hang caused by unrecognised RF code (#1181)
- Fix blank console log window by using XML character encoding (#1187)
- Fix wrong response name for command HlwISet (#1214)
- Fix DHT type sensor timeout recognition by distinguish "signal already there" from "timeout" (#1233)
- Add fixed color options 1..12 to command Color
- Add + (plus) and - (minus) to commands Dimmer (+10/-10), Speed and Scheme
- Add + (plus) and - (minus) to command Color to select 1 out of 12 preset colors
- Add + (plus) and - (minus) to command Ct to control ColdWarm led ColorTemperature (+34/-34)
- Add commands EnergyReset1 0..42500, EnergyReset2 0..42500 and EnergyReset3 0..42500000
-  to (Re)set Energy Today, Yesterday or Total respectively in Wh (#406, #685, #1202)
- Add optional ADS1115 driver as alternative for unsupported I2Cdevlib in esp8266-core 2.4.0-rc2
- Add support for INA219 Voltage and Current sensor to be enabled in user_config.h with define USE_INA219
- Add support for Arilux LC11 (Clearing RF home code when selecting no Arilux module)
- Add support for WS2812 RGBW ledstrips to be enabled in user_config.h with define USE_WS2812_CTYPE (#1156)
- Add SettingsSaveAll routine to command SaveData to be used before controlled power down (#1202)
- Add option PUSHBUTTON_TOGGLE (SwitchMode 7) to allow toggling on any switch change (#1221)
- Add new xdrv_05_ds18x20.ino free from library OneWire and add the following features:
-  Add support for DS1822
-  Add forced setting of 12-bit resolution for selected device types (#1222)
-  Add read temperature retry counter (#1215)
-  Fix lost sensors by performing sensor probe at restart only thereby removing dynamic sensor probe (#1215)
-  Fix sensor address sorting using ascending sort on sensor type followed by sensor address
-  Rewrite JSON resulting in shorter message allowing more sensors in default firmware image:
-   "DS18B20-1":{"Id":"00000483C23A","Temperature":19.5},"DS18B20-2":{"Id":"0000048EC44C","Temperature":19.6}
- Add additional define in user_config.h to select either single sensor (defines disabled), new multi sensor (USE_DS18X20) or legacy multi sensor (USE_DS18X20_LEGACY)
- Add clock support for more different pixel counts (#1226)
- Add support for Sonoff Dual R2 (#1249)
- Add FriendlyName to web page tab and add program information to web page footer (#1275)

### 5.9.1 20171107

- Add external sensor function pointer interface to enable easy sensor addition
- Add support for ADS1115 to be enabled in user_config.h and needs libraries i2cdevlib-Core and i2cdevlib-ADS1115 (#338, #660)
- Fix Backup Configuration file download failure by defining proper file size (#1115)
- Fix Exception 26 and empty console screen after usage of command WakeupDuration (#1133)
- Fix some changed iTead web links in README.md (#1137)

### 5.9.0 20171030

- Rewrite code (partly) using Google C++ Style Guide (https://google.github.io/styleguide/cppguide.html)
- Rewrite code by using command lookup tables and javascript (client side) web page expansions
- Change HTML/CSS to enable nicer form field entry
- Change default PWM assignments for H801 RGB(CW) led controller to support optional Color/Dimmer control
-   GPIO04 (W2)    from GPIO_PWM2 to GPIO_USER to be user configurable for GPIO_PWM5 (second White - Warm if W1 is Cold)
-   GPIO12 (Blue)  GPIO_PWM3 no change
-   GPIO13 (Green) from GPIO_PWM4 to GPIO_PWM2
-   GPIO14 (W1)    from GPIO_PWM1 to GPIO_USER to be user configurable for GPIO_PWM4 (first White - Cold or Warm)
-   GPIO15 (Red)   from GPIO_PWM5 to GPIO_PWM1
- Change default PWM assignments for MagicHome RGB(W) led controller to support optional Color/Dimmer control
-   GPIO05 (Green) from GPIO_PWM4 to GPIO_PWM2
-   GPIO12 (Blue)  from GPIO_PWM5 to GPIO_PWM3
-   GPIO13 (White) GPIO_USER to be user configurable for GPIO_PWM4 (White - Cold or Warm)
-   GPIO14 (Red)   from GPIO_PWM3 to GPIO_PWM1
- Change default PWM assignment for Witty Cloud to support optional Color/Dimmer control (#976)
-   GPIO12 (Green) from GPIO_PWM4 to GPIO_PWM2
-   GPIO13 (Blue)  from GPIO_PWM5 to GPIO_PWM3
-   GPIO15 (Red)   from GPIO_PWM3 to GPIO_PWM1
- Change when another module is selected now all GPIO user configuration is removed
- Change command name IRRemote to IRSend (#956)
- Remove Arduino IDE version too low warning as it interferes with platformio.ini platform = espressif8266_stage
- Fix command FullTopic entry when using serial or console interface
- Fix possible UDP syslog blocking
- Fix minimum TelePeriod of 10 seconds set by web page
- Fix command GPIOx JSON response (#897)
- Fix inverted relay power on state (#909)
- Fix compile error when DOMOTICZ_UPDATE_TIMER is not defined (#930)
- Fix alignment of web page items in some browsers (#935)
- Fix setting all saved power settings to Off when SetOption0 (SaveState) = 0 (#955)
- Fix timezone range from -12/12 to -13/13 (#968)
- Fix Southern Hemisphere TIME_STD/TIME_DST (#968)
- Fix TLS MQTT SSL fingerprint test (#970, #808)
- Fix virtual relay status message used with Color/Dimmer control (#989)
- Fix command IRSend and IRHvac case sensitive parameter regression introduced with version 5.8.0 (#993)
- Fix pressure calculation for some BMP versions regression introduced with version 5.8.0i (#974)
- Fix Domoticz Dimmer set to same level not powering on (#945)
- Fix Blocked Loop when erasing large flash using command reset 2 (#1002)
- Fix relay power control when light power control is also configured as regression from 5.8.0 (#1016)
- Fix Mqtt server mDNS lookup only when MqttHost name is empty (#1026)
- Add debug information to MQTT subscribe
- Add translations to I2Cscan
- Add translation to BH1750 unit lx
- Add light scheme options (Color cycle Up, Down, Random) and moving WS2812 schemes up by 3
- Add Domoticz counter sensor to IrReceive representing Received IR Protocol and Data
- Add option 0 to MqttHost to allow empty Mqtt host name
- Add support for Arilux AL-LC01 RGB Led controller (#370)
- Add esp8266 de-blocking to PubSubClient library (#790)
- Add Domoticz sensors for Voltage and Current (#903)
- Add platformio OTA upload support (#928, #934)
- Add warning to webpage when USE_MINIMAL is selected (#929)
- Add smoother movement of hour hand in WS2812 led clock (#936)
- Add support for Magic Home RGBW and some Arilux Led controllers (#940)
- Add command SetOption15 0 (default) for command PWM control or SetOption15 1 for commands Color/Dimmer control to PWM RGB(CW) leds (#941)
- Add Domoticz counter sensor to Sonoff Bridge representing Received RF code (#943)
- Add support for Luani HVIO board (https://luani.de/projekte/esp8266-hvio/) (#953)
- Add PWM initialization after restart (#955)
- Add IR Receiver support. Disable in user_config.h (#956)
- Add support for inverted PWM (#960)
- Add Sea level pressure calculation and Provide command Altitude (#974)
- Add support for up to 8 relays (#995)
- Add commands RfSync, RfLow, RfHigh, RfHost and RfCode to allow sending custom RF codes (#1001)
- Add retain to ENERGY messages controlled by command SensorRetain (#1013)
- Add commands Color2, Color3, Color4, Width2, Width3, Width4 and SetOption16 to set Ws2812 Clock parameters (#1019)
- Add German language file (#1022)
- Add support for connecting to MQTT brokers without userid and/or password (#1023)
- Add support for esp8266 core v2.4.0-rc2 (#1024)
- Add commands PwmRange 1,255..1023 and PwmFrequency 1,100..4000 (#1025)
- Add Polish language file (#1044, #1047)
- Add support for KMC 70011 Power Monitoring Smart Plug (#1045)
- Add support for VEML6070 I2C Ultra Violet level sensor (#1053)
- Add light turn Off Fade (#925)
- Add IrSend command option Panasonic as IrSend {"Protocol":"Panasonic", "Bits":16388, "Data":\<Panasonic data\>}
-   where 16388 is 0x4004 hexadecimal (#1014)
- Add retry counter to DHT11/21/22 sensors (#1082)

### 5.8.0 20170918

- Remove the need for NeoPixelBus library for Hue support
- Consolidate WS2812 into Sonoff Led for flexible future led strip library changes
- Invert WS2812 fade speed to align with Sonoff led (Speed 1 = fast, Speed 8 = slow)
- Remove upper case MQTT receive buffer
- Reduce code and string length for output of commands Modules and GPIOs
- Add Sonoff SC debug information
- Change syslog service
- Removed webserver syslog disable as now no longer needed
- Increased default MQTT message size from 368 to 405 bytes while keeping MQTT_MAX_PACKET_SIZE = 512 (because we can)
- Fix MQTT Offline or Remove MQTT retained topic code
- Fix Domoticz loop when Emulation is selected
- Add blink to WS2812 and Sonoff Led (#643)
- Add option WIFI_WAIT (5) to command WifiConfig to allow connection retry to same AP without restart or update flash (#772, #869)
- Add support for Witty Cloud (#794)
- Add GPIO14 to Sonoff Dual (#797, #839)
- Add support for Yunshan Wifi Relay (#802)
- Add GPIO16 input pulldown (#827)
- Add timeout to DHT and DS18B20 sensors (#852)
- Fix watchdog timeout caused by lack of stack space by moving to heap (#853)
- Allow LogPort and MqttPort up to 65535 and add LogPort tot Status 3 (#859)
- Allow command SwitchTopic in group mode (#861)
- Allow command SwitchMode if no switches are defined (#861)
- Add optional dimmer parameter to command Wakeup for WS2812, AiLight, Sonoff B1, Led and BN-SZ01 (#867)
- Fix basic On, Off, Toggle, Blink and BlinkOff commands when other language is selected (#874)

### 5.7.1 20170909

- Remove leading spaces from MQTT data
- Fix webconsole special character entry
- Allow # as prefix for color value
- Fix Alexa detection and Hue App Update Request (#698, #854)

### 5.7.0 20170907

- Shrink module configuration webpage
- Fix settings order during startup to allow for displaying debug messages
- Fix some string length issues
- Add more string length tests by using strncpy
- Add Ai-Thinker RGBW led (AiLight)
- Add Power check and add PulseTime to power check at startup (#526)
- Add Supla Espablo support (#755)
- Add more precision to Sonoff Pow period and power results using command WattRes 0|1 (#759)
- Add basic internationalization and localization (#763)
- Add more Sonoff Pow range checking (#772)
- Fix invalid JSON (#786, #822)
- Add duplicate check to received RF signal within 2 seconds for Sonoff Bridge (#810)

### 5.6.1 20170818

- Change module list order in webpage
- Fix Sonoff T1 1CH and 2CH configuration (#751)

### 5.6.0 20170818

- Fix Sonoff Pow intermittent exception 0
- Change Sonoff Pow sending Domoticz telemetry data only
- Add Ai-Thinker RGBW led (AiLight) (experimental)
- Add NeoPixelBus library to Sonoff Led for Hue support
- Add user configurable GPIO4 and GPIO5 to module Sonoff Bridge
- Add Sonoff B1 RGBCW led support with command Color RRGGBBCCWW (#676)
- Add command CT 152..500 to Sonoff Led and Sonoff B1 to control Color Temperature
- Add Cold-Warm slider to web page for Sonoff Led and Sonoff B1
- Add CT parameter to Hue
- Add Sonoff T1 support (#582)
- Add AnalogInput0 if configured as Analog Input to webpage (#697, #746)
- Add command SetOption14 0|1 to enable interlock mode (#719, #721)
- Fix Mitsubishi HVAC IR power controll (#740)

### 5.5.2 20170808

- Extent max number of WS2812 pixels from 256 to 512 (#667)
- Add OTA handling if server responds with no update available (#695)
- Removed undocumented command FlashMode (#696)
- Fix compile time error message due to increased message buffer size (#703)

### 5.5.1 20170805

- Fix Sonoff Rf Bridge issues
- Add Sonoff RF Bridge MQTT messages on received and learned RF signal
- Add command VoltRes 0|1 to select voltage resolution to 0.1 V (#654)
- Add averaging to Analog input (#686)
- Add Energy tele data on Sonoff Pow Threshold change (#688)
- Fix inconsistent property names in Messages (#690)

### 5.5.0 20170730

- Reduce code space by removing the following commands as they are replaced by SetOption alternatives:
-   SaveState = SetOption0
-   ButtonRestrict = SetOption1
-   Units = SetOption2
-   MQTT = SetOption3
-   MQTTResponse = SetOption4
-   TempUnit = SetOption8
- Smoothing WS2812 animation poll, invert fade speed and max allowed wakeup time down to 3000 seconds
- Fix initial button press detection
- Add support for Sonoff RF Bridge 433 using command RfKey
- Fix regression from 5.0.7 by increasing message buffer size from 360 to 368 to accomodate 4 x DS18x20 sensors (#637)
- Add GroupTopic to Topic test when using ButtonTopic/SwitchTopic to send either ON/OFF or TOGGLE (#642)
- Adjust HLW calibration limits to accomodate HuaFan device and add commands HlwPSet, HlwUSet and HlwISet (#654)

### 5.4.0 20170725

- Fix command reset regression introduced in 5.2.0
- Increase polling from 0.1 second to 0.05 second
- Add multipress to all buttons
- Fix button 1 double press behaviour on multi relay devices
- Add support for Hua Fan Smart Socket (#479)
- Add support for Sonoff 4ch Pro (#565)
- Add command SetOption13 1 to allow immediate action on single button press
-   (disables multipress, hold and unrestricted commands) (#587)

### 5.3.0 20170715

- Major Hue rewrite which might introduce Alexa problems. If so, initiate an issue
- Add support for Sonoff Led and BN-SZ01 Ceiling Led brightness control to Hue
- Fix Sonoff Led Power, Dimmer and Color MQTT response (#176)
- Add commands Delay and Backlog to allow multiple commands at once separated by ";" (#593)
- Use default flashmode DOUT to solve restart hangs on esp8285 chips (#453, #598)
- Change Web console column width from 99 to 300 (#599)

### 5.2.4 20170703

- Removed flash mode update after selecting different module solving esp8285 related problems
- Add device type flag to sonoff_template.ino
- Change Sonoff Led Wakeup and add support for Sonoff BN-SZ01 Led (#567)

### 5.2.3 20170630

- Change Sonoff Led color conversion code
- Fix SetOption12 handling
- Simplify auto configuration upgrade
- Add option Upgrade \<version_number\> to only upgrade to any higher version (Old PR #213)
- Change FallbackTopic to cmnd/\<MQTTClient\>/\<command\> \<parameter\> bypassing FullTopic and Prefix (#538)

### 5.2.2 20170625

- Add configuration SaveAddress to Status 1 and Information Page
- Change Sonoff Led Color conversion from AtoH to strtol
- Fix possible wrong uploads due to configuration overwrites (#542)
- Fix payload negative numbers (#547)

### 5.2.1 20170622

- Fix Restore Configuration in case of lower version
- Revert auto configuration upgrade allowing easy upgrade which was removed in version 5.2.0
- Fix config auto upgrade from versions below version 4.1.1 (#530)

### 5.2.0 20170619

- Add command SetOption12 1 to disable newly released configuration flash rotate to reduce flash wear
- Fix command CounterDebounce by removing test for active GPIO (#524)
- Add command SetOption33 1..250 to allow user configure POW Max_Power_Retry count (#525)

### 5.1.7 20170616

- Prep removal of SetOptions alternatives
- Restore webpage upgrade error messages removed in 5.1.5
- Add hold button functionality to buttons 2 to 4
- Add command SetOption32 1..100 to set Key Hold Time from 0.1 seconds to 10 seconds (#200)
- Allow slashes in Topic, GroupTopic, ButtonTopic and SwitchTopic (#507)
- Changed webpage form actions from post to get and use relative path url (#434, #522)

### 5.1.6 20170606

- Shrink code
- Removed online configuration of Domoticz In and Domoticz Out MQTT strings
- Removed commands DomoticzInTopic and DomoticzOutTopic
- Add define KEY_HOLD_TIME to configure button hold threshold before sending MQTT Hold message
- Add command StateText4 to configure button MQTT Hold text (= MQTT_CMND_HOLD)
- Add command SetOption11 0|1 to swap pushbutton single and double press functionality (#200)
- Add command SwitchMode<x> 5 (PUSHBUTTONHOLD) and 6 (PUSHBUTTONHOLD_INV) (#489)

### 5.1.5 20170604

- Shrink code in preparation to ESP8266-Arduino 2.4.0-rc1
- Add effect parameter to HUE Device (#464)

### 5.1.4 20170601

- Removed pre-compiled versions from repository as they are available within the release
- Changed HUE Device type to color supporting version (#464)
- Fix compile error when BE_MINIMAL is selected (#467, #476)
- Add multiple compiled versions to release using updated Travis script and platformio.ini (#467)

### 5.1.3 20170520

- Add Domoticz Counter

### 5.1.2 20170519

- Fix Counter/Timer JSON message and update Counter/Timer on webpage
- Fix WS2812 Domoticz related regression issues

### 5.1.1 20170517

- Allow command FullTopic in group mode
- Prepare for more use of RTC memory
- Add independant WS2812 led string power control (#386, #390)
- Add command Counter<x> to control up to four GPIO falling edge interrupt counters or timers (#459)
- Add command CounterType<x> to select between pulse counting or pulse timing
- Add command CounterDebounce to select global counter debounce time in mSec

### 5.1.0 20170513

- Fix Offline/Removal of retained topic when FullTopic is changed
- Add FullTopic to MQTT Configuration and Information web pages
- Add license model GPLv3 (#188)

### 5.0.7 20170511

- Fix possible exception 28 on empty command
- Add command SetOption0 as replacement for SaveState
- Add command SetOption1 as replacement for ButtonRestrict
- Add command SetOption2 as replacement for Units
- Add command SetOption4 as replacement for MqttResponse
- Add command SetOption8 as replacement for TempUnit
- Add command SetOption10 On|Off to select between Offline or Removing previous retained topic (#417, #436)

### 5.0.6 20170510

- Remove hyphen in case of a single DHT sensor connected (#427)
- Add command MqttRetry <seconds> to change default MQTT reconnect retry timer from minimal 10 seconds (#429)

### 5.0.5 20170508

- Add command FullTopic with tokens %topic% (replaced by command Topic value) and
-  %prefix% (replaced by command Prefix<x> values) for more flexible topic definitions (#244)
-  See wiki > MQTT Features https://github.com/arendst/Tasmota/wiki/MQTT-Features for more information

### 5.0.4 20170505

- Add Sonoff Pow Energy Total up to 40 MWh
- Add command EnergyReset 1|2|3 to reset Energy counters (#406)
- Fix Domoticz Energy logging (#411)
- Add command PowerOnState 4 to keep relay always on and disabling all power control (#418)

### 5.0.3 20170504

- Add command SensorRetain on|off to enable retaining of mqtt message tele/sonoff/SENSOR (#74)
- Change WifiConfig timeout from 60 seconds to 180 seconds (#212)
- Change Sonoff Touch command Ledstate functionality by turning led on if power is off (#214)
- Add 4 seconds delay after power on before enabling button to workaround Wemos D1 mini RTS circuit (#380)

### 5.0.2 20170503

- Reset SaveData, SaveState and MqttResponse to default values due to rearranging settings
- Moved some settings to flag area
- Add command TempUnit Celsius|Fahrenheit for selecting Celsius or Fahrenheit (#347)
- Add command TempRes 0..3 for selecting Temperature Resolution (#347)
- Add command HumRes 0..3 for selecting Humidity Resolution (#347)
- Add command PressRes 0..3 for selecting Pressure Resolution (#347)
- Add command EnergyRes 0..5 for selecting Energy Resolution (#347)
- Add "TempUnit":"C|F" to sensor JSON output (#347)
- Add support for up to three DHT type sensors each using a different GPIO (#339, #404)

### 5.0.1 20170429

- Adjust Sonoff SC messages to prepare for display feature
- Move static data from RAM to Flash
- Fix PowerOnState for some devices not reporting "Power on" state (#284, #380, #383)

### 5.0.0 20170425

- Memory status message update
- Fix setting migration to better preserve settings during move (#382)
- Best practice is first doing a Backup Configuration before installing version 5.0.0
- Reset save count after setting move
- Start using new linker script without SPIFFS

### 4.2.0 20170424

- Prepare for SPIFFS removal by moving settings to EEPROM area
- Fix compilation error when webserver is disabled (#378)

### 4.1.3 20170410

- Add user configuarble GPIO to module S20 Socket and Slampher
- Add support for Sonoff SC (#112)
- Set PWM frequency from 1000Hz to 910Hz as used on iTead Sonoff Led firmware (#122)
- Set Sonoff Led unconfigured floating outputs to 0 to reduce exceptions due to power supply instabilities (#122)
- Add Access Point Mac Address to Status 11 and Telemetry (#329)
- Fix DS18B20 negative temperature readings (#334)

### 4.1.2 20170403

- Rename Unrecognised command to Unknown command
- Remove all command lists
- Remove command SmartConfig (superseded by WifiConfig)
- Fix boot loop when selecting module Sonoff 4CH or Sonoff Touch on non ESP8285 hardware
- Add optional support for Toshiba and Mitsubishi HVAC IR control (needs updated IRremote8266 library) (#83, #257)
- Add all configured switches to Domoticz Configuration web page (#305)
- Fix compile error when selecting WS2812 DMA (#313)

### 4.1.1 20170329

- Fix default Telemetry for command Prefix3
- Fix webserver Module parameters for disabled select
- Fix sensor status for enabled switches
- Remove Light as alternative for Power (save code space)
- Remove migration option from pre V3 (code cleanup)
- Remove unofficial SPIFFS support (code cleanup)
- Remove command list when unknown command is entered (save code space)
- Rename Status11 json from StatusPWR to unique StatusSTS
- Rename command Gateway to IPAddres2, Subnetmask to IPAddress3 and DnsServer to IPAddress4 (save code space)
- Add Command MqttResponse to select either command or RESULT topic as response (#258)
- Add command StateText1 to StateText3 to assign MQTT_STATUS_OFF, MQTT_STATUS_ON and MQTT_CMND_TOGGLE respectively (#286)
- Remove restart after IPAddress changes (#292)
- Add support for MAX31850 in xsns_ds18x20.ino (#295)
- Fix possible uptime update misses (#302)

### 4.1.0 20170325

- Change static IP addresses in user_config.h from list (using commas) to string (using dots)
- Unify display result of commands Modules, Module and Gpios
- Rewrite Module selection web page to bring size down from 18651 to 4319 bytes (!) (#234, #240)
- Add basic support for (Lixada) H801 RGBWW controller (#252)
- Add command Prefix1 to Prefix3 to assign SUB_PREFIX, PUB_PREFIX and PUB_PREFIX2 respectively (#255)
- Add static ip addresses to flash (#262)
- Add commands IpAddress, Gateway, Subnetmask and DnsServer to select static ip addresses (#273)

### 4.0.8 20170321

- Fix entering non-numeric webpassword
- Force selection between TLS or Webserver due to memory restraint (#240)
- Allow entering empty string using "0" for selected commands (#242)
- Fix exception when posting commands to web console containing % (#250)

### 4.0.7 20170319

- Increased Sonoff Led PWM frequency from 432 to 1000
- Fix possible watch dog reboot after changing module type on web page
- Fix reporting of GPIO usage from web page
- Fix Sonoff Led blank during firmware upgrade
- Fix Sonoff Led flicker and possible flash corruption by using latest Arduino-esp8266 versions of pwm core files included in sonoff library (#211)
- Add PWM output control with commands PWM1 to PWM5 using user selectable GPIOs (#211)
- Fix exceptions due to low values of commands HlwPCal (10000), HlwUCal (1000) and HlwICal (2500) (#223)
- Add Switch state to sensor status (#227, #233)
- Add user configuarble GPIO to module Sonoff Touch (#228)
- Add define WEB_PORT to user_config.h to change default web server port from 80 (#232)
- Fix failed Ota Firmware upgrade started from Web page (#235)

### 4.0.6 20170316

- Fix to better find device by Wifi hostname
- Fix compile error when some I2C devices are disabled
- Add (experimental) support for SHT1X emulating I2C (#97)
- Add ADC to ElectroDragon (#203)
- Add support for Sonoff Dev (#206)

### 4.0.5 20170314

- Add command Status 11 to show power status with Vcc if define USE_ADC_VCC is enabled (default)
- Add ADC input to Sonoff SV and Wemos D1 mini - Needs recompile with define USE_ADC_VCC disabled (#137)
- Add MQTT host:port to timeout message (#199)

### 4.0.4 20170312

- Add pulse timers for up to 4 relays (#106)
- Fix Sonoff Led power state when dimmer or color is 0 (#176)
- Add command NtpServer<x> to configure up to three NTP servers (#177)
- Delete module User Test as module Wemos D1 mini has same/more user configurable GPIO (#178)
- Add more user configurable GPIO to module ElectroDragon (#183)

### 4.0.3 20170309

- Renamed Module NodeMCU to WeMos D1 mini
- Add GPIO1 as user option to some modules
- Add Buttons, Relays and Leds to user configurable options (#159)
- Add description on Module parameters web page to some well known GPIOs (#107, #171)

### 4.0.2 20170308

- Restore correct seriallog level after Serial logging was disabled
- Add simple dimmer slider to Sonoff Led web page
- Reduced root webpage size by 31%
- Expand Status 2 with Build date/time and core version
- Fix webserver redirection when not in WifiManager mode (#156)
- Add command ButtonRestrict On/Off to restrict access to button hold and button multi press options above 2 (#161)
- Fix DS18S20 negative temperature readings (#165)
- Fix crlf compilation error due to bad syntax (#144, #167)

### 4.0.1 20170305

- Fix char default sizes and set MESSZ to 360 (#143)
- Fix SerialLog setting status
- Disable syslog when emulation is active
- Add DS18B20 web page display refresh

### 4.0.0 20170303

- Add define to remove config migration code for versions below 3.0 (See Wiki-Upgrade-Migration path)
- Free memory by switching from String to char[]
- Raised Sonoff Led PWM frequency from 200Hz to 432Hz in search of stability (hardware watchdog timeouts) (#122)
- Increase message size and suggested minimum MQTT_MAX_PACKET_SIZE to 512 (#114, #124)
- Remove runtime warning message regarding MQTT_MAX_PACKET_SIZE too small as it is now moved to compile time (#124)
- Fix possible panics with web console and http commands while UDP syslog is active (#127)
- Add optional static IP address (#129)
- Add define ENERGY_RESOLUTION in user_config.h to allow user control over precision (#136)

### 3.9.22 20170228

- Update web console
- Fix Status 4 JSON message
- Add Exception info during restart if available
- Add osWatch service to detect loop hangs that might happen during (OTA) upgrades
- Add WiOn support for relay and switch only (#82, #102)
- Allow for user specified relay count up to four in sonoff_template.h (#109)
- Add support for HTU21 compatible I2C sensors SI7013, SI7020 and SI7021 (#118)
- Add NodeMCU or Wemos configuration option (#119)

### 3.9.21 20170224

- Add ajax to web root page and web console (#79)
- Add commands SwitchMode1..4 and enable user switches 2, 3 and 4 (#84, #88)
- Fix MQTT upgrade when webserver is active

### 3.9.20 20170221

- Add minimal basic authentication to Web Admin mode (#87)
- Fix Hue and add HSB support (#89)

### 3.9.19 20170219

- Sonoff Led: Made GPIO04, 05 and 15 available for user
- Sonoff Led: Add commands Fade, Speed, WakupDuration, Wakeup and LedTable

### 3.9.18 20170218

- Fix ledstate 0 to turn off led
- Fix Sonoff Led dimmer range (#16)
- Change Sonoff Led command Dimmer to act on both cold and warm color
- Add Sonoff Led command Color CCWW where CCWW are hexadecimal values fro 00 - FF
- Reduce Sonoff Led flickering by disabling interrupts during flash save and disabling
-   Led during OTA upgrade and Web upload (#16)

### 3.9.17 20170217

- Fix possible ArduinoJSON related memory fragmentation
- Changed console logging using less memory
- Add GPIO04 as user selectable for Sonoff Dual (#75)

### 3.9.16 20170214

- Update latching relay handler
- Add support for IR led using IRremoteESP8266 library (#59)
- Add Hue argument passing using ArduinoJSON library (#59)

### 3.9.15 20170213

- Change JSON float values from string to number according to http://json.org (#56)
- Add support for exs latched relay module https://ex-store.de/ESP8266-WiFi-Relay-V31 (#58)
- Add support for inverted relays
- Changed MAX_LOG_LINES from 70 to 60 to preserve memory

### 3.9.14 20170211

- Add False and True as alternatives for 0/Off and 1/On (#49)
- Fix Status10 JSON format (#52)
- Fix DS18x20 using OneWire library (#53)

### 3.9.13 20170210

- Add FlashChipMode to Status 4
- Removed redundant DHT2 option and code
- Add Sonoff SV GPIO pin 05 configuration (#40)
- Add configuration file backup and restore via web page
- Fix latency due to light_sleep mode even if sleep was set to zero (#50)

### 3.9.12 20170208

- Fix compile error when webserver is disabled (#30)
- Fix possible ESP8285 flash problem by updating Flash Chip Mode to DOUT during OTA upload
- Fix hostname issues by not allowing user entry of string formatting and removing from user_config.h (#36)

### 3.9.11 20170204

- Fix command I2Cscan
- Fix not allowed spaces in Topic, ButtonTopic and SwitchTopic
- Make all TELEMETRY, STATUS and COMMAND message topics unique (#4)
- Advertise command topic to be used by iobroker (#299)
- Fix butten (non)detection if no GPIO_KEY1 is defined (#13)
- Change WeMo serialnumber from 7 decimal chars to 8 hexadecimal chars (#18)
- Update web page with Build Date/Time, Emulation and mDNS Discovery and Advertise information (#21)

### 3.9.10 20170130

- Add WS2812 Color Type selection (RGB or GRB) to user_config.h (#7)
- Hue api changes to support HUE App(s) (#8)

### 3.9.9 20170130

- Add command status 10 showing sensor data
- Fix hlw status messages if hlw is disabled

### 3.9.8 20170130

- Remove GPIO07 and GPIO08 from user selectable (#5)

### 3.9.7 20170129

- Fix possible WS2812 exceptions when using emulation
- Add command Emulation to dynamic configure Belkin WeMo and Hue Bridge for Alexa

### 3.9.6 20170129

- Add dynamic sleep for WS2812 animation (#1)

### 3.9.5 20170128

- Fix error message in case of wrong Domoticz command

### 3.9.4 20170127

- Fix Sonoff Dual Relay switching (#287)

### 3.9.3 20170127

- Add confirmation before Restart via webpage
- Expand Domoticz Configuration webpage with Key, Switch and Sensor Index and
-   add commands DomoticzSwitchIdx and DomoticzSensorIdx (#86) (#174) (#219)
- Fix default DHT11 sensor driver selection
- Fix LedPower status after button press (#279)
- Add command Sleep 0 - 250 mSec for optional light sleep mode to lower energy consumption (#272)
-   (Expect overall button/key/switch misses and wrong values on Sonoff Pow)
- Add Hue brightness extension (#281)
- Fix Hue brightness and change to call by reference (#283)

### 3.9.2 20170124

- Add confirmation before Reset Configuration via webpage (#244)
- Add WS2812 features (see Wiki commands)

### 3.9.1 20170124

- Change PowerOnState function to only trigger when Power On (and not just restart) (#238)
- Move HLW interrupts back to RAM and make WS2812_DMA optional as it generates Exception on Pow (#264)
- Add charset=utf-8 to webpages (#266)
- Update Hue emulation (#268)
- Fix status module number
- Add support for domoticz Dimmer on Sonoff_Led and WS2812
- Fix possible ESP8285 flash problem by updating Flash Chip Mode to DOUT during web upload

### 3.2.6a 20170120

- Fix Sonoff Pow compile error (#255)
- Move HLW interrupts back to ROM (Needed for WS2812 DMA interrupts)
- Removed all IO config from user_config.h as this will be done by commands or webpage
- Removed MessageFormat and supports JSON only except POWER/LIGHT status
- Add command LedPower to control main led (#247)
- Add more FriendlyNames for Hue (#254)
- Add DMA support for WS2812 when using pin 3 while other pins work just as well in my case...
- Add HUE emulation for Alexa (#229)
- Add basic WS2812 support (#229)
- Fix Wemo when MQTT is disabled (#245)
- Revert ButtonTopic and change SwitchTopic1 - 4 to one SwitchTopic
- Rename MqttUnits to Units
- Add Mqtt command to enable/disable MQTT

### 3.2.2a 20170115

- Add dynamic (Sonoff) Module, user GPIO and sensor selection (one size fits (almost) all)
- Add support for Sonoff LED
- Add Seriallog disable after 600 seconds for Sonoff Dual and 4 Channel
- Add ButtonTopic2 - 4, SwitchTopic1 - 4 and SwitchRetain

### 3.2.2 20170113

- Fix PowerOnState 2 functionality after re-applying power (#230)

### 3.2.1 20170113

- Fix some failed command decoding (#228)
- Removed passwords from status messages (#216)

### 3.2.0 20170111

- Add I2C BH1750 sensor (#222)
- Sensor rewrite preparing for online selection

### 3.1.16 20170109

- Fix Domoticz possible error condition
- Remove Wifi password from connection message (#216)
- Add Configure Other menu item to web page (#209)
- Add command FriendlyName, field Friendly Name and define FRIENDLY_NAME to be used by Alexa
-   eliminating current use of MQTT_CLIENT_ID (#209)
- Add friendlyname to webpage replacing former hostname

### 3.1.15 20170108

- Fix Domoticz send key regression with Toggle command

### 3.1.14 20170107

- Add support for command TOGGLE (define MQTT_CMND_TOGGLE) when ButtonTopic is in use and not equal to Topic (#207)

### 3.1.13 20170107

- Fix web console command input when SUB_PREFIX contains '/' (#152)
- Add command response to web command (#200)
- Add option to disable MQTT as define USE_MQTT in user_config.h (#200)

### 3.1.12 20170106

- Add OTA retry to solve possible HTTP transient errors (#204)
- Fix MQTT host discovery

### 3.1.11 20170105

- Add mDNS to advertise webserver as <hostname>.local/

### 3.1.10 20170105

- Fix ButtonTopic when SUB_PREFIX = PUB_PREFIX
- Add workaround for possible MQTT queueing when SUB_PREFIX = PUB_PREFIX
- Add optional MQTT host discovery using define USE_DISCOVERY in user_config.h (#115)

### 3.1.9 20170104

- Fix Power Blink start position (toggled)
- Change PulseTime increments: 1 .. 111 in 0.1 sec (max 11 seconds) and 112 .. 64900 in seconds (= 12 seconds until 18 hours) (#188)
- Add support for SUB_PREFIX = PUB_PREFIX (#190)

### 3.1.8 20170103

- Add retain flag to LWT offline and only send "tele/sonoff/LWT Offline" (#179)
- Change retained LWT Online message to only send "tele/sonoff/LWT Online"

### 3.1.7 20161231

- Add retained message LWT Online when sonoff makes MQTT connection (#179)

### 3.1.6 20161230

- Add blinking using commands BlinkTime, BlinkCount and Power Blink|3|BlinkOff|4 (#165)

### 3.1.5 20161228

- Fix serial space command exception (28)

### 3.1.4 20161227

- Fix MQTT subscribe regression exception (3) (#162)
- Fix serial empty command exception (28)

### 3.1.3 20161225

- Extent Domoticz configuration webpage with optional indices (#153)
- Fix multi relay legacy tele message from tele/sonoff/2/POWER to tele/sonoff/POWER2
- Add support for iTead Motor Clockwise/Anticlockwise

### 3.1.2 20161224

- Extent command PowerOnState with toggle at power on (option 2 is now option 3!) (#156)

### 3.1.1 20161223

- Add support for Sonoff Touch and Sonoff 4CH (#40)
- Update DomoticzIdx and DomoticzKeyIdx with relay/key index (DomoticzIdx1/DomoticzKeyIdx1)
- Add command PowerOnState to control relay(s) at power on (#154)

### 3.1.0 20161221

- Add Sonoff Pow measurement smoothing
- Fix serial command topic preamble error (#151)
- Fix 2.x to 3.x migration inconsistencies (#146)

### 3.0.9 20161218

- Add Sonoff Pow voltage reading when relay is on but no load present (#123)

### 3.0.8 20161218

- Add temperature conversion to Fahrenheit as option in user_config.h (TEMP_CONVERSION) (#145)

### 3.0.7 20161217

- Add user_config_override.h to be used by user to override some defaults in user_config.h (#58)
- Fix Sonoff Pow low power (down to 4W) intermittent measurements (#123)

### 3.0.6 20161217

- Fix MQTT_CLIENT_ID starting with % sign as in "%06X" (#142)
- Add auto power off after PulseTime### 0.1 Sec to relay 1 (#134)

### 3.0.5 20161215

- Add more control over LED with command LedState options (#136, #143)
-   LED_OFF (0), LED_POWER (1), LED_MQTTSUB (2), LED_POWER_MQTTSUB (3), LED_MQTTPUB (4), LED_POWER_MQTTPUB (5), LED_MQTT (6), LED_POWER_MQTT (7)
- Add option WIFI_RETRY (4) to command WifiConfig to allow connection retry to other AP without restart (#73)

### 3.0.4 20161211

- Fix intermittent Domoticz update misses (#133)

### 3.0.3 20161210

- Fix compiler warnings (#132)
- Remove redundant code
- Fix Domoticz pushbutton support

### 3.0.2 20161209

- Add pushbutton to SwitchMode (#130)

### 3.0.1 20161209

- Fix initial config

### 3.0.0 20161208

- Migrate and clean-up flash layout
-   Settings from version 2.x are saved but settings from version 3.x can not be used with version 2.x
- Change SEND_TELEMETRY_RSSI to SEND_TELEMETRY_WIFI and add AP and SSID to telemetry
- Split long JSON messages
- Fix inconsistent status messages
- Fix all status messages to return JSON if enabled
- Remove relay index in cmnd/sonoff/<relay>/POWER now changed
-   to cmnd/sonoff/POWER for single relay units
-   and cmnd/sonoff/POWER<relay> for multi relay units like Sonoff dual
- Add retain option to Power/Light status controlled by command PowerRetain On|Off (#126)

### 2.1.2 20161204

- Add support for second wifi AP (#73)
- Update command WifiConfig
- Fix possible WifiManager hang

### 2.1.1a 20161203

- Fix scan for wifi networks if WeMo is enabled
- Fix syslog setting using web page

### 2.1.1 20161202

- Add support for ElectroDragon second relay and button (only toggle with optional ButtonTopic) (#110)

### 2.1.0 20161202

- Add optional EXPERIMENTAL TLS to MQTT (#49)
- Fix MQTT payload handling (#111)
- Optimzed WeMo code

### 2.0.21a 20161201

- Fix WeMo PowerPlug emulation

### 2.0.21 20161130

- Add Belkin WeMo PowerPlug emulation enabled with USE_WEMO_EMULATION in user_config.h (Heiko Krupp) (#105, #109)

### 2.0.20 20161130

- Relax MQTTClient naming but only allows hexadecimal uppercase numbers (#107)
- Add I2C support with command I2CScan
- Add I2C sensor driver for HTU21 as alternate sensor using TH10/16 connectors (Heiko Krupp) (#105)
- Add I2C sensor driver for BMP085/BMP180/BMP280/BME280 as alternate sensor using TH10/16 connectors

### 2.0.19a 20161127

- Add support for ButtonTopic and ButtonRetain to wall switch function
- Add pullup to SWITCH_PIN and command SwitchMode to syntax

### 2.0.18 20161126

- Add SUB_PREFIX multi level support allowing 'cmnd' or 'cmnd/level2/level3'
- Add wall switch function to GPIO14 and command SwitchMode (Alex Scott) (#103)

### 2.0.17 20161123

- Calibrate HLWPCAL from 12345 to 12530
- Add alternative sensor driver DHT2 using Adafruit DHT library
- Add define MESSAGE_FORMAT to user_config.h
- Throttle console messages
- Shorten JSON messages
- Fix possible Panic
- Fix User mode webserver security

### 2.0.16 20161118

- Add alternative sensor driver DS18x20 using OneWire library (#95)
- Change sensor MQTT message from tele/sonoff/TEMPERATURE to tele/sonoff/DHT/TEMPERATURE or
-   tele/sonoff/DS18B20/TEMPERATURE or tele/sonoff/DS18x20/1/TEMPERATURE
- Add sensors to root webpage and auto refresh every 4 seconds (#92)
- Add optional JSON messageformat to all telemetry data
- Enforce minimum TelePeriod to be 10 seconds
- Fix Energy Yesterday reset after restart
- Add Energy Today restore after controlled restart

### 2.0.15 20161116

- Change TODAY_POWER and PERIOD_POWER to TODAY_ENERGY and PERIOD_ENERGY
- Fix serial regression
- Fix syslog hangs when loghost is unavailable

### 2.0.14 20161115

- Add HLW threshold delay
- Fix HLW intermittent current deviation
- Fix button functionality during wificonfig
- Add CRC check to DS18B20 sensor (#88)

### 2.0.13 20161113

- Add additional upload error code descriptions
- Add PlatformIO support (#80)

### 2.0.12 20161113

- Fix Serial and Web response regression when no MQTT connection available
- Fix Sonoff Dual power telemetric data for second relay
- Removed MQTT password from Information web page
- Hide MQTT password from Configure MQTT web page

### 2.0.11 20161111

- Rewrite button and web toggle code
- Fix NTP sync
- Add HLW calibration commands HLWPCAL, HLWUCAL and HLWICAL (need define USE_POWERCALIBRATION)
- Fix power threshold tests

### 2.0.10 20161109

- Add additional Domoticz define (#63)
- Add defines MQTT_STATUS_ON and MQTT_STATUS_OFF in user_config.h to select status On/Off string
- Fix status response differences (#65)
- Fix divide by zero exception (#70)
- Fix syslog loop exception

### 2.0.9 20161108

- clarify MODULE in user_config.h
- Fix hlw false values

### 2.0.8 20161108

- Add initial status after power on
- Seperate driver files
- Fix hlw code and calibrate Pow
- Move user config defines to user_config.h (#61)

### 2.0.7 20161030

- Make Ticker mandatory
- Add Domoticz support (Increase MQTT_MAX_PACKET_SIZE to 400) (#54)
- Add command MessageFormat 0|1 to select either legacy or JSON output

### 2.0.6 20161024

- Add Sonoff Pow power factor
- Initial support for up to four relays using iTEAD PSB (4Channel)
-   - Currently only supports one button (All buttons behave the same)
-   - Use command MODEL 4 to select four relay option
-     (After first power on it will support 2 relays like Sonoff Dual)
- Fix ledstate
- Add command Status 9 to display Sonoff Pow thresholds
- Add commands PowerLow, PowerHigh, VoltageLow, VoltageHigh, CurrentLow and CurrentHigh for use
-   with Sonoff Pow thresholds

### 2.0.5 20161018

- Add updates to user_config.h - moved SEND_TELEMETRY_DS18B20 and SEND_TELEMETRY_DHT to module area.
-   As Sonoff TH10/16 does not have the logic installed for GPIO04 You'll have to select ONE of both
- Add Sonoff Pow support (experimental until Pow tested)
- Add command Status 8 to display Sonoff Pow energy values
- Add command MqttUnits On|Off to add units to values
- Change web main page header character size
- Change On/Off to ON/OFF status messages to satisfy openHAB
- Change TEMP to TEMPERATURE and HUM to HUMIDITY

### 2.0.4 20161009

- Add MQTT_BUTTON_RETAIN, SAVE_DATA and SAVE_STATE defines to user_config.h (#35)
- Update ButtonRetain to remove retained message(s) from broker when turned off
- Add Retain for second relay on Sonoff Dual
- Provide power status messages with device topic index if requested

### 2.0.3 20161008

- Update wifi initialization
- Add command BUTTONRETAIN for optional MQTT retain on button press (#35)
- Add command SAVESTATE to disable power state save. May be used with MQTT retain

### 2.0.2 20161006

- Fix wifi issue 2186

### 2.0.1 20161002

- Fix button press

### 2.0.0 20161002

- Update Sonoff TH10/16 sensor pins (My TH10 only has GPIO14 connected)
- Add full support for Sonoff dual

### 1.0.35 20160929

- Add more lines to console
- Add timeout and disable MQTT on web upload
- Add command SAVEDATA to control parameter save (for flash wear afficionados) (#30)

### 1.0.34 20160926

- Fix button press six and seven
- Add more information to webserver

### 1.0.33 20160915

- Better WPS error message
- Separate webserver code from support.ino into webserver.ino
- Fix webserver User by removing unwanted restart option

### 1.0.32 20160913

- Add Wifi Protected Setup (WPS) as third option for initial config
- Add command WIFICONFIG replacing deprecated command SMARTCONFIG
- Add option WIFICONFIG 3 to start WPSconfig
- Add option WIFICONFIG 0 to start saved Wifi config tool (WPSconfig, Smartconfig or Wifimanager)
- Change button behaviour - See Wiki

### 1.0.31 20160907

- Fix DS18B20 misread if teleperiod = 2
- Tuned sensor code
- Updated prefered ElectroDragon connection to Relay 1 and Button 1
- Moved SONOFF and ELECTRO_DRAGON port config to user_config.h

### 1.0.30 20160902

- Fix command TELEPERIOD 0
- Add ESP- tag to UDP log message for easy rsyslogd filtering
- Add ElectroDragon (Relay 2 only) functionality. Select with #define MODULE ELECTRO_DRAGON
- Add ? as null message alternative
- Add DHT temperature and humidity telemetry support. Enable with #define SEND_TELEMETRY_DHT
- Add DS18B20 temperature telemetry support. Enable with #define SEND_TELEMETRY_DS18B20
- Restrict HOSTNAME, MQTTCLIENT, TOPIC and BUTTONTOPIC in topic mode only

### 1.0.29 20160831

- Allow UPGRADE, OTAURL, RESTART, RESET, MQTTHOST, MQTTPORT, MQTTUSER, MQTTPASSWORD and WEBSERVER also in group mode

### 1.0.28 20160831

- Add webserver state to status 5
- Add optional PUB_PREFIX2 (tele) for telemetry usage
- Add command TELEPERIOD
- Fix syntax message
- Change memory status display

### 1.0.27 20160831

- Add sketch flash size
- Add console to webserver
- Add command weblog
- Change WifiManager web pages to minimal
- Change display default hostname and MQTT client id in webserver
- Change HTTP command interface to http://sonoff-1234/cm?cmnd=light 2
- Change HEARTBEAT to UPTIME

### 1.0.26 20160829

- Add define USE_WEBSERVER to disable web server code in source
- Add file upload as alternative for ota upload to webserver
- Add information to webserver
- Add command hostname
- Add command logport
- Change HTTP command interface to http://sonoff-1234/cmd?cmnd=light 2
- Change button behaviour with regards to Smartconfig and OTA upload. See README.md
- Enforce default hostname to either "%s-%04d" or user defined without any %
- Enforce default mqtt client id to either "DVES_%06X" or user defined without any %

### 1.0.25 20160822

- Remove config system halts to keep ota available

### 1.0.24 20160821

- Add test for MQTT_SUBTOPIC
- Change log range to LOG_LEVEL_ALL
- Change MQTT introduction messages
- Moved MQTT_MAX_PACKET_SIZE warning message to introduction messages

### 1.0.23 20160821

- Add option USE_SPIFFS to move config from flash to spiffs
- Add webserver with options 0 (off), 1 (user) and 2 (admin)
- Add HTTP command interface (http://sonoff-1234/c?cmnd=light 2)
- Add wifimanager countdown counter
- Add command line webpage
- Add relay control to wifimanager
- Add restart option 99 to force restart
- Fix wifi hostname
- Fix NETBIOS hostname problem by reducing default hostname length
- Fix possible exception if WIFI_HOSTNAME is changed
- Fix upgrade messages
- Reduce memory use by redesigning config routines
- Split syntax message
- Rename define SERIAL_IO to USE_SERIAL

### 1.0.22 20160814

- Add all MQTT parameters for configuration
- Add wifimanager to configure Wifi and MQTT via web server
- Change NTP time handling
- Fix Smartconfig parameter buffer overflow
- Fix PlatformIO warnings

### 1.0.21 20160808

- Remove semaphore as subscription flooding (more than 15 subscriptions per second) is managed by SDK (LmacRxBlk:1)
- Add optional RTC interrupt (define USE_TICKER) to keep RTC synced during subscription flooding
- Remove heartbeatflag

### 1.0.20 20160805

- Add semaphore to handle out of memory when too many subscriptions requested
- Use Daylight Saving (DST) parameters from user_config.h when timezone = 99
- Add status 7 option displaying RTC information
- Add ledstate to status 0

### 1.0.19 20160803

- Fix possible MQTT_CLIENT_ID induced Exception(28)

### 1.0.18 20160803

- Moved Cfg_Default
- Fix negative data handling
- Remove MQTT information from status 1 and add labels to status 1
- Add mac address to status 5
- Add MQTT ClientId, UserId and Password to status 6

### 1.0.17 20160731

- Better variable range checking
- Change ambiguous connection messages
- Add timestamp to serial message

### 1.0.16 20160729

- Moved wifi, rtc, syslog and config to support.ino
- Fixed button action when buttontopic is used. Introduced with 1.0.15
- Better buffer overflow checks (strlcpy)

### 1.0.15 20160728

- Removed pubsubclient config changes from sonoff.ino as it doesn't work
-   reapply MQTT_MAX_PACKET_SIZE 256 and MQTT_KEEPALIVE 120 to PubSubClient.h
- Add status 0 option displaying all status messages
- Change MQTT_MAX_PACKET_SIZE from 1024 to 256
- Add buffer overflow checks (snprintf and strncpy)
- Implemented common string sizes

### 1.0.14 20160722

- Seperate user config from sonoff.ino to user_config.h (pucebaboon)
- Change defaults from sidnas2 to domus1
- Add MQTT status message as status 6 (pucebaboon)
- Add status type to message (pucebaboon)
- Add pubsubclient config changes to sonoff.ino (pucebaboon)

### 1.0.13 20160702

- Add Ledstate 1 option to show power state on led

### 1.0.12 20160529

- Allow disable of button topic using "0"

### 1.0.11 20160524

- Provide button response if MQTT connection lost

### 1.0.10 20160520

- Add optional button topic to assist external MQTT clients
- Change version notation
- Reset default values

### 1.0.9  20160503

- Add more blinks
- Add reset 2 option erasing flash
- Add status 5 option displaying network info
- Add syslog check for Wifi connection
- Resize MqttPublish log array
- Change Wifi smartconfig active from 100 to 60 seconds
- Update Wifi initialization

### 1.0.8  20160430

- Remove use of Wifi config data from SDK
- Add status 3 (syslog info) and status 4 (flash info)
- Add restart option to button (5 quick presses)

### 1.0.7  20160420

- Add UDP syslog support
- Change HOST command to MQTTHOST command
- Add commands SYSLOG, SERIALLOG and LOGHOST
- Change hostname to lower case to distinguise between open-sdk version
- Add support for ESP-12F used in my modified wkaku power socket switch
- Fix timezone command
- Add RTC month names for future use
- Modify button code
- Remove initialization errors by better use of MQTT loop

### 1.0.6  20160406

- Removed Wifi AP mode (#1)
- Add test for Arduino IDE version >= 1.6.8
- Fix RTC time sync code

### 1.0.5  20160310

- Initial public release
- Show debug info by selecting option from IDE Tools Debug port: Serial<|MERGE_RESOLUTION|>--- conflicted
+++ resolved
@@ -3,21 +3,9 @@
 
 ## [Released]
 
-## [9.2.0] 20201221
-### Fixed Backported
-- Shutter stop issue (#10170)
-- Scripter script_sub_command (#10181)
-- Scripter JSON variable above 32 chars (#10193)
-- Shelly Dimmer power on state (#10154, #10182)
-- Wemo emulation for single devices (#10165, #10194)
-- ESP32 LoadStoreError when using ``#define USER_TEMPLATE`` (#9506)
-- Compile error when ``#ifdef USE_IR_RECEIVE`` is disabled regression from 9.1.0.2
-
-## [9.2.0] 20201216
-- Release Julie
-
-<<<<<<< HEAD
-=======
+## [9.3.0] 20210218
+- Release Kenneth
+
 ## [9.2.0.7]
 ### Added
 - Support for Device Groups Device Map (#10898)
@@ -136,12 +124,19 @@
 - Compile error when ``#ifdef USE_IR_RECEIVE`` is disabled regression from 9.1.0.2
 - Prometheus memory leak (#10221)
 
-## [Released]
+## [9.2.0] 20201221
+### Fixed Backported
+- Shutter stop issue (#10170)
+- Scripter script_sub_command (#10181)
+- Scripter JSON variable above 32 chars (#10193)
+- Shelly Dimmer power on state (#10154, #10182)
+- Wemo emulation for single devices (#10165, #10194)
+- ESP32 LoadStoreError when using ``#define USER_TEMPLATE`` (#9506)
+- Compile error when ``#ifdef USE_IR_RECEIVE`` is disabled regression from 9.1.0.2
 
 ## [9.2.0] 20201216
 - Release Julie
 
->>>>>>> 5cb4d48f
 ## [9.1.0.2] 20201216
 ### Added
 - KNX read reply for Power (#9236, #9891)
