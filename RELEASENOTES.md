--- conflicted
+++ resolved
@@ -78,15 +78,11 @@
 
 [Complete list](BUILDS.md) of available feature and sensors.
 
-<<<<<<< HEAD
 ## Changelog v9.3.1 Kenneth
-=======
-## Changelog v9.3.0.1
 ### Added
 - Animate PWM dimmer brightness LEDs during transitions and with variable brightness [#11076](https://github.com/arendst/Tasmota/issues/11076)
 - Commands ``StateRetain`` and ``InfoRetain`` [#11084](https://github.com/arendst/Tasmota/issues/11084)
 
->>>>>>> 6ce3e6be
 ### Changed
 - Remove the need to start filenames with a slash (/) in Ufs commands
 - Removed command ``VirtualCT`` as synonym for ``SetOption106`` [#11049](https://github.com/arendst/Tasmota/issues/11049)
@@ -95,8 +91,10 @@
 - Web request accepts wrong password [#11039](https://github.com/arendst/Tasmota/issues/11039)
 - Ili1942 driver [#11046](https://github.com/arendst/Tasmota/issues/11046)
 - ESP32 Mi32 driver [#11048](https://github.com/arendst/Tasmota/issues/11048)
-<<<<<<< HEAD
+- Shutter driver [#11055](https://github.com/arendst/Tasmota/issues/11055)
 - TM1637 driver now needs ``TM1637 CLK`` and ``TM1637 DIO`` to enable [#11057](https://github.com/arendst/Tasmota/issues/11057)
+- Sml driver [#11082](https://github.com/arendst/Tasmota/issues/11082)
+- Ezo drivers [#11083](https://github.com/arendst/Tasmota/issues/11083)
 
 ## Changelog v9.3.0 Kenneth
 ### Added
@@ -161,10 +159,4 @@
 - Replaced EPaper29 GPIO selection from ``SPI CS`` by ``EPaper29 CS``
 - Replaced EPaper42 GPIO selection from ``SPI CS`` by ``EPaper42 CS``
 - Replaced SSD1351 GPIO selection from ``SPI CS`` by ``SSD1351 CS``
-- Replaced RA8876 GPIO selection from ``SPI CS`` by ``RA8876 CS``
-=======
-- Shutter driver [#11055](https://github.com/arendst/Tasmota/issues/11055)
-- TM1637 driver now needs ``TM1637 CLK`` and ``TM1637 DIO`` to enable [#11057](https://github.com/arendst/Tasmota/issues/11057)
-- Sml driver [#11082](https://github.com/arendst/Tasmota/issues/11082)
-- Ezo drivers [#11083](https://github.com/arendst/Tasmota/issues/11083)
->>>>>>> 6ce3e6be
+- Replaced RA8876 GPIO selection from ``SPI CS`` by ``RA8876 CS``