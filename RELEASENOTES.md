--- conflicted
+++ resolved
@@ -48,11 +48,7 @@
 
 ## Changelog
 
-<<<<<<< HEAD
 ### Version 8.1.0 Doris
-=======
-### Version 8.0.0.2
->>>>>>> a10b1998
 
 - Change Settings text handling allowing variable length text within a total text pool of 699 characters
 - Change Smoother ``Fade`` using 100Hz instead of 20Hz animation (#7179)
