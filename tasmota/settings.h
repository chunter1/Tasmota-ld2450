--- conflicted
+++ resolved
@@ -104,11 +104,7 @@
     uint32_t alexa_ct_range : 1;           // bit 0 (v8.1.0.2)   - SetOption82 - Reduced CT range for Alexa
     uint32_t zigbee_use_names : 1;         // bit 1 (v8.1.0.4)   - SetOption83 - Use FriendlyNames instead of ShortAddresses when possible
     uint32_t awsiot_shadow : 1;            // bit 2 (v8.1.0.5)   - SetOption84 - (AWS IoT) publish MQTT state to a device shadow
-<<<<<<< HEAD
-    uint32_t device_groups_enabled : 1;    // bit 3 (v8.1.0.10)  - SetOption85 - Enable device groups
-=======
     uint32_t device_groups_enabled : 1;    // bit 3 (v8.1.0.9)   - SetOption85 - Enable Device Groups
->>>>>>> aa6d5ffb
     uint32_t spare04 : 1;
     uint32_t spare05 : 1;
     uint32_t spare06 : 1;
