## Unreleased (development)

<<<<<<< HEAD
## Released

### 8.3.0 20200423

- Release Fred
=======
### 8.2.0.5 20200425

- Breaking Change Device Groups multicast address and port  (#8270)
- Change IRremoteESP8266 library updated to v2.7.6
>>>>>>> 60e7a73b

### 8.2.0.4 20200417

- Change PWM implementation to Arduino #7231 removing support for Core versions before 2.6.3
- Change default PWM Frequency to 223 Hz instead of 880 Hz for less interrupt pressure
- Fix Zigbee DimmerUp/DimmerDown malformed
- Add config version tag
- Add command ``SetOption73 1`` for button decoupling and send multi-press and hold MQTT messages by Federico Leoni (#8235)
- Add command ``SetOption92 1`` to set PWM Mode from regular PWM to ColorTemp control (Xiaomi Philips ...)
- Add command ``SO`` as shortcut for command ``SetOption``

### 8.2.0.3 20200329

- Change light scheme 2,3,4 cycle time speed from 24,48,72,... seconds to 4,6,12,24,36,48,... seconds (#8034)
- Change remove floating point libs from IRAM
- Change remove MQTT Info messages on restart for DeepSleep Wake (#8044)
- Change IRremoteESP8266 library updated to v2.7.5
- Fix PWM flickering during wifi connection (#8046)
- Fix Zigbee crash with Occupancy sensor (#8089)
- Add support for longer template names
- Add Zigbee command ``ZbBindState`` and ``manuf``attribute
- Add Zigbee command ``ZbConfig`` and configuration in Settings
- Add commands ``CounterDebounceLow`` and ``CounterDebounceHigh`` to control debouncing (#8021)
- Add commands ``NrfPage``, ``NrfIgnore``, ``NrfScan`` and ``NrfBeacon`` to NRF24 Bluetooth driver (#8075)
- Add command ``SetOption90 1`` to disable non-json MQTT messages (#8044)
- Add command ``Sensor10 0/1/2`` to control BH1750 resolution - 0 = High (default), 1 = High2, 2 = Low (#8016)
- Add command ``Sensor10 31..254`` to control BH1750 measurement time which defaults to 69 (#8016)
- Add command ``Sensor18 0..32000`` to control PMS5003 sensor interval to extend lifetime by Gene Ruebsamen (#8128)
- Add command ``SetOption91 1`` to enable fading at startup / power on
- Add command ``SetOption41 <x>`` to force sending gratuitous ARP every <x> seconds
- Add command ``DevGroupName`` to specify up to four Device Group Names (#8087)
- Add command ``DevGroupSend`` to send an update to a Device Group (#8093)
- Add command ``Ping`` (#7176)
- Add command ``Palette`` to add the ability to specify a palette of colors (#8150)
- Add commands ``GlobalTemp`` and ``GlobalHum`` to init sensor data (#8152)
- Add quick wifi reconnect using saved AP parameters when ``SetOption56 0`` (#3189)
- Add more accuracy to GPS NTP server (#8088)
- Add support for an iAQ sensor (#8107)
- Add support for Seven Segment display using HT16K33 (#8116)
- Add support for AS3935 Lightning Sensor by device111 (#8130)
- Fix prevent multiple pings to run concurrently
- Fix Scheme 2-4 brightness when SetOption68 1 (#8058)
- Add ``DimmerRange`` for PWM lights (#8120)

### 8.2.0.2 20200328

- Add support for up to four MQTT GroupTopics using the same optional Device Group names (#8014)
- Add console command history (#7483, #8015)

### 8.2.0.1 20200321

- Change HM-10 sensor type detection and add features (#7962)
- Fix possible Relay toggle on (OTA) restart
- Fix Zigbee sending wrong Sat value with Hue emulation
- Add Zigbee command ``ZbRestore`` to restore device configuration dumped with ``ZbStatus 2``
- Add Zigbee command ``ZbUnbind``
- Add support for unreachable (unplugged) Zigbee devices in Philips Hue emulation and Alexa
- Add support for 64x48 SSD1306 OLED (#6740)

### 8.2.0 20200321

- Release Elliot

### 8.1.0.11 20200313

- Change Zigbee simplification of devices probing, saving Flash and memory
- Add HAss Discovery support for Button and Switch triggers by Federico Leoni (#7901)
- Add support for HDC1080 Temperature and Humidity sensor by Luis Teixeira (#7888)
- Add commands ``SwitchMode 13`` PushOn and ``SwitchMode 14`` PushOnInverted (#7912)
- Add command ``HumOffset -10.0 .. 10.0`` to set global humidity sensor offset (#7934)
- Add Zigbee support for Hue emulation by Stefan Hadinger
- Add Dew Point to Temperature and Humidity sensors
- Add support for ElectriQ iQ-wifiMOODL RGBW light by Ian King (#7947)

### 8.1.0.10 20200227

- Change default my_user_config.h driver and sensor support removing most sensors and adding most drivers
- Change IRremoteESP8266 library updated to v2.7.4
- Revert switchmode 6 according to issue 7778 (#7831)
- Add support for Jarolift rollers by Keeloq algorithm
- Add Zigbee features and improvements and remove support for Zigbee commands starting with ``Zigbee...``
- Add support for MaxBotix HRXL-MaxSonar ultrasonic range finders by Jon Little (#7814)
- Add support for Romanian language translations by Augustin Marti
- Add support for La Crosse TX23 Anemometer by Norbert Richter (#3146, #7765)
- Add command ``SetOption89 0/1`` for Zigbee distinct MQTT topics per device for SENSOR, allowing retained messages (#7835)
- Change Hue emulation code optimization

### 8.1.0.9 20200220

- Revert most wifi connectivity changes introduced in 8.1.0.5 (#7746, #7602, #7621)
- Fix Zigbee auto-increment transaction number (#7757)
- Add initial support for Sensors AHT10 and AHT15 by Martin Wagner (#7596)
- Add support for Wemos Motor Shield V1 by Denis Sborets (#7764)
- Add Zigbee enhanced commands decoding, added ``ZbPing``
- Add commands ``SetOption85 0/1`` and ``DevGroupShare`` supporting UDP Group command using ``GroupTopic`` without MQTT by Paul Diem (#7790)
- Add support for Martin Jerry/acenx/Tessan/NTONPOWER SD0x PWM dimmer switches by Paul Diem (#7791)
- Add command ``SetOption86 0/1`` for PWM dimmer to turn brightness LED's off 5 seconds after last change
- Add command ``SetOption87 0/1`` for PWM dimmer to turn red LED on when powered off
- Add command ``SetOption88 0/1`` for PWM dimmer to let buttons control remote devices

### 8.1.0.8 20200212

- Change MQTT message size with additional 200 characters
- Change some wifi code to attempt faster connection (#7621)
- Change display of some date and time messages from "Wed Feb 19 10:45:12 2020" to "2020-02-19T10:45:12"
- Fix relation between RSSI and signal strength
- Add another new DHT driver based on ESPEasy. The old driver can still be used using define USE_DHT_OLD. The previous new driver can be used with define USE_DHT_V2 (#7717)

### 8.1.0.7 20200210

- Add new DHT driver. The old driver can still be used using define USE_DHT_OLD (#7468)
- Fix wrong encoding of Zigbee persistent data

### 8.1.0.6 20200205

- Fix Hass sensor discovery part 1/4 by Federico Leoni (#7582, #7548)
- Fix MaxPower functionality (#7647)
- Add support for sensors DS18x20 and DHT family on Shelly 1 and Shelly 1PM using Shelly Add-On adapter (#7469)
- Add commands ``SwitchMode 11`` PushHoldMulti and ``SwitchMode 12`` PushHoldInverted (#7603)
- Add command ``Buzzer -1`` for infinite mode and command ``Buzzer -2`` for following led mode (#7623)
- Add support for MI-BLE sensors using HM-10 Bluetooth 4.0 module by Christian Staars (#7683)
- Add BootCount Reset Time as BCResetTime to ``Status 1``
- Add ``ZbZNPReceived``and ``ZbZCLReceived`` being published to MQTT when ``SetOption66 1``
- Add optional Wifi AccessPoint passphrase define WIFI_AP_PASSPHRASE in my_user_config.h (#7690)
- Add support for FiF LE-01MR energy meter by saper-2 (#7584)

### 8.1.0.5 20200126

- Change wifi connectivity stability (#7602)
- Change IRremoteESP8266 library updated to v2.7.3
- Fix PWM flickering at low levels (#7415)
- Add ``SetOption84 0/1`` sends AWS IoT device shadow updates (alternative to retained)
- Add ``ZbBind`` (experimental) and bug fixes

### 8.1.0.4 20200116

- Change Zigbee command prefix from ``Zigbee*`` to ``Zb*``
- Fix ``PowerDelta`` zero power detection (#7515)
- Fix OTA minimal gzipped detection regression from 8.1.0.3
- Fix ``RGBWWTable`` ignored (#7572)
- Add web page sliders when ``SetOption37 128`` is active allowing control of white(s)
- Add Zigbee persistence and friendly names
- Add most SetOptions as defines to my_user_config.h
- Add SoftwareSerial to CSE7766 driver allowing different GPIOs (#7563)
- Add optional parameter ``<startcolor>`` to command ``Scheme <scheme>, <startcolor>`` to control initial start color
- Add rule trigger on one level deeper using syntax with two ``#`` like ``on zigbeereceived#vibration_sensor#aqaracubeside=0 do ...``

### 8.1.0.3 20200106

- Change commands ``Prefix``, ``Ssid``, ``StateText``, ``NTPServer``, and ``FriendlyName`` displaying all items
- Change IRremoteESP8266 library updated to v2.7.2
- Fix ``WakeUp <x>`` ignores provided value (#7473)
- Fix exception 9 restart on log message in Ticker interrupt service routines NTP, Wemos and Hue emulation (#7496)
- Add support for gzipped binaries
- Add ``SwitchMode 8`` ToggleMulti, ``SwitchMode 9`` FollowMulti and ``SwitchMode 10`` FollowMultiInverted (#7522)

### 8.1.0.2 20191230

- Fix LCD line and column positioning (#7387)
- Fix Display handling of hexadecimal escape characters (#7387)
- Fix Improved fade linearity with gamma correction
- Fix wrong gamma correction for Module 48 lights (PWM5 for CT)
- Add support for ``AdcParam`` parameters to control ADC0 Current Transformer Apparent Power formula by Jodi Dillon (#7100)
- Add optional support for Prometheus using file xsns_91_prometheus.ino (#7216)
- Add command ``ShutterButton <parameters>`` to control shutter(s) by to-scho (#7403)
- Add command ``SetOption82 0/1`` to limit the CT range for Alexa to 200..380
- Add experimental support for NRF24L01 as BLE-bridge for Mijia Bluetooth sensors by Christian Baars (#7394)
- Add support to BMP driver to enter reset state (sleep enable) when deep sleep is used in Tasmota

### 8.1.0.1 20191225

- Change Lights: simplified gamma correction and 10 bits internal computation
- Fix Sonoff Bridge, Sc, L1, iFan03 and CSE7766 serial interface to forced speed, config and disable logging
- Fix Serial initialization regression from previous fix
- Fix commands ``Display`` and ``Counter`` from overruling command processing (#7322)
- Fix ``White`` added to light status (#7142)
- Add command ``SetOption79 0/1`` to enable reset of counters at teleperiod time by Andre Thomas (#7355)
- Add SerialConfig to ``Status 1``
- Add WifiPower to ``Status 5``
- Add support for DS1624, DS1621 Temperature sensor by Leonid Myravjev
- Add Zigbee attribute decoder for Xiaomi Aqara Cube

### 8.1.0 20191225

- Release Doris

### 8.0.0.3 20191224

- Version bump due to internal Settings change

### 8.0.0.2 20191223

- Changed Settings variable namings
- Change number of ``FriendlyName``s from 4 to 8
- Add Zigbee better support for Xiaomi Double Switch and Xiaomi Vibration sensor
- Add support for ``AdcParam`` parameters to control ADC0 Moisture formula by Federico Leoni (#7309)
- Add commands ``WebButton1`` until ``WebButton16`` to support user defined GUI button text (#7166)

### 8.0.0.1 20191221

- Change Settings text handling allowing variable length text within a total text pool of 699 characters
- Change Smoother ``Fade`` using 100Hz instead of 20Hz animation (#7179)
- Change number of rule ``Var``s and ``Mem``s from 5 to 16 (#4933)
- Add support for max 150 characters in most command parameter strings (#3686, #4754)
- Add support for GPS as NTP server by Christian Baars and Adrian Scillato
- Add Zigbee coalesce sensor attributes into a single message
- Add Deepsleep start delay based on Teleperiod if ``Teleperiod`` differs from 10 or 300

### 7.2.0 20191221

- Release Constance
- Change basic version string to lite (#7291)
- Fix Arduino IDE compile error (#7277)
- Fix restore ShutterAccuracy, MqttLog, WifiConfig, WifiPower and SerialConfig (#7281)
- Fix no AP on initial install (#7282)
- Fix failing downgrade (#7285)

### 7.1.2.6 20191214

- Change some more Settings locations freeing up space for future single char allowing variable length text
- Change tasmota-basic.bin and FIRMWARE_BASIC to tasmota-lite.bin and FIRMWARE_LITE
- Fix DeepSleep in case there is no wifi by Stefan Bode (#7213)
- Fix Fade would ignore ``savedata 0`` and store to flash anyways (#7262)
- Add Zigbee send automatic ZigbeeRead after sending a command
- Add Zigbee improving Occupancy:false detection for Aqara sensor
- Add fallback support from version 8.x
- Add restriction if fallback firmware is incompatible with settings resulting in unreachable device
- Add support for DHT12 Temperature and Humidity sensor by Stefan Oskamp

### 7.1.2.5 20191213

- Change some Settings locations freeing up space for future single char allowing variable length text
- Add Zigbee support for Xiaomi Aqara Vibration Sensor and Presence Sensor by Stefan Hadinger
- Add Shutter functions ramp up/down and MQTT reporting by Stefan Bode

### 7.1.2.4 20191209

- Change HTTP CORS from command ``SetOption73 0/1`` to ``Cors <cors_domain>`` allowing user control of specific CORS domain by Shantur Rathore (#7066)
- Change GUI Shutter button text to Up and Down Arrows based on PR by Xavier Muller (#7166)
- Change amount of supported DHT sensors from 3 to 4 by Xavier Muller (#7167)
- Revert removal of exception details from MQTT info on restart
- Add Wifi Signal Strength in dBm in addition to RSSI Wifi Experience by Andreas Schultz (#7145)
- Add Yaw, Pitch and Roll support for MPU6050 by Philip Barclay (#7058)
- Add reporting of raw weight to JSON from HX711 to overcome auto-tare functionality by @tobox (#7171)
- Add command ``Sensor34 9 <weight code>`` to set minimum delta to trigger JSON message by @tobox (#7188)
- Fix flashing H801 led at boot by Stefan Hadinger (#7165, #649)
- Fix duplicated ``Backlog`` when using Event inside a Backlog by Adrian Scillato (#7178, #7147)
- Fix Gui Timer when using a negative zero offset of -00:00 by Peter Ooms (#7174)

### 7.1.2.3 20191208

- Change Exception reporting removing exception details from both MQTT info and ``Status 1``. Now consolidated in ``Status 12`` if available.

### 7.1.2.2 20191206

- Remove rule trigger ``tele_power1#state`` due to compatibility
- Add command ``SerialConfig 0..23`` or ``SerialConfig 8N1`` to select Serial Config based in PR by Luis Teixeira (#7108)
- Add save call stack in RTC memory in case of crash, command ``Status 12`` to dump the stack by Stefan Hadinger
- Add Home Assistant force update by Frederico Leoni (#7140, #7074)

### 7.1.2.1 20191206

- Add SML bus decoder syntax support for byte order by Gerhard Mutz (#7112)
- Add rule var ``%topic%`` by Adrian Scillato (#5522)
- Add rule triggers ``tele_power1#state`` and multiple ``tele-wifi1#xxx`` by Adrian Scillato (#7093)
- Add experimental support for stepper motor shutter control by Stefan Bode
- Add optional USE_MQTT_TLS to tasmota-minimal.bin by Bohdan Kmit (#7115)

### 7.1.2 20191206

- Maintenance Release

### 7.1.1.1 20191201

- Fix lost functionality of GPIO9 and GPIO10 on some devices (#7080)
- Fix Zigbee uses Hardware Serial if GPIO 1/3 or GPIO 13/15 and SerialLog 0 (#7071)
- Fix WS2812 power control (#7090)
- Change light color schemes 2, 3 and 4 from color wheel to Hue driven with user Saturation control
- Change log buffer size from 520 to 700 characters accomodating full rule text (#7110)

### 7.1.1 20191201

- Maintenance Release

### 7.1.0.1 20191130

- Fix slider for devices with one or two channels like only white or white/yellow
- Fix TasmotaSlave buffer overrun on Tele
- Fix light scheme 4 speed (#7072)
- Add support for TasmotaSlave executing commands on Tasmota

### 7.1.0 20191129

- Release Doris

### 7.0.0.6 20191122

- Add colorpicker to WebUI by Christian Staars (#6984)
- Change new Fade system much smoother, Speed now up to 40 (#6942, #3714)
- Fix Arduino IDE function prototyping compile error (#6982)
- Change update lib IRremoteESP8266 updated to v2.7.1, -2.7k flash and -1.5k RAM for Tasmota-IR
- Fix auto--power on/off when setting channel to non-zero or zero value, when SetOption68 1
- Fix postpone saving settings to flash until Fade is complete, avoids pause in Fade
- Add command ``SetOption77 0/1`` to keep power on when slider is far left

### 7.0.0.5 20191118

- Fix boot loop regression
- Add command ``TempOffset -12.6 .. 12.6`` to set global temperature sensor offset (#6958)
- Fix check deepsleep for valid values in Settings (#6961)
- Fix Wifi instability when light is on, due to sleep=0 (#6961, #6608)
- Add hardware detection to be overruled with ``SetOption51`` (#6969)

### 7.0.0.4 20191108

- Add command ``WifiPower 0 .. 20.5`` to set Wifi Output Power which will be default set to 17dBm
- Change supported PCF8574 I2C address range to 0x20 - 0x26 allowing other I2C devices with address 0x27 to be used at the same time
- Change supported PCF8574A I2C address range to 0x39 - 0x3F allowing other I2C devices with address 0x38 to be used at the same time
- Change supported MCP230xx I2C address range to 0x20 - 0x26 allowing other I2C devices with address 0x27 to be used at the same time
- Add Keep last channels values when Color command end with '=' (#6799)
- Add support for I2C sensor TLS2591 Light Intensity sensor (#6873)
- Change Kept only NEC/RC5/RC6/HASH IR protocols in standard Tasmota, all other protocols require Tasmota-IR, saving 4K
- Add command ``SetOption76 0/1`` to enable incrementing bootcount when deepsleep is enabled (#6930)
- Change Reset erase end address from as seen by SDK (getFlashChipSize) to full flash size (getFlashChipRealSize)
- Change Zigbee log verbosity reduction

### 7.0.0.3 20191103

- Add command ``I2cDriver`` for I2C driver runtime control using document I2CDEVICES.md
- Fix random crash caused by UPNP flood
- Add support for Honeywell HPMA115S0 particle concentration sensor by David Hunt (#6843)
- Remove driver xsns_12_ads1115_i2cdev replaced by xsns_12_ads1115

### 7.0.0.2 20191102

- Add command ``WebColor19`` to control color of Module and Name (#6811)
- Add support for Honeywell I2C HIH series Humidity and Temperetaure sensor (#6808)
- Fix wrong Dimmer behavior introduced with #6799 when ``SetOption37`` < 128
- Change add DS18x20 support in Tasmota-IR
- Add Zigbee command support, considered as v1.0 for full Zigbee support
- Fix Reduce flash size after change to IRremoteESP8266 v2.7.0

### 7.0.0.1 20191027

- Remove update support for versions before 6.0
- Change default GUI to dark theme
- Add command ``SetOption73 0/1`` to re-enable HTTP Cross-Origin Resource Sharing (CORS) now default disabled (#6767)
- Add frequency to ADE7953 energy monitor as used in Shelly 2.5 by ljakob (#6778)
- Add command ``SetOption74 0/1`` to enable DS18x20 internal pull-up and remove define DS18B20_INTERNAL_PULLUP (#6795)
- Fix better control of RGB/White when ``SetOption37`` >128, added ``Dimmer1`` and ``Dimmer2`` commands (#6714)
- Add hide Alexa objects with friendlyname starting with '$' (#6722, #6762)
- Add command ``SetOption75 0/1`` to switch between grouptopic (0) using fulltopic replacing %topic% or (1) is cmnd/\<grouptopic\> (#6779)
- Change IRremoteESP8266 library to v2.7.0

### 6.7.1.1 20191026

- Change ArduinoSlave to TasmotaSlave
- Add support for Tuya battery powered devices (#6735)
- Change repository name from Sonoff-Tasmota to Tasmota and all code references from Sonoff to Tasmota

### 6.7.1 20191026

- Release Allison
- Fix on energy monitoring devices using PowerDelta Exception0 with epc1:0x4000dce5 = Divide by zero (#6750)
- Fix Script array bug (#6751)

### 6.7.0 20191025

- Release

### 6.6.0.21 20191022

- Remove support for WPS and SmartConfig in favour of Web server (!) based WifiManager (#6680)
- Remove binary sonoff-classic (#6680)
- Remove command ``SetOption2``

### 6.6.0.20 20191018

- Add command ``SetOption65 0/1`` to disable (1) fast power cycle detection fixing unwanted brownout trigger
- Add absolute PowerDelta using command ``PowerDelta 101..32000`` where 101 = 101-100 = 1W, 202 = 202-100 = 102W (#5901)
- Add support for EX-Store WiFi Dimmer V4 (#5856)
- Add ``ZigbeeRead`` command and many improvements (#6095)
- Add ArduinoSlave driver (EXPERIMENTAL)

### 6.6.0.19 20191018

- Replace obsolete xsns_23_sdm120 with xnrg_08_sdm120 and consolidate define USE_SDM120
- Replace obsolete xsns_25_sdm630 with xnrg_10_sdm630 and consolidate define USE_SDM630
- Replace obsolete xsns_49_solaxX1 with xnrg_12_solaxX1 (#6677)

### 6.6.0.18 20191010

- Add command ``DimmerRange`` in Light module to support 2 byte dimming ranges from Tuya
- Add Zigbee additional commands and sending messages to control devices (#6095)
- Fix Rules were not triggered with IR unknown protocol or in sonoff-it (#6629)
- Add define USE_DEEPSLEEP and command ``DeepSleepTime 0 or 10..86400`` (seconds) to enter deepsleep mode (#6638)
- Add define USE_SONOFF_RF to enable/disable Sonoff Rf support (#6648)
- Add incremental beeps to Ifan03 remote control fan speed buttons (#6636)
- Add rule support after every command execution like Fanspeed#Data=2 (#6636)
- Fix handling of ligth channels when pwm_multichannel (Option68) is enabled
- Add WebUI for multiple, independent PWM channels
- Remove default DS18B20 driver and only support define DS18x20 (#6647)
- Add support for PMS3003 dust particle sensor
- Change Sonoff L1 support by adding define USE_SONOFF_L1

### 6.6.0.17 20191009

- Add command ``SetOption34 0..255`` to set backlog delay. Default value is 200 (mSeconds) (#6562)
- Add command ``Gpio 255`` to show physical GPIO configuration of all non-flash pins (#6407)

### 6.6.0.16 20191008

- Change PZEM004T default address mask from 0.0.0.x to 192.168.1.x for legacy reason (#6585)
- Fix PZEM004T, PZEMAC and PZEMDC autodetection (#6585)
- Change light drivers internals to ease management

### 6.6.0.15 20191003

- Change command ``PulseTime`` JSON message format and allow display of all pulsetimer information (#6519)
- Add support for Chint DDSU666 Modbus energy meter by Pablo Zerón
- Add support for SM2135 as used in Action LSC Smart Led E14 (#6495)
- Add command ``SetOption72 0/1`` to switch between software (0) or hardware (1) energy total counter (#6561)
- Add Zigbee tracking of connected devices and auto-probing of Manuf/Model Ids
- Fix better handling of PWM White Temperature mode for Module 48 (#6534)

### 6.6.0.14 20190925

- Change command ``Tariffx`` to allow time entries like 23 (hours), 1320 (minutes) or 23:00. NOTE: As this is development branch previous tariffs are lost! (#6488)
- Remove support for define USE_DS18x20_LEGACY and legacy DS18x20 driver (#6486)
- Add initial support for MQTT logging using command ``MqttLog <loglevel>`` (#6498)
- Add Zigbee more support - collect endpoints and clusters, added ZigbeeDump command
- Add initial support for shutters by Stefan Bode (#288)
- Add command to MCP230xx: ``sensor29 pin,0/1/2`` for OFF/ON/TOGGLE
- Add initial support for PCF8574 I2C I/O Expander (currently output only) by Stefan Bode
- Add command ``SetOption71 0/1`` to switch between different Modbus Active Energy registers on DDS238-2 energy meters (#6531)
- Change command ``SetOption43`` to make it more general. Now supports PS_16_DZ driver too (#6544)
- Change command handling by moving buffers up in chain solving MQTTlog support (#6529)
- Change detection of non-MQTT commands by allowing non-space characters as delimiter (#6540)
- Fix TasmotaSerial: move serial send to IRAM for high speed baud rates

### 6.6.0.13 20190922

- Add command ``EnergyReset4 x,x`` to initialize total usage for two tarrifs
- Add command ``EnergyReset5 x,x`` to initialize total export (or production) for two tarrifs
- Add command ``Sensor34 8,0`` and ``Sensor34 8,1`` to disable/enable JSON message on weight change over 4 gram
- Add JSON array index support to rules evaluation allowing trigger on ENERGY#POWER[2]>0.60 from JSON ..,"Power":[0.00,0.68],.. (#6160)

### 6.6.0.12 20190910

- Redesign command ``Tariff`` to now default to 0 (=disabled) and allowing to set both Standard Time (ST) and Daylight Savings Time (DST) start hour
-  Commands ``Tariff1 22,23`` = Tariff1 (Off-Peak) ST,DST   Tariff2 (Standard) 6,7 = Tariff2 ST,DST   Tariff9 0/1 = Weekend toggle (1 = Off-Peak during weekend)
- Change rename "Data" to "Hash" and limit to 32 bits when receiving UNKNOWN IR protocol (see DECODE_HASH from IRremoteESP8266)
- Add command ``Gpios 255/All`` to show all available GPIO components (#6407)
- Change JSON output format for commands ``Adc``, ``Adcs``, ``Modules``, ``Gpio`` and ``Gpios`` from list to dictionary (#6407)
- Add Zigbee support phase 3 - support for Xiaomi lumi.weather air quality sensor, Osram mini-switch
- Change energy sensors for three phase/channel support
- Add support for Shelly 2.5 dual energy (#6160)
- Add initial support for up to three PZEM-014/-016 on serial modbus connection with addresses 1 (default), 2 and 3 (#2315)
- Add initial support for up to three PZEM-004T on serial connection with addresses x.x.x.1 (default), 2 and 3 (#2315)
- Add initial support for up to three PZEM-003/-017 on serial modbus connection with addresses 1 (default), 2 and 3 (#2315)
- Add driver USE_SDM630_2 as future replacement for USE_SDM630 - Pls test and report
- Add command ``ModuleAddress 1/2/3`` to set Pzem module address when a single module is connected (#2315)

### 6.6.0.11 20190907

- Change Settings crc calculation allowing short term backward compatibility
- Add support for up to 4 INA226 Voltage and Current sensors by Steve Rogers (#6342)
- Change Improve reliability of TasmotaSerial at 115200 bauds and reduce IRAM usage for Stage/pre-2.6
- Add support for A4988 stepper-motor-driver-circuit by Tim Leuschner (#6370)
- Add support for Hiking DDS238-2 Modbus energy meter by Matteo Campanella (#6384)

### 6.6.0.10 20190905

- Redesign Tuya support by Shantur Rathore removing commands SetOption34, 41, 44, 45, 46 and 65 (#6353)
- Add command Reset 99 to reset bootcount to zero (#684, #6351)
- Change command Time 1/2/3 to select JSON time format ISO, ISO + Epoch or Epoch for legacy reason

### 6.6.0.9 20190828

- Change theoretical baudrate range to 300..19660500 bps in 300 increments (#6294)
- Add Full support of all protocols in IRremoteESP8266, to be used on dedicated-IR Tasmota version. Warning: +81k Flash when compiling with USE_IR_REMOTE_FULL
- Add compile time define USE_WS2812_HARDWARE to select hardware type WS2812, WS2812X, WS2813, SK6812, LC8812 or APA106 (DMA mode only)
- Add 'sonoff-ir' pre-packaged IR-dedicated firmware and 'sonoff-ircustom' to customize firmware with IR Full protocol support
- Add Zigbee support phase 2 - cc2530 initialization and basic ZCL decoding
- Add driver USE_SDM120_2 with Domoticz P1 Smart Meter functionality as future replacement for USE_SDM120 - Pls test and report
- Add command Power0 0/1/2/Off/On/Toggle to control all power outputs at once (#6340)
- Add time to more events (#6337)
- Add command Time 1/2/3 to select JSON time format ISO + Epoch, ISO or Epoch

### 6.6.0.8 20190827

- Add Tuya Energy monitoring by Shantur Rathore
- Add phase 1 Domoticz P1 Smart Meter support using energy sensors handled by xdrv_03_energy.ino based on an idea by pablozg
-   Add commands Tariff1 0..23 (start Off-Peak hour), Tariff2 0..23 (start Standard hour) and Tariff3 0/1 (Saturday and Sunday Off-Peak)

### 6.6.0.7 20190825

- Expand Settings area to 4k for future use

### 6.6.0.6 20190819

- Add I2C display driver for SH1106 oled by Gerhard Mutz
- Add SPI display drivers for epaper 4.2 inch, ILI9488 TFT, SSD1351 Color oled and RA8876 TFT by Gerhard Mutz
- Add support for HM17 bluetooth LE passive scan of ibeacon devices by Gerhard Mutz

### 6.6.0.5 20190816

- Add command WebSensor<sensor number> 0/1 to control display of sensor data in web GUI (#6085)
- Change some table locations from RAM to Flash
- Fix wrong telemetry message when SetOption68 1 (#6191)
- Add support for RDM6300 125kHz RFID Reader by Gerhard Mutz

### 6.6.0.4 20190806

- Add support for CHIRP soil moisture sensor by Christian Baars
- Add debug compile features using defines DEBUG_TASMOTA_CORE, DEBUG_TASMOTA_DRIVER and DEBUG_TASMOTA_SENSOR.
-   See DEBUG_CORE_LOG example in sonoff.ino and DEBUG_DRIVER_LOG example in xdrv_09_timers.ino
- Add support for Solax X1 inverter by Pablo Zerón
- Add ZigBee support phase 1 - low level MQTT ZNP messages for CC2530 devices
- Add command Buzzer with optional parameters <number of beeps>,<duration of beep in 100mS steps>,<duration of silence in 100mS steps> enabled when a buzzer is configured (#5988)
- Add support for PAJ7620 gesture sensor by Christian Baars

### 6.6.0.3 20190725

- Change filename of configuration backup from using FriendlyName1 to Hostname solving diacritic issues (#2422)
- Change Store AWS IoT Private Key and Certificate in SPI Flash avoiding device-specific compilations
- Upgrade library IRRemoteEsp8266 to 2.6.4, now using sendPioneer()
- Add support for MAX31865 Thermocouple sensor by Alberto Lopez Siemens
- Add option 0 to Width1 (Marker), Width2 (Second), Width3 (Minute) and Width4 (Hour) disabling display (#6152)
- Add MqttCount metric to STATE (#6155)
- Add define USE_ENERGY_MARGIN_DETECTION to disable Energy Margin and Power Limit detection
- Add define USE_ENERGY_POWER_LIMIT to disable Energy Power Limit detection while Energy Margin detection is active
- Add allow repeat/longpress for IRSend raw, introduced IRSend<r> option (#6074)
- Add SetOption68 to enable multi-channel PWM instead of a single light (#6134)

### 6.6.0.2 20190714

- Change commands Var and Mem to show all parameters when no index is given (#6107)
- Add command SetOption67 0/1 to disable or enable a buzzer as used in iFan03
- Add command DisplayWidth to set pixel width on supported devices
- Add command DisplayHeight to set pixel height on supported devices
- Add support for Sonoff iFan03 as module 71 (#5988)
- Add support for a buzzer
- Add support for IRSend long press ('repeat' feature from IRRemoteESP8266) (#6074)
- Add support for IRHVAC Midea/Komeco protocol (#3227)
- Add support for more IRSend protocols enabled in my_user_config.h
- Add support for IRSend Pioneer protocol (#6100)
- Add Oled reset GPIO option "OLED reset"

### 6.6.0.1 20190708

- Fix Domoticz battery level set to 100 if define USE_ADC_VCC is not used (#6033)
- Fix Force Elliptic Curve for Letsencrypt TLS #6042
- Fix WeMo emulation for 1G echo and 2G echo dot (#6086)
- Fix Xiaomi Philips brightness (#6091)
- Change defines USE_TX20_WIND_SENSOR and USE_RC_SWITCH in my_user_config.h to disable to lower iram usage enabling latest core compilation (#6060, #6062)
- Add blend RGB leds with White leds for better whites (#5895, #5704)
- Add command SetOption41 0..8 to control number of Tuya switches (#6039)
- Add command SetOption42 0..255 to set overtemperature (Celsius only) threshold resulting in power off all on energy monitoring devices. Default setting is 90 (#6036)
- Add command SetOption66 0/1 to enable or disable Tuya dimmer range 255 slider control
- Add command Time to disable NTP and set UTC time as Epoch value if above 1451602800 (=20160101). Time 0 re-enables NTP (#5279)
- Add AZ7798 automatic setting of clock display (#6034)
- Add Epoch and UptimeSec to JSON messages (#6068)
- Add support for up to 4 INA219 sensors (#6046)

### 6.6.0 20190707

- Remove support of TLS on core 2.3.0 and extent support on core 2.4.2 and up
- Remove MQTT uptime message every hour
- Refactor some defines to const
- Refactor webserver HTML input, button, textarea, and select name based on id
- Refactor webserver sensor data collection
- Refactor TLS based on BearSSL, warning breaking change for fingerprints validation
- Refactor management of lights, using classes and integers instead of floats
- Refactor UDP initial message handling from string to char using static memory and add debug info (#5505)
- Refactor IRSend and receive for 64-bit support (#5523)
- Refactor MQTT which might solve issue (#5755)
- Refactor IRSend by using heap when more than 199 values need to be send. May need increase of define MQTT_MAX_PACKET_SIZE too (#5950)
- Refactor double to float in rules, and replaced trigonometric functions from stdlib with smaller versions (#6005)
- Change pubsubclient MQTT_KEEPALIVE from 10 to 30 seconds for AWS IoT support
- Change gamma correction as default behavior, ie "Ledtable 1"
- Change PWM resolution from 8 to 10 bits for low brightness lights
- Change IRSend Panasonic protocol to 64-bit (#5523)
- Change ADC0 to enabled by default in my_user_config.h (#5671)
- Change define USE_EMULATION by USE_EMULATION_HUE and USE_EMULATION_WEMO (#5826)
- Change default PowerDelta from 80% to 0% on new installations (#5858, #5028, #4813, #4130, #4145, #3795, #3778, #3660, #3648)
- Fix display Bug in KNX webmenu for Physical Address
- Fix the Unescape() function and the SendSerial3 behaviour
- Fix webserver multiple Javascript window.onload functionality
- Fix TasmotaSerial at 9600 bps solving DFPlayer comms (#5528)
- Fix Configure Timer Web GUI (#5568)
- Fix Shelly 2.5 I2C address priority issue when VEML6070 code is present by disabling VEML6070 for Shelly 2.5 (#5592)
- Fix use of SerialDelimiter value 128 (#5634)
- Fix Sonoff Pow R2 / S31 invalid energy increments (#5789)
- Fix core 2.5.x ISR not in IRAM exception (#5837)
- Fix Philips Hue emulation Alexa issue by using part of MAC address for LightId (#5849)
- Fix missing white channel for WS2812 (#5869)
- Fix PZem startup issue (#5875)
- Fix exception 9 when syslog is enabled and NTP is just synced (#5917)
- Fix Toggle functionality to button double press when one button and two devices are detected (#5935)
- Fix channel command for dual dimmers (#5940)
- Fix not restoring white value on power off/power on (#5993)
- Add command AdcParam to control ADC0 Temperature and Light formula parameters
- Add command LedMask to assign which relay has access to power LED (#5602, #5612)
- Add extended LED power control using command LedPowerX where X is 1 to 4. Enabled when "LedLink(i)" is configured too (#5709)
- Add command Sensor20 1..255 to change Nova Fitness SDS01 working period in minutes (#5452)
- Add command SetOption38 6..255 to set IRReceive protocol detection sensitivity mimizing UNKNOWN protocols (#5853)
- Add command SetOption39 1..255 to control CSE7766 (Pow R2) or HLW8032 (Blitzwolf SHP5) handling of power loads below 6W. Default setting is 128 (#5756)
- Add command SetOption40 0..250 to disable button functionality if activated for over 0.1 second. Needs SetOption1 1 and SetOption13 0 (#5449)
- Add command SetOption63 0/1 to disable relay state feedback scan at restart (#5594, #5663)
- Add command SetOption64 0/1 to switch between "-" or "_" as sensor index separator impacting DS18X20, DHT, BMP and SHT3X sensor names (#5689)
- Add command SetOption65 0/1 and more Tuya Serial based device support (#5815)
- Add command WebColor to change GUI colors on the fly
- Add support for AWS IoT with TLS 1.2 on core 2.4.2 and up. Full doc here: https://github.com/arendst/Tasmota/wiki/AWS-IoT
- Add support for Badger HR-E Water Meter (#5539)
- Add support for Shelly 2.5 Energy and overtemp Monitoring (#5592)
- Add support for color and colortone for Philips Hue emulation via Alexa (#5600 #4809)
- Add support for Scripts as replacement for Rules. Default disabled but can be enabled in my_user_config.h (#5689)
- Add support for up to four LEDs related to four power outputs. Enabled when "LedLink(i)" is configured too (#5709)
- Add support for Shelly 1PM Template {"NAME":"Shelly 1PM","GPIO":[56,0,0,0,82,134,0,0,0,0,0,21,0],"FLAG":2,"BASE":18} (#5716)
- Add support for SPS30 Particle sensor thanks to Gerhard Mutz (#5830)
- Add support for VL53L0x time of flight sensor. Might interfere with TSL2561 using same I2C address (#5845)
- Add support for Sonoff L1 thanks to reef-actor (#6002)
- Add rule Http#Initialized
- Add rule System#Save executed just before a planned restart
- Add rule support for single JSON value pair like {"SSerialReceived":"on"} by expanding it to {"SSerialReceived":{"Data":"on"}} allowing for trigger SSerialReceived#Data=on (#5638)
- Add define USE_COUNTER to my_user_config.h to save space in sonoff-basic.bin and sonoff-minimal.bin
- Add define USE_DHT to my_user_config.h to save space in sonoff-basic.bin
- Add defines USE_EMULATION_WEMO and USE_EMULATION_HUE to my_user_config.h to control emulation features at compile time (#5826)
- Add Toggle functionality to button double press when more devices are detected
- Add device OverTemp (>73 Celsius) detection to Energy Monitoring devices with temperature sensor powering off all outputs
- Add Tuya Dimmer 10 second heartbeat serial packet required by some Tuya dimmer secondary MCUs
- Add all temperature, humidity and pressure for global access
- Add validation check when loading settings from flash
- Add HX711 weight restore after controlled restart or after power restore just before executing command Sensor34 7 (#5367, #5786)
- Add GUI hexadecimal color options in my_user_config.h (#5586)
- Add alternative IRSend command syntax IRSend raw,\<freq\>,\<header mark\>,\<header space\>,\<bit mark\>,\<zero space\>,\<one space\>,\<bit stream\> (#5610)
- Add user configurable ADC0 to Module and Template configuration compatible with current FLAG options (#5671)
- Add AriLux RF control GPIO option "ALux IrSel" (159) replacing "Led4i" (59) for full LED control (#5709)
- Add LED GPIO option "LedLink" (157) and "LedLinki" (158) to select dedicated link status LED (#5709)
- Add all 5 PWM channels individually adressable with LEDs. (#5741)
- Add reset of Energy values when connection to sensor is lost for over 4 seconds (#5874, #5881)
- Add checkbox to GUI password field enabling visibility during password entry only (#5934)

### 6.5.0 20190319

- Remove commands SetOption14 and SetOption63 as it has been superseded by command Interlock
- Remove command SetOption35 0-255 for mDNS start-up delay (#4793)
- Remove support for MQTT_LIBRARY_TYPE, MQTT_ARDUINOMQTT and MQTT_TASMOTAMQTT (#5474)
- Change webserver content handling from single String to small Chunks increasing RAM
- Change code use of boolean to bool and byte to uint8_t
- Change code uint8_t flags to bool flags
- Change sonoff_template.h layout regarding optional module flags like ADC0
- Change sonoff_template.h module lay-out by removing non-configurable GPIOs
- Change button driver making it modular
- Change switch driver making it modular and introduce input filter (#4665, #4724)
- Change switch input detection by optimizing switch debounce (#4724)
- Change web authentication (#4865)
- Change image name BE_MINIMAL to FIRMWARE_MINIMAL and USE_xyz to FIRMWARE_xyz (#5106)
- Change GUI weblog from XML to plain text solving possible empty screens (#5154)
- Fix most compiler warnings
- Fix Display exception 28 when JSON value is nullptr received
- Fix epaper driver (#4785)
- Fix HAss Sensor Discovery Software Watchdog restart (#4831, #4988)
- Fix allowable MAX_RULE_VARS to 16 (#4933)
- Fix mDNS addService (#4938, #4951)
- Fix HAss discovery of MHZ19(B) sensors (#4992)
- Fix some exceptions and watchdogs due to lack of stack space (#5215)
- Fix GUI wifi password acception starting with asteriks (*) (#5231, #5242)
- Fix command WebSend intermittent results (#5273, #5304)
- Fix additional characters in fallbacktopic, hostname and mqttclient on core 2.5.0 (#5359, #5417)
- Fix Energy TotalStartTime when commands EnergyReset0 and/or EnergyReset3 used (#5373)
- Fix DS18S20 temperature calculation (#5375)
- Fix float calculations in range from 0 to -1 (#5386)
- Fix exception on GUI Configure Logging and Configure Other (#5424)
- Add commands PowerCal, VoltageCal and CurrentCal for HLW8012, HJL01 and BL0937 based energy sensors
- Add command SerialDelimiter 128 to filter reception of only characters between ASCII 32 and 127 (#5131)
- Add command SSerialSend5 \<hexdata\> to SerialBridge
- Add command Interlock 0 / 1 / 1,2 3,4 .. to control interlock ON/OFF and add up to 8 relays in 1 to 4 interlock groups (#4910, #5014)
- Add command Template 255 to copy module configuration over to current active template and store as user template named Merged (#5371)
- Add command WifiConfig 7 to allow reset of device in AP mode without admin password (#5297)
- Add command SetOption36 to control boot loop default restoration (#4645, #5063)
- Add command SetOption37 for RGBCW color mapping (#5326)
- Add command SetOption55 0/1 and define MDNS_ENABLE to disable/enable mDNS (#4793, #4923)
- Add command SetOption62 0/1 to disable retain on Button or Switch hold messages (#5299)
- Add support for Smanergy KA10 Smart Wall Socket with Energy monitoring
- Add support for commands in sensor drivers
- Add support for MAX31855 K-Type thermocouple sensor using softSPI (#4764)
- Add support for Near Field Communication (NFC) controller PN532 using Serial (#4791, #5162)
- Add support for OBI Power Socket 2 (#4829)
- Add support for YTF IR Bridge (#4855)
- Add support for Mi LED Desk Lamp with rotary switch (#4887)
- Add support for Digoo DG-SP202 Smart Socket with Energy monitoring (#4891)
- Add support for MAX44009 Ambient Light sensor (#4907)
- Add support for inverted buttons and inverted buttons without pullup (#4914)
- Add support for Luminea ZX2820 Smart Socket with Energy monitoring (#4921)
- Add support for multiple ADS1115 I2C devices (#5083)
- Add support for online template change using command Template or GUI Configure Other (#5177)
- Add support for Korean language translations (#5344)
- Add support for sensor SCD30 (#5434)
- Add parameter CFG_HOLDER to status 1 message (#5206)
- Add SetOption32 until SetOption49 diagnostic information to Status 3 report as replacement for second property value in SetOption property name
- Add Resolution property to Status 3 report providing previous SetOption second value property
- Add property MqttCount to status 6 message representing number of Mqtt re-connections
- Add property LinkCount to state and status 11 message representing number of Wifi Link re-connections
- Add property Downtime to state and status 11 message representing the duration of wifi connection loss
- Add variable %timestamp% to rules (#4749)
- Add rule support for "==", "!=" ">=" and "<=" (#5122)
- Add rule expression enabled by define USE_EXPRESSION in my_user_config.h (#5210)
- Add Power status functionality to LED2 when configured leaving LED1 for Link status indication
- Add user configuration of HLW8012 and HJL-01/BL0937 Energy Monitoring as used in Sonoff Pow and many Tuya based devices
- Add user configuration of MCP39F501 Energy Monitoring as used in Shelly2
- Add online template configuration using both commands and Configure Template menu option in GUI
- Add (S)SerialSend3 escape sequence \x to allow hexadecimal byte value (#3560, #4947)
- Add define DS18B20_INTERNAL_PULLUP to select internal input pullup when only one DS18B20 sensor is connected eliminating external resistor (#4738)
- Add button control when no relay configured (#4682)
- Add startup delay of 4 seconds to button control (#4829)
- Add core version conditional compile options to provided PWM files (#4917)
- Add resiliency to saved Settings (#5065)
- Add MHZ19 Temperature as Domoticz Temperature selection (#5128)
- Add HAss status sensor (#5139)
- Add status message to former declined group commands (#5145)
- Add 0x to IRRemote (SetOption29) and RCSwitch (SetOption28) received hexadecimal data (#5431)

### 6.4.1 20181224

- Change RAM usage BMP/BME I2C sensors
- Change FallbackTopic from cmnd/\<mqttclient\>/ to cmnd/\<mqttclient\>_fb/ to discriminate from Topic (#1528)
- Change FallbackTopic detection (#4706)
- Change Hass discovery to short MQTT messages as used by Hass 0.81 and up (#4711)
- Change MQTT GUI password handling (#4723)
- Fix possible dtostrf buffer overflows by increasing buffers
- Fix wifi strongest signal detection (#4704)
- Fix Alexa "this value is outside the range of the device". Needs power cycle and Alexa deletion/discovery cycle. (#3159, #4712)
- Add Slovak language file (#4663)
- Add support for AZ-Instrument 7798 CO2 meter/datalogger (#4672)
- Add define WIFI_SOFT_AP_CHANNEL in my_user_config.h to set Soft Access Point Channel number between 1 and 13 as used by Wifi Manager web GUI (#4673)
- Add define USE_MQTT_TLS_CA_CERT for checking MQTT TLS against root ca using Let's Encrypt cert from sonoff_letsencrypt.h - not supported with core 2.3.0 (#4703)

### 6.4.0 20181217

- Change GUI Configure Module by using AJAX for data fetch to cut page size (and memory use) by 40%
     In case of web page errors clear your browser cache or do Page Reload (F5 or Ctrl+R)
- Change enforcing flashmode dout but it is still mandatory
- Change bootcount update (being first) flash write to 10 seconds after restart
- Change display and epaper drivers
- Change command WebSend Host header field from IP address to hostname (#4331)
- Change log buffer size from 512 to 520 to accommodate http sensor data (#4354)
- Change default WIFI_CONFIG_TOOL from WIFI_WAIT to WIFI_RETRY in my_user_config.h (#4400)
- Change webgui refresh time delay for Save Settings and local OTA Upload (#4423)
- Change SR-04 driver to use NewPing library (#4488)
- Change MCP230xx driver to support interrupt retention over teleperiod (#4547)
- Change support for MPU6050 using DMP (#4581)
- Fix unintended function overload of WifiState
- Fix wifi connection errors using wifi disconnect and ESP.reset instead of ESP.restart
- Fix Sonoff Pow R2 and Sonoff S31 Serial interface hang caused by Sonoff Basic R2 driver delay implementation (and possibly core bug)
- Fix MQTT connection error after restart
- Fix wifi re-scan connection baseline
- Fix possible strncat buffer overflows
- Fix intermittent Pzem sensor energy overflow calculation error
- Fix shelly2 ghost switching caused by lack of pull-up inputs (#4255)
- Fix hardware serial pin configuration. To keep using hardware serial swap current Rx/Tx pin configuration only (#4280)
- Fix MqttRetry values above 255 seconds (#4424)
- Fix WifiManager functionality on initial installation (#4433)
- Fix ArduinoOTA for Core 2.5.0 (#4620)
- Add minutes to commands Timezone to allow all possible world timezones
- Add more strict checks for GPIO selections
- Add code image and optional commit number to version
- Add dynamic delay to main loop providing time for wifi background tasks
- Add additional start-up delay during initial wifi connection
- Add support for decoding Theo V2 sensors as documented on https://sidweb.nl using 434MHz RF sensor receiver
- Add support for decoding Alecto V2 sensors like ACH2010, WS3000 and DKW2012 weather stations using 868MHz RF sensor receiver
- Add user definition of defines WIFI_RSSI_THRESHOLD (default 10) and WIFI_RESCAN_MINUTES (default 44)
- Add command SetOption58 0/1 to enable IR raw data info in JSON message (#2116)
- Add command IRSend <frequency>|0,<rawdata1>,<rawdata2>,.. to allow raw data transmission (#2116)
- Add command SetOption56 0/1 to enable wifi network scan and select highest RSSI (#3173)
- Add command SetOption57 0/1 to enable wifi network re-scan every 44 minutes with a rssi threshold of 10 to select highest RSSI (#3173)
- Add support for SDM220 (#3610)
- Add default sleep 1 to sonoff-basic to lower energy consumption (#4217)
- Add wifi status to Tuya (#4221)
- Add delays to reduce CPU usage at boot time (#4233)
- Add command SetOption24 0/1 to select pressure unit as hPa or mmHg (#4241)
- Add optional hardware serial when GPIO13(Rx) and GPIO15(Tx) are selected removing hardware serial from GPIO01(Tx) and GPIO03(Rx) (#4288)
- Add support for Gosund SP1 v2.3 Power Socket with Energy Monitoring (#4297)
- Add support for Armtronix dimmers. See wiki for info (#4321)
- Add to command WebSend option to send a direct path when command starts with a slash (#4329)
- Add support for LG HVac and IrRemote (#4377)
- Add initial support for Hass sensor discovery (#4380)
- Add support for Fujitsu HVac and IrRemote (#4387)
- Add support for I2C MGC3130 Electric Field Effect sensor by Christian Baars (#3774, #4404)
- Add command CalcRes to set number of decimals (0 - 7) used in commands ADD, SUB, MULT and SCALE (#4420)
- Add CPU average load to state message (#4431)
- Add command SetOption59 0/1 to change state topic from tele/STATE to stat/RESULT (#4450)
- Add support for SM Smart Wifi Dimmer PS-16-DZ (#4465)
- Add support for Teckin US Power Socket with Energy Monitoring (#4481)
- Add command SetOption60 0/1 to select dynamic sleep (0) or sleep (1) (#4497)
- Add support for iFan02 Fanspeed in Domoticz using a selector (#4517)
- Add support for GPIO02 for newer Sonoff Basic (#4518)
- Add Announce Switches to MQTT Discovery (#4531)
- Add support for Manzoku Power Strip (#4590)

### 6.3.0 20181030

- Change web Configure Module GPIO drop down list order for better readability
- Change status JSON message providing more switch and retain information
- Change xsns_17_senseair.ino to use TasmotaModbus library
- Change MCP230xx driver
- Change PubSubClient Mqtt library to non-blocking EspEasy version
- Change energy monitoring using energy sensor driver modules
- Change Webserver page handler for easier extension (thx to Adrian Scillato)
- Change pinmode for no-pullup defined switches to pullup when configured as switchmode PUSHBUTTON (=3 and up) (#3896)
- Change default OTA Url to http://thehackbox.org/tasmota/release/sonoff.bin (#4170)
- Remove support for MQTT Client esp-mqtt-arduino by #define MQTT_LIBRARY_TYPE MQTT_ESPMQTTARDUINO
- Remove commands PowerCal, VoltageCal and CurrentCal as more functionality is provided by commands PowerSet, VoltageSet and CurrentSet
- Remove restart after ntpserver change and force NTP re-sync (#3890)
- Fix showing Period Power in energy threshold messages
- Fix header file execution order by renaming user_config.h to my_user_config.h
- Fix some TSL2561 driver issues (#3681)
- Fix KNX PA exception. Regression from 6.2.1 buffer overflow caused by subStr() (#3700, #3710)
- Fix setting and getting color temperature for Philips Hue emulation (#3733)
- Fix ButtonRetain to not use default topic for clearing retain messages (#3737)
- Fix syslog when emulation is selected (#2109, #3784)
- Fix rule trigger POWER1#STATE execution after restart and SetOption0 is 0 (#3856)
- Fix Home Assistant forced light discovery (#3908)
- Fix invalid configuration restores and decode_config.py crc error when savedata = 0 (#3918)
- Fix timer offset -00:00 causing 12:00 hour offset (#3923)
- Fix I2CScan invalid JSON error message (#3925)
- Fix exception when wrong Domoticz JSON message is received (#3963)
- Fix Sonoff Bridge RfRaw receive (#4080, #4085)
- Fix possible wifi connection error (#4044, #4083)
- Fix invalid JSON floating point result from nan (Not a Number) and inf (Infinity) into null (#4147)
- Fix rule mqtt#connected trigger when mqtt is disabled (#4149)
- Add support for LCD, Matrix, TFT and Oled displays
- Add support for Neo Coolcam Wifi Smart Power Plug
- Add support for Michael Haustein ESP Switch
- Add support for MQTT Client based on lwmqtt to be selected by #define MQTT_LIBRARY_TYPE MQTT_ARDUINOMQTT
- Add support for Neo Coolcam Wifi Smart Power Plug
- Add support for Michael Haustein ESP Switch
- Add support for MQTT Client based on lwmqtt to be selected by #define MQTT_LIBRARY_TYPE MQTT_ARDUINOMQTT
- Add support for DS3231 Real Time Clock
- Add support for HX711 Load Cell with optional web GUI scale interface to demonstrate easy GUI plug-in
- Add support for serial 8N2 communication to TasmotaModbus and TasmotaSerial libraries
- Add support for RF transceiving using library RcSwitch (#2702)
- Add support for Shelly 1 and Shelly 2 (#2789)
- Add support for La Crosse TX20 Anemometer (#2654, #3146)
- Add support for MP3 player using DFRobot RB-DFR-562 (#3723)
- Add Support for Xiaomi-Philips Bulbs (#3787)
- Add support for PCA9685 12bit 16pin hardware PWM driver (#3866)
- Add support for EXS Relay V5.0 (#3810)
- Add support for OBI Power Socket (#1988, #3944)
- Add support for Teckin Power Socket with Energy Monitoring (#3950)
- Add support for Pzem-003/017 DC Energy monitoring module (#3694)
- Add support for Pzem-014/016 AC Energy monitoring module (#3694)
- Add support for CSL Aplic WDP 303075 Power Socket with Energy Monitoring (#3991, #3996)
- Add support for Tuya Dimmer (#469, #4075)
- Add command Display to show all settings at once
- Add command SerialSend5 to send raw serial data like "A5074100545293"
- Add command WebRefresh 1000..10000 to control web page refresh in milliseconds. Default is 2345
- Add command WeightRes 0..3 to control display of decimals for kilogram
- Add command RGBWWTable to support color calibration (#3933)
- Add command Reset 4 (reset to defaults but keep wifi params) and Reset 5 (as reset 4 and also erase flash) (#4061)
- Add command SetOption35 0..255 (seconds) to delay mDNS initialization to control possible Wifi connect problems
- Add command SetOption52 0/1 to control display of optional time offset from UTC in JSON messages (#3629, #3711)
- Add command SetOption53 0/1 to toggle gui display of Hostname and IP address (#1006, #2091)
- Add authentication to HTTP web pages
- Add decimals as input to commands PowerSet, VoltageSet and CurrentSet
- Add tools/decode-config.py by Norbert Richter to decode configuration data. See file for information
- Add define USE_DISPLAYS for selecting image sonoff-display
- Add define USE_BASIC for selecting image sonoff-basic without most sensors
- Add auto reload of main web page to some web restarts
- Add TasmotaModbus library as very basic modbus wrapper for TasmotaSerial
- Add more API callbacks and document API.md
- Add Apparent Power and Reactive Power to Energy Monitoring devices (#251)
- Add token %hostname% to command FullTopic (#3018)
- Add Wifi channel number to state message (#3664)
- Add user configurable GPIO02 and GPIO03 on H801 devices (#3692)
- Add toggle function RGBW lights (#3695, #3697)
- Add network information to display start screen (#3704)
- Add sleep to Nova Fitness SDS01X sensor (#2841, #3724, #3749)
- Add Analog input AD0 enabled to sonoff-sensors.bin (#3756, #3757)
- Add power value below 5W to Sonoff Pow R2 and S31 (#3745)
- Add RF Receiver control to module MagicHome to be used on Arilux LC10 (#3792)
- Add userid/password option to decode-status.py (#3796)
- Add delay after restart before processing rule sensor data (#3811)
- Add force_update to Home Assistant discovery (#3873)
- Add rule triggers SWITCH1#BOOT and POWER1#BOOT (#3904, #3910)
- Add Hebrew language file (#3960)
- Add TotalStartTime to Energy JSON message (#3971)
- Add whitespace removal from RfRaw and SerialSend5 (#4020)
- Add support for two BMP/BME sensors (#4195)

### 6.2.1 20180905

- Fix possible ambiguity on command parameters if StateText contains numbers only (#3656)
- Fix Wemo emulation to select the first relay when more than one relay is present (#3657)
- Fix possible exception due to buffer overflow (#3659)
- Fix lost energy today and total energy value after power cycle (#3689)

### 6.2.0 20180901

- Allow user override of define MAX_RULE_VARS and MAX_RULE_TIMERS (#3561)
- Disable wifi sleep for both Esp8266/Arduino core 2.4.1 and 2.4.2 to solve device freeze caused by Espressif SDK bug (#3554)
- Change DS18B20 driver to provide better instant results
- Change some sensor drivers to provide instant results
- Change define USE_ALL_SENSORS to USE_SENSORS as it doesn't contain all sensors due to duplicate I2C addresses
- Change some sensor update timings: AdcEvery 200 -> 250, Senseair 300 -> 250, SDM120 300 -> 250, SDM630 300 -> 250
- Change default Wifi config option from WPS to Wifi Manager if WPS is disabled or Wifi Smartconfig if webserver is disabled or Wifi Serial input if Smartconfig is disabled
- Change SHT1x driver to provide better instant results and fix I2C interference
- Change DHT driver to provide better instant results and add decimals to DHT11 (#3164)
- Change DS18x20 driver to provide better instant results (#3169)
- Change CounterType 1 from milliseconds to microseconds (#3437)
- Change scheduler for better sleep support using Uptime, Delay, PulseTime and TelePeriod, Blinktime (#3581)
- Remove unused functionality from Sonoff-minimal to save space
- Remove WPS and SmartConfig from sonoff-minimal saving 56k code space
- Remove TSL2561 debug message and update library (#2415)
- Remove forced restart when sleep command is executed (#3554)
- Fix invalid response using more than 4 switches and domoticz
- Fix sonoff-minimal not using default settings
- Fix unsecure main webpage update
- Fix DHT driver mixing values for different sensors (#1797)
- Fix EnergyReset3 regression not clearing total energy (#2723)
- Fix rules once regression from v6.1.0 (#3198, #3226)
- Fix command Scale buffer overflow (#3236)
- Fix possible WDT due to long MQTT publish handling (#3313)
- Fix command TimeDst/TimeStd invalid JSON (#3322)
- Fix handling of default names when using names starting with shortcut character ",0,1 or 2 (#3392, #3600, #3618)
- Fix LM75AD I2C sensor detection (#3408)
- Fix iFan02 power on state (#3412, #3530)
- Fix some Pow R2 and S31 checksum errors using optimized re-sync (#3425)
- Fix SDM120 reporting wrong negative values to Domoticz (#3521)
- Fix MQTT reconnection detection when using TasmotaMqtt library (#3558)
- Fix OtaMagic when file path contains a dash (-) (#3563)
- Fix Sonoff Bridge data reception when using Portisch EFM8 firmware using in data buffer length (#3605)
- Add read sensor retry to DS18B20, DS18x20, DHT, SHT1X and HTU21
- Add user selection of Wifi Smartconfig as define USE_SMARTCONFIG in user_config.h
- Add boot loop detection and perform some solutions
- Add wifi and mqtt status led blinkyblinky to be disabled by SetOption31 1. Does not work when LedPower is On (deliberate) (#871, #2230, #3114, #3155)
- Add support for TM1638 switch (#2226)
- Add GPIO options ButtonXn, SwitchXn and CounterXn to select INPUT mode instead of INPUT_PULLUP (#2525)
- Add support for APDS9960 proximity sensor (#3051)
- Add support for MPR121 controller in input mode for touch buttons (#3142)
- Add support for MCP230xx for general purpose input expansion and command Sensor29 (#3188)
- Add default Wifi Configuration tool as define WIFI_CONFIG_NO_SSID in user_config.h if no SSID is configured (#3224)
- Add command Timers 0/1 to globally disable or enable armed timers (#3270)
- Add support for CCS811 sensor (#3309)
- Add Turkish language file (#3332)
- Add command SerialSend4 to send binary serial data (#3345)
- Add initial support for sensor MPU6050 (#3352)
- Add rule triggers Wifi#Connected and Wifi#Disconnected (#3359)
- Add option + to command Rule to concatenate new rule with existing rules (#3365)
- Add message when JavaScript is not enabled in webbrowser (#3388)
- Add build time setting of ButtonTopic and SwitchTopic (#3414)
- Add iFan02 Fanspeed + and Fanspeed - command options (#3415)
- Add Individual HSBColorX commands (#3430, #3615)
- Add output support on MCP23008/MCP23017 (#3436)
- Add modulo option to rules like rule1 on Time#Minute|5 do backlog power on;delay 200;power off endon (#3466)
- Add RGB support for Domoticz (#3547)
- Add all ruletimer values to command RuleTimer result message (#3571)
- Add command Publish2 for publishing retained MQTT messages (#3593)
- Add commands ButtonDebounce 40..1000 and SwitchDebounce 40..1000 to have user control over debounce timing. Default is 50mS (#3594)
- Add RuleX debug options 8,9,10 (StopOnError) to control RuleX execution status after an exception restart (#3607)
- Add rule variables %sunrise%, %sunset%, %uptime% and %time% (#3608)
- Add optional MQTT_TELE_RETAIN to Energy Margins message (#3612, 3614)

### 6.1.1 20180714

- Revert wifi changes (#3177)
- Revert sonoff-minimal removals causing failure of wifi connection (#3177)

### 6.1.0 20180706

- Remove version 3, 4 and pre 5.2 settings auto-upgrade. See https://github.com/arendst/Tasmota/wiki/Upgrading#migration-path
- Change default CFG_HOLDER from 0x20161209 to 4617 (=0x1209) - no impact on default upgrades
- Change number of supported switches from 4 to 8 (#2885, #3086)
- Change BME680 driver from Adafruit to Bosch BME680 library (#2969)
- Fix Pzem004T checksum error
- Fix KNX bug when doing reply of sensors values
- Fix rules induced LWT message
- Fix possible wifi connection problem (#1366)
- Fix some Pow R2 and S31 checksum errors (#1907)
- Fix display selection of un-available GPIO options in Module Configuration webpage (#2718)
- Fix timer re-trigger within one minute after restart (#2744)
- Fix IRSend not accepting data value of 0 by David Conran (#2751)
- Fix vars on rules by Adrian Scillato (#2769)
- Fix bug in KNX menu by Adrian Scillato (#2770)
- Fix anomalies in rules (#2778)
- Fix HUE bridge V1 software version by Heiko Krupp (#2788)
- Fix Hardware Watchdog restart when using event command (#2853)
- Add Ukrainian language file
- Add KNX support for DS18S20 Temperature sensor
- Add CRC to Settings making future upgrades more fail-safe
- Add feature information to Status 4
- Add tools folder with python script decode-status.py for decoding some status fields like SetOption and Features
- Add Slots on the KNX Web Menu to select Group Addess to receive data to trigger rules
- Add two rule sets of 511 characters using commands rule1, rule2 and rule3
- Add Console Commands to send KNX Commands and KNX Values
- Add Slots on the KNX Web Menu to select Group Addess to send data from console commands
- Add Events to trigger rules when a command or read requests is received from KNX
- Add command SetOption30 to enforce Hass discovery as light group (#1784)
- Add support for BlitzWolf BW-SHP2 (and Homecube, Gosund SP1) Energy Monitoring Smart Socket (#2223)
- Add time in minutes to rule Time#Initialized, Time#set and Time#Minute (#2669)
- Add Eastron SDM630 energy meter by Gennaro Tortone (#2735)
- Add KNX communication enhancement by Adrian Scillato (#2742)
- Add KNX energy data by Adrian Scillato (#2750)
- Add rule support for IrReceive and RfReceive (#2758)
- Add python script fw-server.py in tools folder to create a simple OTA server by Gennaro Tortone (#2759)
- Add rule variables %time% for minutes since midnight, %uptime%, %sunrise% and %sunset% giving time in minutes (#2669)
- Add rules %mem1% to %mem5% variable names storing data in flash (#2780)
- Add rules test on %varx% or %memx% (#2780)
- Add optional token %id% substituting the unique MAC address to fulltopic by Michael Graf (#2794)
- Add support for Sonoff S26 Smart Socket (#2808)
- Add command WebSend [<host>(:<port>,<user>:<password>)] <command> (#2821)
- Add increment and decrement value to command Counter (#2838)
- Add support for Sonoff iFan02 as module 44 introducing command FanSpeed 0..3 (#2839)
- Add source information to command execution to be shown with logging option 3 (#2843)
- Add support for uploading Sonoff Bridge firmware found in tools/fw_efm8bb1 folder build by Portisch using Web Gui File Upload (#2886)
- Add command RfRaw to control Portisch firmware features
- Add support for I2C temperature sensor LM75AD (#2909)
- Add option 0 to command Timers disarming all timers (#2962)
- Add performance improvement when updating multiple individual WS2812 pixels (#3007)
- Add command SetOption28 to switch between hex or decimal Sonoff Bridge RF received data format (#3008)
- Add command SetOption29 to switch between hex or decimal IR received data format
- Add decimal values support for commands ADD, SUB, MULT and SCALE (#3083, #3089)
- Add support for bitflags SetOption50 .. SetOption81 (#3118)

### 5.14.0 20180515

- Update language files
- Update TasmotaSerial to 2.0.0 allowing Hardware Serial Fallback when correct connections are configured
- Change command handling
- Change user_config(_override).h defines TIME_STD and TIME_DST
- Change user_config(_override).h otaurl to http://sonoff.maddox.co.uk/tasmota/sonoff.bin (#2588, #2602)
- Fix configuration restore regression from 5.13.1
- Fix compile error when ADC is enabled and Rules are disabled (#2608)
- Fix rule power trigger when no backlog command is used (#2613)
- Fix several timer data input and output errors (#2597, #2620)
- Fix KNX config error (#2628)
- Fix sensor MHZ-19 vanishing data over time (#2659)
- Fix KNX reconnection issue (#2679)
- Fix DST and STD time for Southern Hemisphere by Adrian Scillato (#2684, #2714)
- Add Portuguese in Brazil language file
- Add SetOption26 to enforce use of indexes even when only one relay is present (#1055)
- Add support for sensor SI1145 UV Index / IR / Visible light (#2496)
- Add rule state test for On/Off in addition to 0/1 (#2613)
- Add hardware serial option to MHZ-19 sensor (#2659)
- Add Eastron SDM120 energy meter by Gennaro Tortone (#2694)
- Add user entry DST/STD using commands TimeStd and TimeDst (See wiki for parameter syntax) (#2721)

### 5.13.1 20180501

- Fix JSON buffers size too small for execution in some situations (#2580)
- Fix configuration restore (#2591)
- Add define MODULE for user selecting default model although it preferably should not be changed (#569, #2589)

### 5.13.0 20180430

- Change platformio option sonoff-ds18x20 to sonoff-allsensors enabling ds18x20 and all other sensors in one image
- Change status display of Ssid and SetOption
- Change default option SetOption15 from 0 to 1 providing better initial PWM experience
- Change webpage parameter communication
- Change max number of commands in Backlog from 15 to 30 and ignore commands overflowing
- Change TSL2561 driver to joba library and delete Adafruit library (#1644)
- Change default parameters in user_config.h to undefined for easy installation (#1851)
- Change max user configurable hold time from 10 to 25 seconds (#1851)
- Change Sonoff SC JSON format (#1939)
- Change Polish language to using Diacritics (#2005)
- Change user_config_override usage by providing user_config_override_sample.h (#2228)
- Change MQTT response topic for Energy changes from ENERGY to SENSOR (#2229, #2251)
- Change default Reset configuration time from 4 seconds to 40 seconds on Button hold (#2268)
- Change ESP8266 Analog JSON message from {"Analog0:123"} to {"ANALOG":{"A0:123"}} to accomodate rules (#2560)
- Change Counter JSON message from {"Counter1":0,"Counter3":0} to {"COUNTER":{"C1":0,"C3":0}} to accomodate rules
- Change ADS1115 JSON message from {"ADS1115":{"Analog0":123,"Analog1":123}} to {"ADS1115":{"A0":123,"A1":123}}
- Fix intermittent exception when dns lookup is used while sleep is enabled
- Fix 5.4.0 regression turning off single press after button hold during 4x hold time
- Fix possible wifi connection problem by erasing sdk configuration parameters
- Fix NTP sync to Thu Jan 01 08:00:10 1970 results in uptime 17651+ days (core2.4.1/sdk2.2.1)
- Fix MAX31850 higher temperatures (#1269)
- Fix freeing more code space when emulation is disabled (#1592)
- Fix providing web page configuratin option for Friendly Name when no device (relay or light) is configured (#1850)
- Fix compile error when define HOME_ASSISTANT_DISCOVERY_ENABLE is not set (#1937)
- Fix MQTT TLS fingerprint validation (#2033)
- Fix update temperature on DS18x20 drivers (#2328)
- Fix compile error when not defined USE_TIMERS (#2400)
- Fix configuration filename truncation when it contains spaces (#2484, #2490)
- Fix Energy Today and Yesterday overflow (#2543)
- Add serial debug info
- Add Portuguese language file
- Add Czech language file
- Add Bulgarian language file
- Add Domoticz dust (custom) sensors to PMS5003 and NovaFitness SDS drivers as PM1, PM2.5 and PM10
- Add commands Publish, Rule, RuleTimer and Event. See Wiki about Rule restriction, usage and examples
- Add sonoff-classic, sonoff-allsensors and sonoff-knx
- Add some coloring to important web buttons
- Add support for sensor HC-SR04 ultrasonic (#113, #1964, #2444)
- Add define MQTT_TELE_RETAIN compile option default set to 0 (#1071)
- Add 16 timers using commands Timer and Timers (#1091)
- Add optional Timer configuration webpage to be enabled in user_config.h with define USE_TIMERS_WEB
- Add Multichannel Gas sensor using MultiChannel_Gas_Sensor library (#1245)
- Add Domoticz Battery and RSSI Quality (#1604)
- Add command HSBColor Hue,Sat,Bri (#1642, #2203)
- Add compile time support for WS2812 BRG and RBG led configurations to be defined in user_config.h (#1690)
- Add optional usage of %d or %X suffices in MQTT client to append chipid (#1871)
- Add optional usage of %d or %X suffices in MQTT topic to append chipid (#1871)
- Add optional usage of %d or %04d in ota url to be replaced with chipid (#1871)
- Add Sonoff Bridge command RfKey<x> 5 to show current RF key values either default or learned (#1884)
- Add user configurable serial GPIOs to MagicHome and Arilux modules (#1887)
- Add Russian language file (#1909)
- Add Webserver upload preflight request support (#1927)
- Add Home Assistant clear other device (#1931)
- Add Restart time to Status 1 (#1938)
- Add optional TSL2561 driver using library Joba_Tsl2561 to be enabled in user_config.h with define USE_TSL2561_JOBA (#1951)
- Add support for sensor SHTC3 (#1967)
- Add compiler check for stable lwIP version v1.4 (#1940)
- Add support for multiple SHT3X sensors (#1949, #2110)
- Add always suffix with device number in Mqtt discovery topic (#1962)
- Add support for optional MQTT drivers to be selected in user_config.h (#1992)
- Add optional Arduino OTA support to be enabled in user_config.h (#1998)
- Add diacritics to Polish language file (#2005)
- Add Hungarian language file (#2024)
- Add support for Nova Fitness SDS011 and possibly SDS021 particle concentration sensor (#2070)
- Add single decimal precision to Nova Fitness SDS0x1 sensor values (#2093)
- Add Chinese (Traditional) in Taiwan language file (#2108)
- Add Sonoff SC domoticz support for Sound level as Counter and Air quality (#2118)
- Add a second TLS fingerprint to allow switching keys in TLS mode (#2033, #2102)
- Add display of remaining pulse time to command PulseTime (#2085)
- Add additional time offset to Wifi Retry based on device mac address (#2089)
- Add command Color6 RRGGBB for Clock hour marker color and command Rotation pixels for Clock rotation (#2092)
- Add HTML language header in local language (#2123)
- Add command PowerDelta 0..100 (percentage) to Energy monitoring devices to report on active power load change (#2157)
- Add Restart Reason to Status 1 report (#2161)
- Add command Channel 0..100 to control dimmer value for individual color channels (#2111, #2203)
- Add support for Hardware Serial bridge using commands SerialDelimiter, Baudrate and SerialSend. Supports 8N1 and text only (#2182)
- Add support for Software Serial bridge using commands SerialDelimiter, SBaudrate and SSerialSend. Supports 8N1 and text only (#2190)
- Add support for Zengge WF017 PWM Led strip controller (#2202)
- Add PWM status to command State if PWM enabled (#2203)
- Add all FriendlyNames to Status information (#2208)
- Add Channel status information (#2211)
- Add hexadecimal Data entry to command IrSend using 0x notation (#1290, #2314)
- Add Home Assistant MQTT Discovery for Buttons and change SetOption19 response (#2277)
- Add multiple color entry support for command Led like Led2 120000 001200 000012 setting led2 as Red, Led3 as Green and Led4 as Blue (#2303)
- Add hexadecimal RGB color entry on RGBCW leds (#2304)
- Add support for SGP30 gas and air quality sensor (#2307)
- Add optional Sunrise and Sunset timers with commands Latitide and Longitude to be enabled with define USE_SUNRISE in user_config.h (#2317)
- Add timer sunrise and sunset offset (#2378)
- Add user selectable defines for Sunrise/set Dawn option (#2378)
- Add optional KNX IP Protocol Support (#2402)
- Add random window to timers (#2447)
- Add Greek language file (#2491)
- Add support for Sonoff Pow R2 (#2340)
- Add GPIO_User to GPIO02 for all Sonoff T1 (#2524)

### 5.12.0 20180209

- Change library PubSubClient.h define MQTT_MAX_PACKET_SIZE from 512 to 1000 for Home Assistant  support
- Change relation of define MESSZ being dependent on PubSubClient.h define MQTT_MAX_PACKET_SIZE
- Change command color parameter input checks to less strict for Home Assistant support
- Change command Ina219Mode into command Sensor13
- Change commands HlwPCal, HlwUCal and HlwICal to PowerCal, VoltageCal and CurrentCal to be used for both Pow and S31 calibration
- Change commands HlwPSet, HlwUSet and HlwISet to PowerSet, VoltageSet and CurrentSet to be used for both Pow and S31 calibration
- Change uptime from hour to second resulting in a display of 123T13:45:21 where 123 is days
- Change module name Wemos D1 mini into Generic (#1220)
- Change HTML from width=100% to style=width:100% supporting HTML5 (#1358)
- Change OSWATCH_RESET_TIME (Blocked loop) from 30 to 120 seconds to allow slow networks (#1556)
- Change WIFI_MANAGER_SEC into WIFI_CONFIG_SEC (#1616)
- Change function pointers code to save code space and memory (#1683)
- Change webserver argument processing gaining 5k code space (#1705)
- Change weblog memory usage (#1730, #1793, #1819)
- Update TasmotaSerial library to 1.1.0
- Update language files Italian (#1594), Dutch (#1723) and Spanish (#1722)
- Fix Non-English JSON temperature unit attachement
- Fix Arilux RF induced exception by moving interrupt handler to iram on non ESP8266/Arduino lib v2.3.0
- Fix truncated command names and wrong response for DomoticzSwitchIdx (#1571)
- Fix %-sign issue as printf escape character in Humidity and Sonoff SC (#1579)
- Fix DS18B20 temperature JSON decimal dot (#1561)
- Fix Energy JSON message (#1621)
- Fix IRSend parameter translation (#1636)
- Fix TSL2561 device detection (#1644, #1825)
- Fix BME680 teleperiod resistance measuring (#1647)
- Fix Energy Monitoring Energy Today and Energy Total reading after restart (#1648)
- Fix IRReceive Data value (#1663)
- Fix Energy Monitoring Energy Period roll-over (#1688)
- Fix compiler warnings (#1774)
- Fix command PWM response if no PWM channel is configured (#1783)
- Add locale Decimal Separator to Web sensor page
- Add ColorTemperature to light status message
- Add command PowerOnState option 5 which inverts PulseTime and allows for delayed always on after power on
- Add OtaMagic two step Web server OTA upgrade using filename-minimal image if OTA free space is too small
- Add support for PMS5003 and PMS7003 particle concentration sensor
- Add command SetOption21 1 to allow Energy Monitoring when power is off on Sonoff Pow and Sonoff S31 (#1420)
- Add Chinese language file (#1551)
- Add French language file (#1561)
- Add Spanish language file (#1589)
- Add HTTP Allow Cross Origin removed from ESP8266/Arduino lib v2.4.0 (#1572)
- Add Home Assistant MQTT Discovery for switch and light to be enabled by command SetOption19 1 (#1534) or define HOME_ASSISTANT_DISCOVERY_ENABLE in user_config.h (#1685)
- Add command State to retrieve device state information (same data as teleperiod state and status 11 in slightly different JSON format)
- Add optional login to Webserver AP mode (#1587, #1635)
- Add command Sensor15 2 to start MHZ19(B) Zero Point Calibration (#1643)
- Add support for Sonoff S31 Smart Socket with Power Consumption Detection (#1626)
- Add command SetOption20 to allow update of Dimmer/Color/Ct without turning power on (#1719, #1741)
- Add NTP sync time slot based on chip id (#1773)
- Add cursor pointer to web button (#1836)

### 5.11.1 20180107

- Fix Sonoff Pow command handling (#1542)

### 5.11.0 20180107

- Minor webpage HTML optimizations (#1358)
- Updated German translation (#1438)
- Change Sonoff Pow Energy MQTT data message and consolidate Status 8 into Status 10
- Change ADS1115 default voltage range from +/-2V to +/-6V (#1289)
- Change text to Active for 3 minutes (#1364)
- Change Wemo SetBinaryState to distinguish from GetBinaryState (#1357)
- Change output of HTTP command to valid JSON and Array only (#1363)
- Removed all MQTT, JSON and Command language defines from locale files and set fixed to English (#1473)
- Renamed commands Color2,3,4 to Color3,4,5
- Fix BME280 calculation (#1051)
- Fix Sonoff Bridge missed learned key if learned data contains 0x55 (End of Transmission) flag (#1095, #1294)
- Fix PWM initialization in Dimmer/Color mode (#1321)
- Fix Wemo Emulation (#1357)
- Fix display of build date and time in non-english locale (#1465)
- Fix Wemo and Hue emulation by adding M-Search response delay (#1486)
- Add libraries Adafruit_BME680-1.0.5, Adafruit_Sensor-1.0.2.02, TasmotaSerial-1.0.0 and TSL2561-Arduino-Library
- Add command Color2 to set color while keeping same dimmer value
- Add device function pointers
- Add support for SenseAir S8 CO2 sensor
- Add color led signal to Carbon Dioxide (CO2) sensors using defines CO2_LOW and CO2_HIGH in user_config.h
- Add support for Domoticz Air Quality sensor to be used by MH-Z19(B) and SenseAir sensors
- Add support for PZEM004T energy sensor
- Add support for iTead SI7021 temperature and humidity sensor by consolidating DHT22 into AM2301 and using former DHT22 as SI7021 (#735)
- Add support for BME680 using adafruit libraries (#1212)
- Add support for MH-Z19(B) CO2 sensor (#561, #1248)
- Add multipress support and more user configurable GPIO to Sonoff Dual R2 (#1291)
- Add support for TSL2561 using adafruit library (#661, #1311)
- Add support for SHT3x (#1314)
- Add support for Arilux LC06 (#1414)
- Add Italian language file (#1449)
- Add 2nd Gen Alexa support to Wemo emulation discovery (#1357, #1450)
- Add define for additional number of WS2812 schemes (#1463)

### 5.10.0 20171201

- Upgrade library ArduinoJson to 5.11.2
- Upgrade library IRRemoteEsp8266 to 2.2.1 + 2 commits but disabled some protocols (code size reduction)
- Upgrade library NeoPixelBus to 2.2.9
- Upgrade library OneWire to 2.3.3 + 6 commits and disabled CRC lookup-table (#define ONEWIRE_CRC8_TABLE 0) (code size reduction)
- Update library PubSubClient to 2.6 + 9 commits and additional delay (#790)
- Update core_esp8266_wiring_digital.c to latest (staged) level
- Patch library I2Cdevlib-Core for esp8266-core 2.4.0-rc2 compatibility
- Remove command EnergyReset 1..3 now replaced by EnergyReset1 to EnergyReset3
- Remove spaces in JSON messages (code size reduction)
- Renamed xsns_05_ds18x20.ino to xsns_05_ds18x20_legacy.ino still using library OneWire and providing dynamic sensor scan
- Fix possible iram1_0_seg compile error by shrinking ICACHE_RAM_ATTR code usage
- Fix PWM watchdog timeout if Dimmer is set to 100 or Color set to 0xFF (#1146)
- Fix Sonoff Bridge Learn Mode hang caused by unrecognised RF code (#1181)
- Fix blank console log window by using XML character encoding (#1187)
- Fix wrong response name for command HlwISet (#1214)
- Fix DHT type sensor timeout recognition by distinguish "signal already there" from "timeout" (#1233)
- Add fixed color options 1..12 to command Color
- Add + (plus) and - (minus) to commands Dimmer (+10/-10), Speed and Scheme
- Add + (plus) and - (minus) to command Color to select 1 out of 12 preset colors
- Add + (plus) and - (minus) to command Ct to control ColdWarm led ColorTemperature (+34/-34)
- Add commands EnergyReset1 0..42500, EnergyReset2 0..42500 and EnergyReset3 0..42500000
-  to (Re)set Energy Today, Yesterday or Total respectively in Wh (#406, #685, #1202)
- Add optional ADS1115 driver as alternative for unsupported I2Cdevlib in esp8266-core 2.4.0-rc2
- Add support for INA219 Voltage and Current sensor to be enabled in user_config.h with define USE_INA219
- Add support for Arilux LC11 (Clearing RF home code when selecting no Arilux module)
- Add support for WS2812 RGBW ledstrips to be enabled in user_config.h with define USE_WS2812_CTYPE (#1156)
- Add SettingsSaveAll routine to command SaveData to be used before controlled power down (#1202)
- Add option PUSHBUTTON_TOGGLE (SwitchMode 7) to allow toggling on any switch change (#1221)
- Add new xdrv_05_ds18x20.ino free from library OneWire and add the following features:
-  Add support for DS1822
-  Add forced setting of 12-bit resolution for selected device types (#1222)
-  Add read temperature retry counter (#1215)
-  Fix lost sensors by performing sensor probe at restart only thereby removing dynamic sensor probe (#1215)
-  Fix sensor address sorting using ascending sort on sensor type followed by sensor address
-  Rewrite JSON resulting in shorter message allowing more sensors in default firmware image:
-   "DS18B20-1":{"Id":"00000483C23A","Temperature":19.5},"DS18B20-2":{"Id":"0000048EC44C","Temperature":19.6}
- Add additional define in user_config.h to select either single sensor (defines disabled), new multi sensor (USE_DS18X20) or legacy multi sensor (USE_DS18X20_LEGACY)
- Add clock support for more different pixel counts (#1226)
- Add support for Sonoff Dual R2 (#1249)
- Add FriendlyName to web page tab and add program information to web page footer (#1275)

### 5.9.1 20171107

- Add external sensor function pointer interface to enable easy sensor addition
- Add support for ADS1115 to be enabled in user_config.h and needs libraries i2cdevlib-Core and i2cdevlib-ADS1115 (#338, #660)
- Fix Backup Configuration file download failure by defining proper file size (#1115)
- Fix Exception 26 and empty console screen after usage of command WakeupDuration (#1133)
- Fix some changed iTead web links in README.md (#1137)

### 5.9.0 20171030

- Rewrite code (partly) using Google C++ Style Guide (https://google.github.io/styleguide/cppguide.html)
- Rewrite code by using command lookup tables and javascript (client side) web page expansions
- Change HTML/CSS to enable nicer form field entry
- Change default PWM assignments for H801 RGB(CW) led controller to support optional Color/Dimmer control
-   GPIO04 (W2)    from GPIO_PWM2 to GPIO_USER to be user configurable for GPIO_PWM5 (second White - Warm if W1 is Cold)
-   GPIO12 (Blue)  GPIO_PWM3 no change
-   GPIO13 (Green) from GPIO_PWM4 to GPIO_PWM2
-   GPIO14 (W1)    from GPIO_PWM1 to GPIO_USER to be user configurable for GPIO_PWM4 (first White - Cold or Warm)
-   GPIO15 (Red)   from GPIO_PWM5 to GPIO_PWM1
- Change default PWM assignments for MagicHome RGB(W) led controller to support optional Color/Dimmer control
-   GPIO05 (Green) from GPIO_PWM4 to GPIO_PWM2
-   GPIO12 (Blue)  from GPIO_PWM5 to GPIO_PWM3
-   GPIO13 (White) GPIO_USER to be user configurable for GPIO_PWM4 (White - Cold or Warm)
-   GPIO14 (Red)   from GPIO_PWM3 to GPIO_PWM1
- Change default PWM assignment for Witty Cloud to support optional Color/Dimmer control (#976)
-   GPIO12 (Green) from GPIO_PWM4 to GPIO_PWM2
-   GPIO13 (Blue)  from GPIO_PWM5 to GPIO_PWM3
-   GPIO15 (Red)   from GPIO_PWM3 to GPIO_PWM1
- Change when another module is selected now all GPIO user configuration is removed
- Change command name IRRemote to IRSend (#956)
- Remove Arduino IDE version too low warning as it interferes with platformio.ini platform = espressif8266_stage
- Fix command FullTopic entry when using serial or console interface
- Fix possible UDP syslog blocking
- Fix minimum TelePeriod of 10 seconds set by web page
- Fix command GPIOx JSON response (#897)
- Fix inverted relay power on state (#909)
- Fix compile error when DOMOTICZ_UPDATE_TIMER is not defined (#930)
- Fix alignment of web page items in some browsers (#935)
- Fix setting all saved power settings to Off when SetOption0 (SaveState) = 0 (#955)
- Fix timezone range from -12/12 to -13/13 (#968)
- Fix Southern Hemisphere TIME_STD/TIME_DST (#968)
- Fix TLS MQTT SSL fingerprint test (#970, #808)
- Fix virtual relay status message used with Color/Dimmer control (#989)
- Fix command IRSend and IRHvac case sensitive parameter regression introduced with version 5.8.0 (#993)
- Fix pressure calculation for some BMP versions regression introduced with version 5.8.0i (#974)
- Fix Domoticz Dimmer set to same level not powering on (#945)
- Fix Blocked Loop when erasing large flash using command reset 2 (#1002)
- Fix relay power control when light power control is also configured as regression from 5.8.0 (#1016)
- Fix Mqtt server mDNS lookup only when MqttHost name is empty (#1026)
- Add debug information to MQTT subscribe
- Add translations to I2Cscan
- Add translation to BH1750 unit lx
- Add light scheme options (Color cycle Up, Down, Random) and moving WS2812 schemes up by 3
- Add Domoticz counter sensor to IrReceive representing Received IR Protocol and Data
- Add option 0 to MqttHost to allow empty Mqtt host name
- Add support for Arilux AL-LC01 RGB Led controller (#370)
- Add esp8266 de-blocking to PubSubClient library (#790)
- Add Domoticz sensors for Voltage and Current (#903)
- Add platformio OTA upload support (#928, #934)
- Add warning to webpage when USE_MINIMAL is selected (#929)
- Add smoother movement of hour hand in WS2812 led clock (#936)
- Add support for Magic Home RGBW and some Arilux Led controllers (#940)
- Add command SetOption15 0 (default) for command PWM control or SetOption15 1 for commands Color/Dimmer control to PWM RGB(CW) leds (#941)
- Add Domoticz counter sensor to Sonoff Bridge representing Received RF code (#943)
- Add support for Luani HVIO board (https://luani.de/projekte/esp8266-hvio/) (#953)
- Add PWM initialization after restart (#955)
- Add IR Receiver support. Disable in user_config.h (#956)
- Add support for inverted PWM (#960)
- Add Sea level pressure calculation and Provide command Altitude (#974)
- Add support for up to 8 relays (#995)
- Add commands RfSync, RfLow, RfHigh, RfHost and RfCode to allow sending custom RF codes (#1001)
- Add retain to ENERGY messages controlled by command SensorRetain (#1013)
- Add commands Color2, Color3, Color4, Width2, Width3, Width4 and SetOption16 to set Ws2812 Clock parameters (#1019)
- Add German language file (#1022)
- Add support for connecting to MQTT brokers without userid and/or password (#1023)
- Add support for esp8266 core v2.4.0-rc2 (#1024)
- Add commands PwmRange 1,255..1023 and PwmFrequency 1,100..4000 (#1025)
- Add Polish language file (#1044, #1047)
- Add support for KMC 70011 Power Monitoring Smart Plug (#1045)
- Add support for VEML6070 I2C Ultra Violet level sensor (#1053)
- Add light turn Off Fade (#925)
- Add IrSend command option Panasonic as IrSend {"Protocol":"Panasonic", "Bits":16388, "Data":\<Panasonic data\>}
-   where 16388 is 0x4004 hexadecimal (#1014)
- Add retry counter to DHT11/21/22 sensors (#1082)

### 5.8.0 20170918

- Remove the need for NeoPixelBus library for Hue support
- Consolidate WS2812 into Sonoff Led for flexible future led strip library changes
- Invert WS2812 fade speed to align with Sonoff led (Speed 1 = fast, Speed 8 = slow)
- Remove upper case MQTT receive buffer
- Reduce code and string length for output of commands Modules and GPIOs
- Add Sonoff SC debug information
- Change syslog service
- Removed webserver syslog disable as now no longer needed
- Increased default MQTT message size from 368 to 405 bytes while keeping MQTT_MAX_PACKET_SIZE = 512 (because we can)
- Fix MQTT Offline or Remove MQTT retained topic code
- Fix Domoticz loop when Emulation is selected
- Add blink to WS2812 and Sonoff Led (#643)
- Add option WIFI_WAIT (5) to command WifiConfig to allow connection retry to same AP without restart or update flash (#772, #869)
- Add support for Witty Cloud (#794)
- Add GPIO14 to Sonoff Dual (#797, #839)
- Add support for Yunshan Wifi Relay (#802)
- Add GPIO16 input pulldown (#827)
- Add timeout to DHT and DS18B20 sensors (#852)
- Fix watchdog timeout caused by lack of stack space by moving to heap (#853)
- Allow LogPort and MqttPort up to 65535 and add LogPort tot Status 3 (#859)
- Allow command SwitchTopic in group mode (#861)
- Allow command SwitchMode if no switches are defined (#861)
- Add optional dimmer parameter to command Wakeup for WS2812, AiLight, Sonoff B1, Led and BN-SZ01 (#867)
- Fix basic On, Off, Toggle, Blink and BlinkOff commands when other language is selected (#874)

### 5.7.1 20170909

- Remove leading spaces from MQTT data
- Fix webconsole special character entry
- Allow # as prefix for color value
- Fix Alexa detection and Hue App Update Request (#698, #854)

### 5.7.0 20170907

- Shrink module configuration webpage
- Fix settings order during startup to allow for displaying debug messages
- Fix some string length issues
- Add more string length tests by using strncpy
- Add Ai-Thinker RGBW led (AiLight)
- Add Power check and add PulseTime to power check at startup (#526)
- Add Supla Espablo support (#755)
- Add more precision to Sonoff Pow period and power results using command WattRes 0|1 (#759)
- Add basic internationalization and localization (#763)
- Add more Sonoff Pow range checking (#772)
- Fix invalid JSON (#786, #822)
- Add duplicate check to received RF signal within 2 seconds for Sonoff Bridge (#810)

### 5.6.1 20170818

- Change module list order in webpage
- Fix Sonoff T1 1CH and 2CH configuration (#751)

### 5.6.0 20170818

- Fix Sonoff Pow intermittent exception 0
- Change Sonoff Pow sending Domoticz telemetry data only
- Add Ai-Thinker RGBW led (AiLight) (experimental)
- Add NeoPixelBus library to Sonoff Led for Hue support
- Add user configurable GPIO4 and GPIO5 to module Sonoff Bridge
- Add Sonoff B1 RGBCW led support with command Color RRGGBBCCWW (#676)
- Add command CT 152..500 to Sonoff Led and Sonoff B1 to control Color Temperature
- Add Cold-Warm slider to web page for Sonoff Led and Sonoff B1
- Add CT parameter to Hue
- Add Sonoff T1 support (#582)
- Add AnalogInput0 if configured as Analog Input to webpage (#697, #746)
- Add command SetOption14 0|1 to enable interlock mode (#719, #721)
- Fix Mitsubishi HVAC IR power controll (#740)

### 5.5.2 20170808

- Extent max number of WS2812 pixels from 256 to 512 (#667)
- Add OTA handling if server responds with no update available (#695)
- Removed undocumented command FlashMode (#696)
- Fix compile time error message due to increased message buffer size (#703)

### 5.5.1 20170805

- Fix Sonoff Rf Bridge issues
- Add Sonoff RF Bridge MQTT messages on received and learned RF signal
- Add command VoltRes 0|1 to select voltage resolution to 0.1 V (#654)
- Add averaging to Analog input (#686)
- Add Energy tele data on Sonoff Pow Threshold change (#688)
- Fix inconsistent property names in Messages (#690)

### 5.5.0 20170730

- Reduce code space by removing the following commands as they are replaced by SetOption alternatives:
-   SaveState = SetOption0
-   ButtonRestrict = SetOption1
-   Units = SetOption2
-   MQTT = SetOption3
-   MQTTResponse = SetOption4
-   TempUnit = SetOption8
- Smoothing WS2812 animation poll, invert fade speed and max allowed wakeup time down to 3000 seconds
- Fix initial button press detection
- Add support for Sonoff RF Bridge 433 using command RfKey
- Fix regression from 5.0.7 by increasing message buffer size from 360 to 368 to accomodate 4 x DS18x20 sensors (#637)
- Add GroupTopic to Topic test when using ButtonTopic/SwitchTopic to send either ON/OFF or TOGGLE (#642)
- Adjust HLW calibration limits to accomodate HuaFan device and add commands HlwPSet, HlwUSet and HlwISet (#654)

### 5.4.0 20170725

- Fix command reset regression introduced in 5.2.0
- Increase polling from 0.1 second to 0.05 second
- Add multipress to all buttons
- Fix button 1 double press behaviour on multi relay devices
- Add support for Hua Fan Smart Socket (#479)
- Add support for Sonoff 4ch Pro (#565)
- Add command SetOption13 1 to allow immediate action on single button press
-   (disables multipress, hold and unrestricted commands) (#587)

### 5.3.0 20170715

- Major Hue rewrite which might introduce Alexa problems. If so, initiate an issue
- Add support for Sonoff Led and BN-SZ01 Ceiling Led brightness control to Hue
- Fix Sonoff Led Power, Dimmer and Color MQTT response (#176)
- Add commands Delay and Backlog to allow multiple commands at once separated by ";" (#593)
- Use default flashmode DOUT to solve restart hangs on esp8285 chips (#453, #598)
- Change Web console column width from 99 to 300 (#599)

### 5.2.4 20170703

- Removed flash mode update after selecting different module solving esp8285 related problems
- Add device type flag to sonoff_template.ino
- Change Sonoff Led Wakeup and add support for Sonoff BN-SZ01 Led (#567)

### 5.2.3 20170630

- Change Sonoff Led color conversion code
- Fix SetOption12 handling
- Simplify auto configuration upgrade
- Add option Upgrade \<version_number\> to only upgrade to any higher version (Old PR #213)
- Change FallbackTopic to cmnd/\<MQTTClient\>/\<command\> \<parameter\> bypassing FullTopic and Prefix (#538)

### 5.2.2 20170625

- Add configuration SaveAddress to Status 1 and Information Page
- Change Sonoff Led Color conversion from AtoH to strtol
- Fix possible wrong uploads due to configuration overwrites (#542)
- Fix payload negative numbers (#547)

### 5.2.1 20170622

- Fix Restore Configuration in case of lower version
- Revert auto configuration upgrade allowing easy upgrade which was removed in version 5.2.0
- Fix config auto upgrade from versions below version 4.1.1 (#530)

### 5.2.0 20170619

- Add command SetOption12 1 to disable newly released configuration flash rotate to reduce flash wear
- Fix command CounterDebounce by removing test for active GPIO (#524)
- Add command SetOption33 1..250 to allow user configure POW Max_Power_Retry count (#525)

### 5.1.7 20170616

- Prep removal of SetOptions alternatives
- Restore webpage upgrade error messages removed in 5.1.5
- Add hold button functionality to buttons 2 to 4
- Add command SetOption32 1..100 to set Key Hold Time from 0.1 seconds to 10 seconds (#200)
- Allow slashes in Topic, GroupTopic, ButtonTopic and SwitchTopic (#507)
- Changed webpage form actions from post to get and use relative path url (#434, #522)

### 5.1.6 20170606

- Shrink code
- Removed online configuration of Domoticz In and Domoticz Out MQTT strings
- Removed commands DomoticzInTopic and DomoticzOutTopic
- Add define KEY_HOLD_TIME to configure button hold threshold before sending MQTT Hold message
- Add command StateText4 to configure button MQTT Hold text (= MQTT_CMND_HOLD)
- Add command SetOption11 0|1 to swap pushbutton single and double press functionality (#200)
- Add command SwitchMode<x> 5 (PUSHBUTTONHOLD) and 6 (PUSHBUTTONHOLD_INV) (#489)

### 5.1.5 20170604

- Shrink code in preparation to ESP8266-Arduino 2.4.0-rc1
- Add effect parameter to HUE Device (#464)

### 5.1.4 20170601

- Removed pre-compiled versions from repository as they are available within the release
- Changed HUE Device type to color supporting version (#464)
- Fix compile error when BE_MINIMAL is selected (#467, #476)
- Add multiple compiled versions to release using updated Travis script and platformio.ini (#467)

### 5.1.3 20170520

- Add Domoticz Counter

### 5.1.2 20170519

- Fix Counter/Timer JSON message and update Counter/Timer on webpage
- Fix WS2812 Domoticz related regression issues

### 5.1.1 20170517

- Allow command FullTopic in group mode
- Prepare for more use of RTC memory
- Add independant WS2812 led string power control (#386, #390)
- Add command Counter<x> to control up to four GPIO falling edge interrupt counters or timers (#459)
- Add command CounterType<x> to select between pulse counting or pulse timing
- Add command CounterDebounce to select global counter debounce time in mSec

### 5.1.0 20170513

- Fix Offline/Removal of retained topic when FullTopic is changed
- Add FullTopic to MQTT Configuration and Information web pages
- Add license model GPLv3 (#188)

### 5.0.7 20170511

- Fix possible exception 28 on empty command
- Add command SetOption0 as replacement for SaveState
- Add command SetOption1 as replacement for ButtonRestrict
- Add command SetOption2 as replacement for Units
- Add command SetOption4 as replacement for MqttResponse
- Add command SetOption8 as replacement for TempUnit
- Add command SetOption10 On|Off to select between Offline or Removing previous retained topic (#417, #436)

### 5.0.6 20170510

- Remove hyphen in case of a single DHT sensor connected (#427)
- Add command MqttRetry <seconds> to change default MQTT reconnect retry timer from minimal 10 seconds (#429)

### 5.0.5 20170508

- Add command FullTopic with tokens %topic% (replaced by command Topic value) and
-  %prefix% (replaced by command Prefix<x> values) for more flexible topic definitions (#244)
-  See wiki > MQTT Features https://github.com/arendst/Tasmota/wiki/MQTT-Features for more information

### 5.0.4 20170505

- Add Sonoff Pow Energy Total up to 40 MWh
- Add command EnergyReset 1|2|3 to reset Energy counters (#406)
- Fix Domoticz Energy logging (#411)
- Add command PowerOnState 4 to keep relay always on and disabling all power control (#418)

### 5.0.3 20170504

- Add command SensorRetain on|off to enable retaining of mqtt message tele/sonoff/SENSOR (#74)
- Change WifiConfig timeout from 60 seconds to 180 seconds (#212)
- Change Sonoff Touch command Ledstate functionality by turning led on if power is off (#214)
- Add 4 seconds delay after power on before enabling button to workaround Wemos D1 mini RTS circuit (#380)

### 5.0.2 20170503

- Reset SaveData, SaveState and MqttResponse to default values due to rearranging settings
- Moved some settings to flag area
- Add command TempUnit Celsius|Fahrenheit for selecting Celsius or Fahrenheit (#347)
- Add command TempRes 0..3 for selecting Temperature Resolution (#347)
- Add command HumRes 0..3 for selecting Humidity Resolution (#347)
- Add command PressRes 0..3 for selecting Pressure Resolution (#347)
- Add command EnergyRes 0..5 for selecting Energy Resolution (#347)
- Add "TempUnit":"C|F" to sensor JSON output (#347)
- Add support for up to three DHT type sensors each using a different GPIO (#339, #404)

### 5.0.1 20170429

- Adjust Sonoff SC messages to prepare for display feature
- Move static data from RAM to Flash
- Fix PowerOnState for some devices not reporting "Power on" state (#284, #380, #383)

### 5.0.0 20170425

- Memory status message update
- Fix setting migration to better preserve settings during move (#382)
- Best practice is first doing a Backup Configuration before installing version 5.0.0
- Reset save count after setting move
- Start using new linker script without SPIFFS

### 4.2.0 20170424

- Prepare for SPIFFS removal by moving settings to EEPROM area
- Fix compilation error when webserver is disabled (#378)

### 4.1.3 20170410

- Add user configuarble GPIO to module S20 Socket and Slampher
- Add support for Sonoff SC (#112)
- Set PWM frequency from 1000Hz to 910Hz as used on iTead Sonoff Led firmware (#122)
- Set Sonoff Led unconfigured floating outputs to 0 to reduce exceptions due to power supply instabilities (#122)
- Add Access Point Mac Address to Status 11 and Telemetry (#329)
- Fix DS18B20 negative temperature readings (#334)

### 4.1.2 20170403

- Rename Unrecognised command to Unknown command
- Remove all command lists
- Remove command SmartConfig (superseded by WifiConfig)
- Fix boot loop when selecting module Sonoff 4CH or Sonoff Touch on non ESP8285 hardware
- Add optional support for Toshiba and Mitsubishi HVAC IR control (needs updated IRremote8266 library) (#83, #257)
- Add all configured switches to Domoticz Configuration web page (#305)
- Fix compile error when selecting WS2812 DMA (#313)

### 4.1.1 20170329

- Fix default Telemetry for command Prefix3
- Fix webserver Module parameters for disabled select
- Fix sensor status for enabled switches
- Remove Light as alternative for Power (save code space)
- Remove migration option from pre V3 (code cleanup)
- Remove unofficial SPIFFS support (code cleanup)
- Remove command list when unknown command is entered (save code space)
- Rename Status11 json from StatusPWR to unique StatusSTS
- Rename command Gateway to IPAddres2, Subnetmask to IPAddress3 and DnsServer to IPAddress4 (save code space)
- Add Command MqttResponse to select either command or RESULT topic as response (#258)
- Add command StateText1 to StateText3 to assign MQTT_STATUS_OFF, MQTT_STATUS_ON and MQTT_CMND_TOGGLE respectively (#286)
- Remove restart after IPAddress changes (#292)
- Add support for MAX31850 in xsns_ds18x20.ino (#295)
- Fix possible uptime update misses (#302)

### 4.1.0 20170325

- Change static IP addresses in user_config.h from list (using commas) to string (using dots)
- Unify display result of commands Modules, Module and Gpios
- Rewrite Module selection web page to bring size down from 18651 to 4319 bytes (!) (#234, #240)
- Add basic support for (Lixada) H801 RGBWW controller (#252)
- Add command Prefix1 to Prefix3 to assign SUB_PREFIX, PUB_PREFIX and PUB_PREFIX2 respectively (#255)
- Add static ip addresses to flash (#262)
- Add commands IpAddress, Gateway, Subnetmask and DnsServer to select static ip addresses (#273)

### 4.0.8 20170321

- Fix entering non-numeric webpassword
- Force selection between TLS or Webserver due to memory restraint (#240)
- Allow entering empty string using "0" for selected commands (#242)
- Fix exception when posting commands to web console containing % (#250)

### 4.0.7 20170319

- Increased Sonoff Led PWM frequency from 432 to 1000
- Fix possible watch dog reboot after changing module type on web page
- Fix reporting of GPIO usage from web page
- Fix Sonoff Led blank during firmware upgrade
- Fix Sonoff Led flicker and possible flash corruption by using latest Arduino-esp8266 versions of pwm core files included in sonoff library (#211)
- Add PWM output control with commands PWM1 to PWM5 using user selectable GPIOs (#211)
- Fix exceptions due to low values of commands HlwPCal (10000), HlwUCal (1000) and HlwICal (2500) (#223)
- Add Switch state to sensor status (#227, #233)
- Add user configuarble GPIO to module Sonoff Touch (#228)
- Add define WEB_PORT to user_config.h to change default web server port from 80 (#232)
- Fix failed Ota Firmware upgrade started from Web page (#235)

### 4.0.6 20170316

- Fix to better find device by Wifi hostname
- Fix compile error when some I2C devices are disabled
- Add (experimental) support for SHT1X emulating I2C (#97)
- Add ADC to ElectroDragon (#203)
- Add support for Sonoff Dev (#206)

### 4.0.5 20170314

- Add command Status 11 to show power status with Vcc if define USE_ADC_VCC is enabled (default)
- Add ADC input to Sonoff SV and Wemos D1 mini - Needs recompile with define USE_ADC_VCC disabled (#137)
- Add MQTT host:port to timeout message (#199)

### 4.0.4 20170312

- Add pulse timers for up to 4 relays (#106)
- Fix Sonoff Led power state when dimmer or color is 0 (#176)
- Add command NtpServer<x> to configure up to three NTP servers (#177)
- Delete module User Test as module Wemos D1 mini has same/more user configurable GPIO (#178)
- Add more user configurable GPIO to module ElectroDragon (#183)

### 4.0.3 20170309

- Renamed Module NodeMCU to WeMos D1 mini
- Add GPIO1 as user option to some modules
- Add Buttons, Relays and Leds to user configurable options (#159)
- Add description on Module parameters web page to some well known GPIOs (#107, #171)

### 4.0.2 20170308

- Restore correct seriallog level after Serial logging was disabled
- Add simple dimmer slider to Sonoff Led web page
- Reduced root webpage size by 31%
- Expand Status 2 with Build date/time and core version
- Fix webserver redirection when not in WifiManager mode (#156)
- Add command ButtonRestrict On/Off to restrict access to button hold and button multi press options above 2 (#161)
- Fix DS18S20 negative temperature readings (#165)
- Fix crlf compilation error due to bad syntax (#144, #167)

### 4.0.1 20170305

- Fix char default sizes and set MESSZ to 360 (#143)
- Fix SerialLog setting status
- Disable syslog when emulation is active
- Add DS18B20 web page display refresh

### 4.0.0 20170303

- Add define to remove config migration code for versions below 3.0 (See Wiki-Upgrade-Migration path)
- Free memory by switching from String to char[]
- Raised Sonoff Led PWM frequency from 200Hz to 432Hz in search of stability (hardware watchdog timeouts) (#122)
- Increase message size and suggested minimum MQTT_MAX_PACKET_SIZE to 512 (#114, #124)
- Remove runtime warning message regarding MQTT_MAX_PACKET_SIZE too small as it is now moved to compile time (#124)
- Fix possible panics with web console and http commands while UDP syslog is active (#127)
- Add optional static IP address (#129)
- Add define ENERGY_RESOLUTION in user_config.h to allow user control over precision (#136)

### 3.9.22 20170228

- Update web console
- Fix Status 4 JSON message
- Add Exception info during restart if available
- Add osWatch service to detect loop hangs that might happen during (OTA) upgrades
- Add WiOn support for relay and switch only (#82, #102)
- Allow for user specified relay count up to four in sonoff_template.h (#109)
- Add support for HTU21 compatible I2C sensors SI7013, SI7020 and SI7021 (#118)
- Add NodeMCU or Wemos configuration option (#119)

### 3.9.21 20170224

- Add ajax to web root page and web console (#79)
- Add commands SwitchMode1..4 and enable user switches 2, 3 and 4 (#84, #88)
- Fix MQTT upgrade when webserver is active

### 3.9.20 20170221

- Add minimal basic authentication to Web Admin mode (#87)
- Fix Hue and add HSB support (#89)

### 3.9.19 20170219

- Sonoff Led: Made GPIO04, 05 and 15 available for user
- Sonoff Led: Add commands Fade, Speed, WakupDuration, Wakeup and LedTable

### 3.9.18 20170218

- Fix ledstate 0 to turn off led
- Fix Sonoff Led dimmer range (#16)
- Change Sonoff Led command Dimmer to act on both cold and warm color
- Add Sonoff Led command Color CCWW where CCWW are hexadecimal values fro 00 - FF
- Reduce Sonoff Led flickering by disabling interrupts during flash save and disabling
-   Led during OTA upgrade and Web upload (#16)

### 3.9.17 20170217

- Fix possible ArduinoJSON related memory fragmentation
- Changed console logging using less memory
- Add GPIO04 as user selectable for Sonoff Dual (#75)

### 3.9.16 20170214

- Update latching relay handler
- Add support for IR led using IRremoteESP8266 library (#59)
- Add Hue argument passing using ArduinoJSON library (#59)

### 3.9.15 20170213

- Change JSON float values from string to number according to http://json.org (#56)
- Add support for exs latched relay module https://ex-store.de/ESP8266-WiFi-Relay-V31 (#58)
- Add support for inverted relays
- Changed MAX_LOG_LINES from 70 to 60 to preserve memory

### 3.9.14 20170211

- Add False and True as alternatives for 0/Off and 1/On (#49)
- Fix Status10 JSON format (#52)
- Fix DS18x20 using OneWire library (#53)

### 3.9.13 20170210

- Add FlashChipMode to Status 4
- Removed redundant DHT2 option and code
- Add Sonoff SV GPIO pin 05 configuration (#40)
- Add configuration file backup and restore via web page
- Fix latency due to light_sleep mode even if sleep was set to zero (#50)

### 3.9.12 20170208

- Fix compile error when webserver is disabled (#30)
- Fix possible ESP8285 flash problem by updating Flash Chip Mode to DOUT during OTA upload
- Fix hostname issues by not allowing user entry of string formatting and removing from user_config.h (#36)

### 3.9.11 20170204

- Fix command I2Cscan
- Fix not allowed spaces in Topic, ButtonTopic and SwitchTopic
- Make all TELEMETRY, STATUS and COMMAND message topics unique (#4)
- Advertise command topic to be used by iobroker (#299)
- Fix butten (non)detection if no GPIO_KEY1 is defined (#13)
- Change WeMo serialnumber from 7 decimal chars to 8 hexadecimal chars (#18)
- Update web page with Build Date/Time, Emulation and mDNS Discovery and Advertise information (#21)

### 3.9.10 20170130

- Add WS2812 Color Type selection (RGB or GRB) to user_config.h (#7)
- Hue api changes to support HUE App(s) (#8)

### 3.9.9 20170130

- Add command status 10 showing sensor data
- Fix hlw status messages if hlw is disabled

### 3.9.8 20170130

- Remove GPIO07 and GPIO08 from user selectable (#5)

### 3.9.7 20170129

- Fix possible WS2812 exceptions when using emulation
- Add command Emulation to dynamic configure Belkin WeMo and Hue Bridge for Alexa

### 3.9.6 20170129

- Add dynamic sleep for WS2812 animation (#1)

### 3.9.5 20170128

- Fix error message in case of wrong Domoticz command

### 3.9.4 20170127

- Fix Sonoff Dual Relay switching (#287)

### 3.9.3 20170127

- Add confirmation before Restart via webpage
- Expand Domoticz Configuration webpage with Key, Switch and Sensor Index and
-   add commands DomoticzSwitchIdx and DomoticzSensorIdx (#86) (#174) (#219)
- Fix default DHT11 sensor driver selection
- Fix LedPower status after button press (#279)
- Add command Sleep 0 - 250 mSec for optional light sleep mode to lower energy consumption (#272)
-   (Expect overall button/key/switch misses and wrong values on Sonoff Pow)
- Add Hue brightness extension (#281)
- Fix Hue brightness and change to call by reference (#283)

### 3.9.2 20170124

- Add confirmation before Reset Configuration via webpage (#244)
- Add WS2812 features (see Wiki commands)

### 3.9.1 20170124

- Change PowerOnState function to only trigger when Power On (and not just restart) (#238)
- Move HLW interrupts back to RAM and make WS2812_DMA optional as it generates Exception on Pow (#264)
- Add charset=utf-8 to webpages (#266)
- Update Hue emulation (#268)
- Fix status module number
- Add support for domoticz Dimmer on Sonoff_Led and WS2812
- Fix possible ESP8285 flash problem by updating Flash Chip Mode to DOUT during web upload

### 3.2.6a 20170120

- Fix Sonoff Pow compile error (#255)
- Move HLW interrupts back to ROM (Needed for WS2812 DMA interrupts)
- Removed all IO config from user_config.h as this will be done by commands or webpage
- Removed MessageFormat and supports JSON only except POWER/LIGHT status
- Add command LedPower to control main led (#247)
- Add more FriendlyNames for Hue (#254)
- Add DMA support for WS2812 when using pin 3 while other pins work just as well in my case...
- Add HUE emulation for Alexa (#229)
- Add basic WS2812 support (#229)
- Fix Wemo when MQTT is disabled (#245)
- Revert ButtonTopic and change SwitchTopic1 - 4 to one SwitchTopic
- Rename MqttUnits to Units
- Add Mqtt command to enable/disable MQTT

### 3.2.2a 20170115

- Add dynamic (Sonoff) Module, user GPIO and sensor selection (one size fits (almost) all)
- Add support for Sonoff LED
- Add Seriallog disable after 600 seconds for Sonoff Dual and 4 Channel
- Add ButtonTopic2 - 4, SwitchTopic1 - 4 and SwitchRetain

### 3.2.2 20170113

- Fix PowerOnState 2 functionality after re-applying power (#230)

### 3.2.1 20170113

- Fix some failed command decoding (#228)
- Removed passwords from status messages (#216)

### 3.2.0 20170111

- Add I2C BH1750 sensor (#222)
- Sensor rewrite preparing for online selection

### 3.1.16 20170109

- Fix Domoticz possible error condition
- Remove Wifi password from connection message (#216)
- Add Configure Other menu item to web page (#209)
- Add command FriendlyName, field Friendly Name and define FRIENDLY_NAME to be used by Alexa
-   eliminating current use of MQTT_CLIENT_ID (#209)
- Add friendlyname to webpage replacing former hostname

### 3.1.15 20170108

- Fix Domoticz send key regression with Toggle command

### 3.1.14 20170107

- Add support for command TOGGLE (define MQTT_CMND_TOGGLE) when ButtonTopic is in use and not equal to Topic (#207)

### 3.1.13 20170107

- Fix web console command input when SUB_PREFIX contains '/' (#152)
- Add command response to web command (#200)
- Add option to disable MQTT as define USE_MQTT in user_config.h (#200)

### 3.1.12 20170106

- Add OTA retry to solve possible HTTP transient errors (#204)
- Fix MQTT host discovery

### 3.1.11 20170105

- Add mDNS to advertise webserver as <hostname>.local/

### 3.1.10 20170105

- Fix ButtonTopic when SUB_PREFIX = PUB_PREFIX
- Add workaround for possible MQTT queueing when SUB_PREFIX = PUB_PREFIX
- Add optional MQTT host discovery using define USE_DISCOVERY in user_config.h (#115)

### 3.1.9 20170104

- Fix Power Blink start position (toggled)
- Change PulseTime increments: 1 .. 111 in 0.1 sec (max 11 seconds) and 112 .. 64900 in seconds (= 12 seconds until 18 hours) (#188)
- Add support for SUB_PREFIX = PUB_PREFIX (#190)

### 3.1.8 20170103

- Add retain flag to LWT offline and only send "tele/sonoff/LWT Offline" (#179)
- Change retained LWT Online message to only send "tele/sonoff/LWT Online"

### 3.1.7 20161231

- Add retained message LWT Online when sonoff makes MQTT connection (#179)

### 3.1.6 20161230

- Add blinking using commands BlinkTime, BlinkCount and Power Blink|3|BlinkOff|4 (#165)

### 3.1.5 20161228

- Fix serial space command exception (28)

### 3.1.4 20161227

- Fix MQTT subscribe regression exception (3) (#162)
- Fix serial empty command exception (28)

### 3.1.3 20161225

- Extent Domoticz configuration webpage with optional indices (#153)
- Fix multi relay legacy tele message from tele/sonoff/2/POWER to tele/sonoff/POWER2
- Add support for iTead Motor Clockwise/Anticlockwise

### 3.1.2 20161224

- Extent command PowerOnState with toggle at power on (option 2 is now option 3!) (#156)

### 3.1.1 20161223

- Add support for Sonoff Touch and Sonoff 4CH (#40)
- Update DomoticzIdx and DomoticzKeyIdx with relay/key index (DomoticzIdx1/DomoticzKeyIdx1)
- Add command PowerOnState to control relay(s) at power on (#154)

### 3.1.0 20161221

- Add Sonoff Pow measurement smoothing
- Fix serial command topic preamble error (#151)
- Fix 2.x to 3.x migration inconsistencies (#146)

### 3.0.9 20161218

- Add Sonoff Pow voltage reading when relay is on but no load present (#123)

### 3.0.8 20161218

- Add temperature conversion to Fahrenheit as option in user_config.h (TEMP_CONVERSION) (#145)

### 3.0.7 20161217

- Add user_config_override.h to be used by user to override some defaults in user_config.h (#58)
- Fix Sonoff Pow low power (down to 4W) intermittent measurements (#123)

### 3.0.6 20161217

- Fix MQTT_CLIENT_ID starting with % sign as in "%06X" (#142)
- Add auto power off after PulseTime### 0.1 Sec to relay 1 (#134)

### 3.0.5 20161215

- Add more control over LED with command LedState options (#136, #143)
-   LED_OFF (0), LED_POWER (1), LED_MQTTSUB (2), LED_POWER_MQTTSUB (3), LED_MQTTPUB (4), LED_POWER_MQTTPUB (5), LED_MQTT (6), LED_POWER_MQTT (7)
- Add option WIFI_RETRY (4) to command WifiConfig to allow connection retry to other AP without restart (#73)

### 3.0.4 20161211

- Fix intermittent Domoticz update misses (#133)

### 3.0.3 20161210

- Fix compiler warnings (#132)
- Remove redundant code
- Fix Domoticz pushbutton support

### 3.0.2 20161209

- Add pushbutton to SwitchMode (#130)

### 3.0.1 20161209

- Fix initial config

### 3.0.0 20161208

- Migrate and clean-up flash layout
-   Settings from version 2.x are saved but settings from version 3.x can not be used with version 2.x
- Change SEND_TELEMETRY_RSSI to SEND_TELEMETRY_WIFI and add AP and SSID to telemetry
- Split long JSON messages
- Fix inconsistent status messages
- Fix all status messages to return JSON if enabled
- Remove relay index in cmnd/sonoff/<relay>/POWER now changed
-   to cmnd/sonoff/POWER for single relay units
-   and cmnd/sonoff/POWER<relay> for multi relay units like Sonoff dual
- Add retain option to Power/Light status controlled by command PowerRetain On|Off (#126)

### 2.1.2 20161204

- Add support for second wifi AP (#73)
- Update command WifiConfig
- Fix possible WifiManager hang

### 2.1.1a 20161203

- Fix scan for wifi networks if WeMo is enabled
- Fix syslog setting using web page

### 2.1.1 20161202

- Add support for ElectroDragon second relay and button (only toggle with optional ButtonTopic) (#110)

### 2.1.0 20161202

- Add optional EXPERIMENTAL TLS to MQTT (#49)
- Fix MQTT payload handling (#111)
- Optimzed WeMo code

### 2.0.21a 20161201

- Fix WeMo PowerPlug emulation

### 2.0.21 20161130

- Add Belkin WeMo PowerPlug emulation enabled with USE_WEMO_EMULATION in user_config.h (Heiko Krupp) (#105, #109)

### 2.0.20 20161130

- Relax MQTTClient naming but only allows hexadecimal uppercase numbers (#107)
- Add I2C support with command I2CScan
- Add I2C sensor driver for HTU21 as alternate sensor using TH10/16 connectors (Heiko Krupp) (#105)
- Add I2C sensor driver for BMP085/BMP180/BMP280/BME280 as alternate sensor using TH10/16 connectors

### 2.0.19a 20161127

- Add support for ButtonTopic and ButtonRetain to wall switch function
- Add pullup to SWITCH_PIN and command SwitchMode to syntax

### 2.0.18 20161126

- Add SUB_PREFIX multi level support allowing 'cmnd' or 'cmnd/level2/level3'
- Add wall switch function to GPIO14 and command SwitchMode (Alex Scott) (#103)

### 2.0.17 20161123

- Calibrate HLWPCAL from 12345 to 12530
- Add alternative sensor driver DHT2 using Adafruit DHT library
- Add define MESSAGE_FORMAT to user_config.h
- Throttle console messages
- Shorten JSON messages
- Fix possible Panic
- Fix User mode webserver security

### 2.0.16 20161118

- Add alternative sensor driver DS18x20 using OneWire library (#95)
- Change sensor MQTT message from tele/sonoff/TEMPERATURE to tele/sonoff/DHT/TEMPERATURE or
-   tele/sonoff/DS18B20/TEMPERATURE or tele/sonoff/DS18x20/1/TEMPERATURE
- Add sensors to root webpage and auto refresh every 4 seconds (#92)
- Add optional JSON messageformat to all telemetry data
- Enforce minimum TelePeriod to be 10 seconds
- Fix Energy Yesterday reset after restart
- Add Energy Today restore after controlled restart

### 2.0.15 20161116

- Change TODAY_POWER and PERIOD_POWER to TODAY_ENERGY and PERIOD_ENERGY
- Fix serial regression
- Fix syslog hangs when loghost is unavailable

### 2.0.14 20161115

- Add HLW threshold delay
- Fix HLW intermittent current deviation
- Fix button functionality during wificonfig
- Add CRC check to DS18B20 sensor (#88)

### 2.0.13 20161113

- Add additional upload error code descriptions
- Add PlatformIO support (#80)

### 2.0.12 20161113

- Fix Serial and Web response regression when no MQTT connection available
- Fix Sonoff Dual power telemetric data for second relay
- Removed MQTT password from Information web page
- Hide MQTT password from Configure MQTT web page

### 2.0.11 20161111

- Rewrite button and web toggle code
- Fix NTP sync
- Add HLW calibration commands HLWPCAL, HLWUCAL and HLWICAL (need define USE_POWERCALIBRATION)
- Fix power threshold tests

### 2.0.10 20161109

- Add additional Domoticz define (#63)
- Add defines MQTT_STATUS_ON and MQTT_STATUS_OFF in user_config.h to select status On/Off string
- Fix status response differences (#65)
- Fix divide by zero exception (#70)
- Fix syslog loop exception

### 2.0.9 20161108

- clarify MODULE in user_config.h
- Fix hlw false values

### 2.0.8 20161108

- Add initial status after power on
- Seperate driver files
- Fix hlw code and calibrate Pow
- Move user config defines to user_config.h (#61)

### 2.0.7 20161030

- Make Ticker mandatory
- Add Domoticz support (Increase MQTT_MAX_PACKET_SIZE to 400) (#54)
- Add command MessageFormat 0|1 to select either legacy or JSON output

### 2.0.6 20161024

- Add Sonoff Pow power factor
- Initial support for up to four relays using iTEAD PSB (4Channel)
-   - Currently only supports one button (All buttons behave the same)
-   - Use command MODEL 4 to select four relay option
-     (After first power on it will support 2 relays like Sonoff Dual)
- Fix ledstate
- Add command Status 9 to display Sonoff Pow thresholds
- Add commands PowerLow, PowerHigh, VoltageLow, VoltageHigh, CurrentLow and CurrentHigh for use
-   with Sonoff Pow thresholds

### 2.0.5 20161018

- Add updates to user_config.h - moved SEND_TELEMETRY_DS18B20 and SEND_TELEMETRY_DHT to module area.
-   As Sonoff TH10/16 does not have the logic installed for GPIO04 You'll have to select ONE of both
- Add Sonoff Pow support (experimental until Pow tested)
- Add command Status 8 to display Sonoff Pow energy values
- Add command MqttUnits On|Off to add units to values
- Change web main page header character size
- Change On/Off to ON/OFF status messages to satisfy openHAB
- Change TEMP to TEMPERATURE and HUM to HUMIDITY

### 2.0.4 20161009

- Add MQTT_BUTTON_RETAIN, SAVE_DATA and SAVE_STATE defines to user_config.h (#35)
- Update ButtonRetain to remove retained message(s) from broker when turned off
- Add Retain for second relay on Sonoff Dual
- Provide power status messages with device topic index if requested

### 2.0.3 20161008

- Update wifi initialization
- Add command BUTTONRETAIN for optional MQTT retain on button press (#35)
- Add command SAVESTATE to disable power state save. May be used with MQTT retain

### 2.0.2 20161006

- Fix wifi issue 2186

### 2.0.1 20161002

- Fix button press

### 2.0.0 20161002

- Update Sonoff TH10/16 sensor pins (My TH10 only has GPIO14 connected)
- Add full support for Sonoff dual

### 1.0.35 20160929

- Add more lines to console
- Add timeout and disable MQTT on web upload
- Add command SAVEDATA to control parameter save (for flash wear afficionados) (#30)

### 1.0.34 20160926

- Fix button press six and seven
- Add more information to webserver

### 1.0.33 20160915

- Better WPS error message
- Separate webserver code from support.ino into webserver.ino
- Fix webserver User by removing unwanted restart option

### 1.0.32 20160913

- Add Wifi Protected Setup (WPS) as third option for initial config
- Add command WIFICONFIG replacing deprecated command SMARTCONFIG
- Add option WIFICONFIG 3 to start WPSconfig
- Add option WIFICONFIG 0 to start saved Wifi config tool (WPSconfig, Smartconfig or Wifimanager)
- Change button behaviour - See Wiki

### 1.0.31 20160907

- Fix DS18B20 misread if teleperiod = 2
- Tuned sensor code
- Updated prefered ElectroDragon connection to Relay 1 and Button 1
- Moved SONOFF and ELECTRO_DRAGON port config to user_config.h

### 1.0.30 20160902

- Fix command TELEPERIOD 0
- Add ESP- tag to UDP log message for easy rsyslogd filtering
- Add ElectroDragon (Relay 2 only) functionality. Select with #define MODULE ELECTRO_DRAGON
- Add ? as null message alternative
- Add DHT temperature and humidity telemetry support. Enable with #define SEND_TELEMETRY_DHT
- Add DS18B20 temperature telemetry support. Enable with #define SEND_TELEMETRY_DS18B20
- Restrict HOSTNAME, MQTTCLIENT, TOPIC and BUTTONTOPIC in topic mode only

### 1.0.29 20160831

- Allow UPGRADE, OTAURL, RESTART, RESET, MQTTHOST, MQTTPORT, MQTTUSER, MQTTPASSWORD and WEBSERVER also in group mode

### 1.0.28 20160831

- Add webserver state to status 5
- Add optional PUB_PREFIX2 (tele) for telemetry usage
- Add command TELEPERIOD
- Fix syntax message
- Change memory status display

### 1.0.27 20160831

- Add sketch flash size
- Add console to webserver
- Add command weblog
- Change WifiManager web pages to minimal
- Change display default hostname and MQTT client id in webserver
- Change HTTP command interface to http://sonoff-1234/cm?cmnd=light 2
- Change HEARTBEAT to UPTIME

### 1.0.26 20160829

- Add define USE_WEBSERVER to disable web server code in source
- Add file upload as alternative for ota upload to webserver
- Add information to webserver
- Add command hostname
- Add command logport
- Change HTTP command interface to http://sonoff-1234/cmd?cmnd=light 2
- Change button behaviour with regards to Smartconfig and OTA upload. See README.md
- Enforce default hostname to either "%s-%04d" or user defined without any %
- Enforce default mqtt client id to either "DVES_%06X" or user defined without any %

### 1.0.25 20160822

- Remove config system halts to keep ota available

### 1.0.24 20160821

- Add test for MQTT_SUBTOPIC
- Change log range to LOG_LEVEL_ALL
- Change MQTT introduction messages
- Moved MQTT_MAX_PACKET_SIZE warning message to introduction messages

### 1.0.23 20160821

- Add option USE_SPIFFS to move config from flash to spiffs
- Add webserver with options 0 (off), 1 (user) and 2 (admin)
- Add HTTP command interface (http://sonoff-1234/c?cmnd=light 2)
- Add wifimanager countdown counter
- Add command line webpage
- Add relay control to wifimanager
- Add restart option 99 to force restart
- Fix wifi hostname
- Fix NETBIOS hostname problem by reducing default hostname length
- Fix possible exception if WIFI_HOSTNAME is changed
- Fix upgrade messages
- Reduce memory use by redesigning config routines
- Split syntax message
- Rename define SERIAL_IO to USE_SERIAL

### 1.0.22 20160814

- Add all MQTT parameters for configuration
- Add wifimanager to configure Wifi and MQTT via web server
- Change NTP time handling
- Fix Smartconfig parameter buffer overflow
- Fix PlatformIO warnings

### 1.0.21 20160808

- Remove semaphore as subscription flooding (more than 15 subscriptions per second) is managed by SDK (LmacRxBlk:1)
- Add optional RTC interrupt (define USE_TICKER) to keep RTC synced during subscription flooding
- Remove heartbeatflag

### 1.0.20 20160805

- Add semaphore to handle out of memory when too many subscriptions requested
- Use Daylight Saving (DST) parameters from user_config.h when timezone = 99
- Add status 7 option displaying RTC information
- Add ledstate to status 0

### 1.0.19 20160803

- Fix possible MQTT_CLIENT_ID induced Exception(28)

### 1.0.18 20160803

- Moved Cfg_Default
- Fix negative data handling
- Remove MQTT information from status 1 and add labels to status 1
- Add mac address to status 5
- Add MQTT ClientId, UserId and Password to status 6

### 1.0.17 20160731

- Better variable range checking
- Change ambiguous connection messages
- Add timestamp to serial message

### 1.0.16 20160729

- Moved wifi, rtc, syslog and config to support.ino
- Fixed button action when buttontopic is used. Introduced with 1.0.15
- Better buffer overflow checks (strlcpy)

### 1.0.15 20160728

- Removed pubsubclient config changes from sonoff.ino as it doesn't work
-   reapply MQTT_MAX_PACKET_SIZE 256 and MQTT_KEEPALIVE 120 to PubSubClient.h
- Add status 0 option displaying all status messages
- Change MQTT_MAX_PACKET_SIZE from 1024 to 256
- Add buffer overflow checks (snprintf and strncpy)
- Implemented common string sizes

### 1.0.14 20160722

- Seperate user config from sonoff.ino to user_config.h (pucebaboon)
- Change defaults from sidnas2 to domus1
- Add MQTT status message as status 6 (pucebaboon)
- Add status type to message (pucebaboon)
- Add pubsubclient config changes to sonoff.ino (pucebaboon)

### 1.0.13 20160702

- Add Ledstate 1 option to show power state on led

### 1.0.12 20160529

- Allow disable of button topic using "0"

### 1.0.11 20160524

- Provide button response if MQTT connection lost

### 1.0.10 20160520

- Add optional button topic to assist external MQTT clients
- Change version notation
- Reset default values

### 1.0.9  20160503

- Add more blinks
- Add reset 2 option erasing flash
- Add status 5 option displaying network info
- Add syslog check for Wifi connection
- Resize MqttPublish log array
- Change Wifi smartconfig active from 100 to 60 seconds
- Update Wifi initialization

### 1.0.8  20160430

- Remove use of Wifi config data from SDK
- Add status 3 (syslog info) and status 4 (flash info)
- Add restart option to button (5 quick presses)

### 1.0.7  20160420

- Add UDP syslog support
- Change HOST command to MQTTHOST command
- Add commands SYSLOG, SERIALLOG and LOGHOST
- Change hostname to lower case to distinguise between open-sdk version
- Add support for ESP-12F used in my modified wkaku power socket switch
- Fix timezone command
- Add RTC month names for future use
- Modify button code
- Remove initialization errors by better use of MQTT loop

### 1.0.6  20160406

- Removed Wifi AP mode (#1)
- Add test for Arduino IDE version >= 1.6.8
- Fix RTC time sync code

### 1.0.5  20160310

- Initial public release
- Show debug info by selecting option from IDE Tools Debug port: Serial<|MERGE_RESOLUTION|>--- conflicted
+++ resolved
@@ -1,17 +1,15 @@
 ## Unreleased (development)
 
-<<<<<<< HEAD
 ## Released
 
-### 8.3.0 20200423
+### 8.3.0 20200507
 
 - Release Fred
-=======
+
 ### 8.2.0.5 20200425
 
 - Breaking Change Device Groups multicast address and port  (#8270)
 - Change IRremoteESP8266 library updated to v2.7.6
->>>>>>> 60e7a73b
 
 ### 8.2.0.4 20200417
 
