## Released

<<<<<<< HEAD
### 8.5.0 20200909

- Release Hannah

=======
>>>>>>> 44cae083
## Unreleased (development)

### 8.5.0.1 20200907

- Fix energy total counters (#9263, #9266)
- Fix crash in ``ZbRestore``
- Fix reset BMP sensors when executing command ``SaveData`` and define USE_DEEPSLEEP enabled (#9300)
- Fix ``status 0`` message when using define USE_MQTT_TLS due to small log buffer (#9305)
- Fix ``status 13`` exception 9 when more than one shutter is configured
- Fix ``status 13`` json message
- Fix Shelly 2.5 higher temperature regression from 8.2.0.1 (#7991)
- Change replace ArduinoJson with JSMN for JSON parsing
- Change ``WakeUp`` uses 256 steps instead of 100 (#9241)
- Add command ``SetOption110 1`` to disable Zigbee auto-config when pairing new devices
- Add command ``SetOption111 1`` to enable frequency output for buzzer GPIO (#8994)
- Add command ``SetOption112 1`` to enable friendly name in zigbee topic (use with SetOption89)
- Add ``#define USE_MQTT_AWS_IOT_LIGHT`` for password based AWS IoT authentication
- Add ``#define MQTT_LWT_OFFLINE`` and ``#define MQTT_LWT_ONLINE`` to user_config.h (#9395)
- Add new shutter modes (#9244)
- Add Zigbee auto-config when pairing
- Add support for MLX90640 IR array temperature sensor by Christian Baars
- Add support for VL53L1X time of flight sensor by Johann Obermeier

### 8.5.0 20200907

- Release Hannah

### 8.4.0.3 20200823

- Fix energy total counters (#9263, #9266)
- Change references from http://thehackbox.org/tasmota/ to http://ota.tasmota.com/tasmota/
- Add command ``PowerDelta1`` to ``PowerDelta3`` to trigger on up to three phases (#9134)
- Add Zigbee web ui widget for Lights
- Add ``SetOption109 1`` to force gen1 Alexa mode, for Echo Dot 2nd gen devices only
- Add Zigbee web ui for power metering plugs
- Add experimental support for ESP32 TTGO Watch and I2S Audio by Gerhard Mutz

### 8.4.0.2 20200813

- Remove support for direct upgrade from versions before 6.6.0.11 to versions after 8.4.0.1
- Change White blend mode moved to using ``SetOption 105`` instead of ``RGBWWTable``
- Fix display power control (#9114)
- Add command ``SetOption103 0/1`` to set TLS mode when TLS is selected
- Add command ``SetOption104 1`` to disable all MQTT retained messages
- Add command ``SetOption106 1`` to create a virtual White ColorTemp for RGBW lights
- Add command ``SetOption107 0/1`` to select virtual White as (0) Warm or (1) Cold
- Add command ``SetOption108 0/1`` to enable Teleinfo telemetry into Tasmota Energy MQTT (0) or Teleinfo only (1) - Add better config corruption recovery (#9046)
- Add virtual CT for 4 channels lights, emulating a 5th channel
- Add support for DYP ME007 ultrasonic distance sensor by Janusz Kostorz (#9113)
- Add Zigbee web gui widget for Temp/Humidity/Pressure sensors
- Add Zigbee battery icon

### 8.4.0.1 20200730

- Fix ESP32 PWM range
- Add Zigbee better support for IKEA Motion Sensor
- Add ESP32 Analog input support for GPIO32 to GPIO39
- Add Zigbee options to ``ZbSend`` ``Config`` and ``ReadCondig``
- Add command ``Restart 2`` to halt system. Needs hardware reset or power cycle to restart (#9046)
- Add command ``SetOption102 0/1`` to switch between Teleinfo French Metering mode, legacy 1200 bps (0) or Linky standard 9600 bps (1)
- Change triple-mode TLS via configuration in a single firmware (TLS AWS IoT, Letsencrypt and No-TLS)

### 8.4.0 20200730

- Release George

### 8.3.1.7 20200716

- Remove Arduino ESP8266 Core support for versions before 2.7.1
- Change to limited support of Arduino IDE as an increasing amount of features cannot be compiled with Arduino IDE
- Change all timer references from ``Arm`` to ``Enable`` in GUI, ``Timer`` command and JSON message
- Change Domoticz commands prefix from ``Domoticz`` to ``Dz``
- Change ``Ping`` now reports the hostname instead of IP address (#8948)
- Change Zigbee randomizing of parameters at first run or after Reset
- Add command ``DzSend<type> <index>,<value1(;value2)|state>`` to send values or state to Domoticz
- Add command ``SetOption100 0/1`` to remove Zigbee ``ZbReceived`` value from ``{"ZbReceived":{xxx:yyy}}`` JSON message
- Add command ``SetOption101 0/1`` to add the Zigbee source endpoint as suffix to attributes, ex `Power3` instead of `Power` if sent from endpoint 3
- Add command (``S``)``SerialSend6`` \<comma seperated values\> (#8937)
- Add support for Sonoff Zigbee Bridge as module 75 (#8583)

### 8.3.1.6 20200617

- Add command ``Module2`` to configure fallback module on fast reboot (#8464)
- Add command ``SetOption97 0/1`` to switch between Tuya serial speeds 9600 bps (0) or 115200 bps (1)
- Add command ``SetOption98 0/1`` to provide rotary rule triggers (1) instead of controlling light (0)
- Add command ``SetOption99 0/1`` to enable zero cross detection on PWM dimmer
- Add support for Energy sensor (Denky) for French Smart Metering meter provided by global Energy Providers, need a adaptater. See dedicated full [blog](http://hallard.me/category/tinfo/) about French teleinformation stuff
- Add library to be used for decoding Teleinfo (French Metering Smart Meter)
- Add support for single wire LMT01 temperature Sensor by justifiably (#8713)
- Add compile time interlock parameters (#8759)
- Add compile time user template (#8766)
- Add rotary encoder support for light dimmer and optional color temperature if button1 still pressed (#8670)
- Add support for switches/relays using an AC detection circuitry e.g. MOES MS-104B or BlitzWolf SS5 (#8606)
- Add support for Schneider Electric iEM3000 series Modbus energy meter by Marius Bezuidenhout
- Fix exception or watchdog on rule re-entry (#8757)
- Change ESP32 USER GPIO template representation decreasing template message size
- Change define USE_TASMOTA_SLAVE into USE_TASMOTA_CLIENT
- Change commands ``SlaveSend`` and ``SlaveReset`` into ``ClientSend`` and ``ClientReset``
- Change IRremoteESP8266 library updated to v2.7.8

### 8.3.1.5 20200616

- Add ESP32 ethernet commands ``EthType 0/1``, ``EthAddress 0..31`` and ``EthClockMode 0..3``
- Add Zigbee initial support for EmberZNet protocol (raw send/receive only)

### 8.3.1.4 20200615

- Add basic support for ESP32 ethernet adding commands ``Wifi 0/1`` and ``Ethernet 0/1`` both default ON

### 8.3.1.3 20200611

- Add initial support for Telegram bot (#8619)
- Add support for HP303B Temperature and Pressure sensor by Robert Jaakke (#8638)
- Add rule trigger ``System#Init`` to allow early rule execution without wifi and mqtt initialized yet
- Add serial to TCP bridge, ``TCPStart`` and ``TCPBaudRate`` (needs #define USE_TCP_BRIDGE)

### 8.3.1.2 20200522

- Change Energy JSON Total field from ``"Total":[33.736,11.717,16.978]`` to ``"Total":33.736,"TotalTariff":[11.717,16.978]``
- Change Energy JSON ExportActive field from ``"ExportActive":[33.736,11.717,16.978]`` to ``"ExportActive":33.736,"ExportTariff":[11.717,16.978]``
- Change Adafruit_SGP30 library from v1.0.3 to v1.2.0 (#8519)
- Fix escape of non-JSON received serial data (#8329)
- Add command ``Time 4`` to display timestamp using milliseconds (#8537)
- Add command ``SetOption94 0/1`` to select MAX31855 or MAX6675 thermocouple support (#8616)
- Add commands ``LedPwmOn 0..255``, ``LedPwmOff 0..255`` and ``LedPwmMode1 0/1`` to control led brightness by George (#8491)
- Add Three Phase Export Active Energy to SDM630 driver
- Add wildcard pattern ``?`` for JSON matching in rules
- Add support for unique MQTTClient (and inherited fallback topic) by full Mac address using ``mqttclient DVES_%12X`` (#8300)
- Add Zigbee options to ``ZbSend`` to write and report attributes
- Add ``CpuFrequency`` to ``status 2``
- Add ``FlashFrequency`` to ``status 4``
- Add support for up to two BH1750 sensors controlled by commands ``BH1750Resolution`` and ``BH1750MTime`` (#8139)
- Add Zigbee auto-responder for common attributes
- Add support for BL0940 energy monitor as used in Blitzwolf BW-SHP10 (#8175)

### 8.3.1.1 20200518

- Change IRremoteESP8266 library updated to v2.7.7
- Add command ``Rule0`` to change global rule parameters
- Add more functionality to ``Switchmode`` 11 and 12 (#8450)
- Add dump of compressed rules over 512 chars and unishox decompress fix
- Add support for VEML6075 UVA/UVB/UVINDEX Sensor by device111 (#8432)
- Add support for VEML7700 Ambient light intensity Sensor by device111 (#8432)

### 8.3.1 20200518

- Release Fred

### 8.3.0.2 20200517

- Change Hass discovery from using template name to new Device name (#8462)
- Add command ``DeviceName`` defaults to FriendlyName1 and replaces FriendlyName1 in GUI

### 8.3.0.1 20200514

- Change KNX pow function to approximative pow saving 5k of code space
- Change Mutichannel Gas sensor pow function to approximative pow saving 5k of code space
- Change Quick Power Cycle detection from 4 to 7 power interrupts (#4066)
- Fix default state of ``SetOption73 0`` for button decoupling and send multi-press and hold MQTT messages

### 8.3.0 20200514

- Release Fred

### 8.2.0.6 20200501

- Add experimental basic support for Tasmota on ESP32 based on work by Jörg Schüler-Maroldt
- Add support for analog anemometer by Matteo Albinola (#8283)
- Add support for OpenTherm by Yuriy Sannikov (#8373)
- Add support for Thermostat control by arijav (#8212)
- Add automatic compression of Rules to achieve ~60% compression by Stefan Hadinger
- Add command ``SetOption93 1`` to control caching of compressed rules
- Add rule trigger at root level like ``on loadavg<50 do power 2 endon`` after ``state`` command
- Change flash access removing support for any Core before 2.6.3
- Change HAss discovery by Federico Leoni (#8370)
- Change default PWM Frequency to 977 Hz from 223 Hz
- Change minimum PWM Frequency from 100 Hz to 40 Hz
- Change PWM updated to the latest version of Arduino PR #7231
- Change Philips Hue emulation now exposes modelId and manufacturerId
- Add Zigbee support for router and end-device mode

### 8.2.0.5 20200425

- Breaking Change Device Groups multicast address and port  (#8270)
- Change IRremoteESP8266 library updated to v2.7.6

### 8.2.0.4 20200417

- Change PWM implementation to Arduino #7231 removing support for Core versions before 2.6.3
- Change default PWM Frequency to 223 Hz instead of 880 Hz for less interrupt pressure
- Fix Zigbee DimmerUp/DimmerDown malformed
- Add config version tag
- Add command ``SetOption73 1`` for button decoupling and send multi-press and hold MQTT messages by Federico Leoni (#8235)
- Add command ``SetOption92 1`` to set PWM Mode from regular PWM to ColorTemp control (Xiaomi Philips ...)
- Add command ``SO`` as shortcut for command ``SetOption``

### 8.2.0.3 20200329

- Change light scheme 2,3,4 cycle time speed from 24,48,72,... seconds to 4,6,12,24,36,48,... seconds (#8034)
- Change remove floating point libs from IRAM
- Change remove MQTT Info messages on restart for DeepSleep Wake (#8044)
- Change IRremoteESP8266 library updated to v2.7.5
- Fix PWM flickering during wifi connection (#8046)
- Fix Zigbee crash with Occupancy sensor (#8089)
- Add support for longer template names
- Add Zigbee command ``ZbBindState`` and ``manuf``attribute
- Add Zigbee command ``ZbConfig`` and configuration in Settings
- Add commands ``CounterDebounceLow`` and ``CounterDebounceHigh`` to control debouncing (#8021)
- Add commands ``NrfPage``, ``NrfIgnore``, ``NrfScan`` and ``NrfBeacon`` to NRF24 Bluetooth driver (#8075)
- Add command ``SetOption90 1`` to disable non-json MQTT messages (#8044)
- Add command ``Sensor10 0/1/2`` to control BH1750 resolution - 0 = High (default), 1 = High2, 2 = Low (#8016)
- Add command ``Sensor10 31..254`` to control BH1750 measurement time which defaults to 69 (#8016)
- Add command ``Sensor18 0..32000`` to control PMS5003 sensor interval to extend lifetime by Gene Ruebsamen (#8128)
- Add command ``SetOption91 1`` to enable fading at startup / power on
- Add command ``SetOption41 <x>`` to force sending gratuitous ARP every <x> seconds
- Add command ``DevGroupName`` to specify up to four Device Group Names (#8087)
- Add command ``DevGroupSend`` to send an update to a Device Group (#8093)
- Add command ``Ping`` (#7176)
- Add command ``Palette`` to add the ability to specify a palette of colors (#8150)
- Add commands ``GlobalTemp`` and ``GlobalHum`` to init sensor data (#8152)
- Add quick wifi reconnect using saved AP parameters when ``SetOption56 0`` (#3189)
- Add more accuracy to GPS NTP server (#8088)
- Add support for an iAQ sensor (#8107)
- Add support for Seven Segment display using HT16K33 (#8116)
- Add support for AS3935 Lightning Sensor by device111 (#8130)
- Fix prevent multiple pings to run concurrently
- Fix Scheme 2-4 brightness when SetOption68 1 (#8058)
- Add ``DimmerRange`` for PWM lights (#8120)

### 8.2.0.2 20200328

- Add support for up to four MQTT GroupTopics using the same optional Device Group names (#8014)
- Add console command history (#7483, #8015)

### 8.2.0.1 20200321

- Change HM-10 sensor type detection and add features (#7962)
- Fix possible Relay toggle on (OTA) restart
- Fix Zigbee sending wrong Sat value with Hue emulation
- Add Zigbee command ``ZbRestore`` to restore device configuration dumped with ``ZbStatus 2``
- Add Zigbee command ``ZbUnbind``
- Add support for unreachable (unplugged) Zigbee devices in Philips Hue emulation and Alexa
- Add support for 64x48 SSD1306 OLED (#6740)

### 8.2.0 20200321

- Release Elliot

### 8.1.0.11 20200313

- Change Zigbee simplification of devices probing, saving Flash and memory
- Add HAss Discovery support for Button and Switch triggers by Federico Leoni (#7901)
- Add support for HDC1080 Temperature and Humidity sensor by Luis Teixeira (#7888)
- Add commands ``SwitchMode 13`` PushOn and ``SwitchMode 14`` PushOnInverted (#7912)
- Add command ``HumOffset -10.0 .. 10.0`` to set global humidity sensor offset (#7934)
- Add Zigbee support for Hue emulation by Stefan Hadinger
- Add Dew Point to Temperature and Humidity sensors
- Add support for ElectriQ iQ-wifiMOODL RGBW light by Ian King (#7947)

### 8.1.0.10 20200227

- Change default my_user_config.h driver and sensor support removing most sensors and adding most drivers
- Change IRremoteESP8266 library updated to v2.7.4
- Revert switchmode 6 according to issue 7778 (#7831)
- Add support for Jarolift rollers by Keeloq algorithm
- Add Zigbee features and improvements and remove support for Zigbee commands starting with ``Zigbee...``
- Add support for MaxBotix HRXL-MaxSonar ultrasonic range finders by Jon Little (#7814)
- Add support for Romanian language translations by Augustin Marti
- Add support for La Crosse TX23 Anemometer by Norbert Richter (#3146, #7765)
- Add command ``SetOption89 0/1`` for Zigbee distinct MQTT topics per device for SENSOR, allowing retained messages (#7835)
- Change Hue emulation code optimization

### 8.1.0.9 20200220

- Revert most wifi connectivity changes introduced in 8.1.0.5 (#7746, #7602, #7621)
- Fix Zigbee auto-increment transaction number (#7757)
- Add initial support for Sensors AHT10 and AHT15 by Martin Wagner (#7596)
- Add support for Wemos Motor Shield V1 by Denis Sborets (#7764)
- Add Zigbee enhanced commands decoding, added ``ZbPing``
- Add commands ``SetOption85 0/1`` and ``DevGroupShare`` supporting UDP Group command using ``GroupTopic`` without MQTT by Paul Diem (#7790)
- Add support for Martin Jerry/acenx/Tessan/NTONPOWER SD0x PWM dimmer switches by Paul Diem (#7791)
- Add command ``SetOption86 0/1`` for PWM dimmer to turn brightness LED's off 5 seconds after last change
- Add command ``SetOption87 0/1`` for PWM dimmer to turn red LED on when powered off
- Add command ``SetOption88 0/1`` for PWM dimmer to let buttons control remote devices

### 8.1.0.8 20200212

- Change MQTT message size with additional 200 characters
- Change some wifi code to attempt faster connection (#7621)
- Change display of some date and time messages from "Wed Feb 19 10:45:12 2020" to "2020-02-19T10:45:12"
- Fix relation between RSSI and signal strength
- Add another new DHT driver based on ESPEasy. The old driver can still be used using define USE_DHT_OLD. The previous new driver can be used with define USE_DHT_V2 (#7717)

### 8.1.0.7 20200210

- Add new DHT driver. The old driver can still be used using define USE_DHT_OLD (#7468)
- Fix wrong encoding of Zigbee persistent data

### 8.1.0.6 20200205

- Fix Hass sensor discovery part 1/4 by Federico Leoni (#7582, #7548)
- Fix MaxPower functionality (#7647)
- Add support for sensors DS18x20 and DHT family on Shelly 1 and Shelly 1PM using Shelly Add-On adapter (#7469)
- Add commands ``SwitchMode 11`` PushHoldMulti and ``SwitchMode 12`` PushHoldInverted (#7603)
- Add command ``Buzzer -1`` for infinite mode and command ``Buzzer -2`` for following led mode (#7623)
- Add support for MI-BLE sensors using HM-10 Bluetooth 4.0 module by Christian Staars (#7683)
- Add BootCount Reset Time as BCResetTime to ``Status 1``
- Add ``ZbZNPReceived``and ``ZbZCLReceived`` being published to MQTT when ``SetOption66 1``
- Add optional Wifi AccessPoint passphrase define WIFI_AP_PASSPHRASE in my_user_config.h (#7690)
- Add support for FiF LE-01MR energy meter by saper-2 (#7584)

### 8.1.0.5 20200126

- Change wifi connectivity stability (#7602)
- Change IRremoteESP8266 library updated to v2.7.3
- Fix PWM flickering at low levels (#7415)
- Add ``SetOption84 0/1`` sends AWS IoT device shadow updates (alternative to retained)
- Add ``ZbBind`` (experimental) and bug fixes

### 8.1.0.4 20200116

- Change Zigbee command prefix from ``Zigbee*`` to ``Zb*``
- Fix ``PowerDelta`` zero power detection (#7515)
- Fix OTA minimal gzipped detection regression from 8.1.0.3
- Fix ``RGBWWTable`` ignored (#7572)
- Add web page sliders when ``SetOption37 128`` is active allowing control of white(s)
- Add Zigbee persistence and friendly names
- Add most SetOptions as defines to my_user_config.h
- Add SoftwareSerial to CSE7766 driver allowing different GPIOs (#7563)
- Add optional parameter ``<startcolor>`` to command ``Scheme <scheme>, <startcolor>`` to control initial start color
- Add rule trigger on one level deeper using syntax with two ``#`` like ``on zigbeereceived#vibration_sensor#aqaracubeside=0 do ...``

### 8.1.0.3 20200106

- Change commands ``Prefix``, ``Ssid``, ``StateText``, ``NTPServer``, and ``FriendlyName`` displaying all items
- Change IRremoteESP8266 library updated to v2.7.2
- Fix ``WakeUp <x>`` ignores provided value (#7473)
- Fix exception 9 restart on log message in Ticker interrupt service routines NTP, Wemos and Hue emulation (#7496)
- Add support for gzipped binaries
- Add ``SwitchMode 8`` ToggleMulti, ``SwitchMode 9`` FollowMulti and ``SwitchMode 10`` FollowMultiInverted (#7522)

### 8.1.0.2 20191230

- Fix LCD line and column positioning (#7387)
- Fix Display handling of hexadecimal escape characters (#7387)
- Fix Improved fade linearity with gamma correction
- Fix wrong gamma correction for Module 48 lights (PWM5 for CT)
- Add support for ``AdcParam`` parameters to control ADC0 Current Transformer Apparent Power formula by Jodi Dillon (#7100)
- Add optional support for Prometheus using file xsns_91_prometheus.ino (#7216)
- Add command ``ShutterButton <parameters>`` to control shutter(s) by to-scho (#7403)
- Add command ``SetOption82 0/1`` to limit the CT range for Alexa to 200..380
- Add experimental support for NRF24L01 as BLE-bridge for Mijia Bluetooth sensors by Christian Baars (#7394)
- Add support to BMP driver to enter reset state (sleep enable) when deep sleep is used in Tasmota

### 8.1.0.1 20191225

- Change Lights: simplified gamma correction and 10 bits internal computation
- Fix Sonoff Bridge, Sc, L1, iFan03 and CSE7766 serial interface to forced speed, config and disable logging
- Fix Serial initialization regression from previous fix
- Fix commands ``Display`` and ``Counter`` from overruling command processing (#7322)
- Fix ``White`` added to light status (#7142)
- Add command ``SetOption79 0/1`` to enable reset of counters at teleperiod time by Andre Thomas (#7355)
- Add SerialConfig to ``Status 1``
- Add WifiPower to ``Status 5``
- Add support for DS1624, DS1621 Temperature sensor by Leonid Myravjev
- Add Zigbee attribute decoder for Xiaomi Aqara Cube

### 8.1.0 20191225

- Release Doris

### 8.0.0.3 20191224

- Version bump due to internal Settings change

### 8.0.0.2 20191223

- Changed Settings variable namings
- Change number of ``FriendlyName``s from 4 to 8
- Add Zigbee better support for Xiaomi Double Switch and Xiaomi Vibration sensor
- Add support for ``AdcParam`` parameters to control ADC0 Moisture formula by Federico Leoni (#7309)
- Add commands ``WebButton1`` until ``WebButton16`` to support user defined GUI button text (#7166)

### 8.0.0.1 20191221

- Change Settings text handling allowing variable length text within a total text pool of 699 characters
- Change Smoother ``Fade`` using 100Hz instead of 20Hz animation (#7179)
- Change number of rule ``Var``s and ``Mem``s from 5 to 16 (#4933)
- Add support for max 150 characters in most command parameter strings (#3686, #4754)
- Add support for GPS as NTP server by Christian Baars and Adrian Scillato
- Add Zigbee coalesce sensor attributes into a single message
- Add Deepsleep start delay based on Teleperiod if ``Teleperiod`` differs from 10 or 300

### 7.2.0 20191221

- Release Constance
- Change basic version string to lite (#7291)
- Fix Arduino IDE compile error (#7277)
- Fix restore ShutterAccuracy, MqttLog, WifiConfig, WifiPower and SerialConfig (#7281)
- Fix no AP on initial install (#7282)
- Fix failing downgrade (#7285)

### 7.1.2.6 20191214

- Change some more Settings locations freeing up space for future single char allowing variable length text
- Change tasmota-basic.bin and FIRMWARE_BASIC to tasmota-lite.bin and FIRMWARE_LITE
- Fix DeepSleep in case there is no wifi by Stefan Bode (#7213)
- Fix Fade would ignore ``savedata 0`` and store to flash anyways (#7262)
- Add Zigbee send automatic ZigbeeRead after sending a command
- Add Zigbee improving Occupancy:false detection for Aqara sensor
- Add fallback support from version 8.x
- Add restriction if fallback firmware is incompatible with settings resulting in unreachable device
- Add support for DHT12 Temperature and Humidity sensor by Stefan Oskamp

### 7.1.2.5 20191213

- Change some Settings locations freeing up space for future single char allowing variable length text
- Add Zigbee support for Xiaomi Aqara Vibration Sensor and Presence Sensor by Stefan Hadinger
- Add Shutter functions ramp up/down and MQTT reporting by Stefan Bode

### 7.1.2.4 20191209

- Change HTTP CORS from command ``SetOption73 0/1`` to ``Cors <cors_domain>`` allowing user control of specific CORS domain by Shantur Rathore (#7066)
- Change GUI Shutter button text to Up and Down Arrows based on PR by Xavier Muller (#7166)
- Change amount of supported DHT sensors from 3 to 4 by Xavier Muller (#7167)
- Revert removal of exception details from MQTT info on restart
- Add Wifi Signal Strength in dBm in addition to RSSI Wifi Experience by Andreas Schultz (#7145)
- Add Yaw, Pitch and Roll support for MPU6050 by Philip Barclay (#7058)
- Add reporting of raw weight to JSON from HX711 to overcome auto-tare functionality by @tobox (#7171)
- Add command ``Sensor34 9 <weight code>`` to set minimum delta to trigger JSON message by @tobox (#7188)
- Fix flashing H801 led at boot by Stefan Hadinger (#7165, #649)
- Fix duplicated ``Backlog`` when using Event inside a Backlog by Adrian Scillato (#7178, #7147)
- Fix Gui Timer when using a negative zero offset of -00:00 by Peter Ooms (#7174)

### 7.1.2.3 20191208

- Change Exception reporting removing exception details from both MQTT info and ``Status 1``. Now consolidated in ``Status 12`` if available.

### 7.1.2.2 20191206

- Remove rule trigger ``tele_power1#state`` due to compatibility
- Add command ``SerialConfig 0..23`` or ``SerialConfig 8N1`` to select Serial Config based in PR by Luis Teixeira (#7108)
- Add save call stack in RTC memory in case of crash, command ``Status 12`` to dump the stack by Stefan Hadinger
- Add Home Assistant force update by Frederico Leoni (#7140, #7074)

### 7.1.2.1 20191206

- Add SML bus decoder syntax support for byte order by Gerhard Mutz (#7112)
- Add rule var ``%topic%`` by Adrian Scillato (#5522)
- Add rule triggers ``tele_power1#state`` and multiple ``tele-wifi1#xxx`` by Adrian Scillato (#7093)
- Add experimental support for stepper motor shutter control by Stefan Bode
- Add optional USE_MQTT_TLS to tasmota-minimal.bin by Bohdan Kmit (#7115)

### 7.1.2 20191206

- Maintenance Release

### 7.1.1.1 20191201

- Fix lost functionality of GPIO9 and GPIO10 on some devices (#7080)
- Fix Zigbee uses Hardware Serial if GPIO 1/3 or GPIO 13/15 and SerialLog 0 (#7071)
- Fix WS2812 power control (#7090)
- Change light color schemes 2, 3 and 4 from color wheel to Hue driven with user Saturation control
- Change log buffer size from 520 to 700 characters accomodating full rule text (#7110)

### 7.1.1 20191201

- Maintenance Release

### 7.1.0.1 20191130

- Fix slider for devices with one or two channels like only white or white/yellow
- Fix TasmotaSlave buffer overrun on Tele
- Fix light scheme 4 speed (#7072)
- Add support for TasmotaSlave executing commands on Tasmota

### 7.1.0 20191129

- Release Doris

### 7.0.0.6 20191122

- Add colorpicker to WebUI by Christian Staars (#6984)
- Change new Fade system much smoother, Speed now up to 40 (#6942, #3714)
- Fix Arduino IDE function prototyping compile error (#6982)
- Change update lib IRremoteESP8266 updated to v2.7.1, -2.7k flash and -1.5k RAM for Tasmota-IR
- Fix auto--power on/off when setting channel to non-zero or zero value, when SetOption68 1
- Fix postpone saving settings to flash until Fade is complete, avoids pause in Fade
- Add command ``SetOption77 0/1`` to keep power on when slider is far left

### 7.0.0.5 20191118

- Fix boot loop regression
- Add command ``TempOffset -12.6 .. 12.6`` to set global temperature sensor offset (#6958)
- Fix check deepsleep for valid values in Settings (#6961)
- Fix Wifi instability when light is on, due to sleep=0 (#6961, #6608)
- Add hardware detection to be overruled with ``SetOption51`` (#6969)

### 7.0.0.4 20191108

- Add command ``WifiPower 0 .. 20.5`` to set Wifi Output Power which will be default set to 17dBm
- Change supported PCF8574 I2C address range to 0x20 - 0x26 allowing other I2C devices with address 0x27 to be used at the same time
- Change supported PCF8574A I2C address range to 0x39 - 0x3F allowing other I2C devices with address 0x38 to be used at the same time
- Change supported MCP230xx I2C address range to 0x20 - 0x26 allowing other I2C devices with address 0x27 to be used at the same time
- Add Keep last channels values when Color command end with '=' (#6799)
- Add support for I2C sensor TLS2591 Light Intensity sensor (#6873)
- Change Kept only NEC/RC5/RC6/HASH IR protocols in standard Tasmota, all other protocols require Tasmota-IR, saving 4K
- Add command ``SetOption76 0/1`` to enable incrementing bootcount when deepsleep is enabled (#6930)
- Change Reset erase end address from as seen by SDK (getFlashChipSize) to full flash size (getFlashChipRealSize)
- Change Zigbee log verbosity reduction

### 7.0.0.3 20191103

- Add command ``I2cDriver`` for I2C driver runtime control using document I2CDEVICES.md
- Fix random crash caused by UPNP flood
- Add support for Honeywell HPMA115S0 particle concentration sensor by David Hunt (#6843)
- Remove driver xsns_12_ads1115_i2cdev replaced by xsns_12_ads1115

### 7.0.0.2 20191102

- Add command ``WebColor19`` to control color of Module and Name (#6811)
- Add support for Honeywell I2C HIH series Humidity and Temperetaure sensor (#6808)
- Fix wrong Dimmer behavior introduced with #6799 when ``SetOption37`` < 128
- Change add DS18x20 support in Tasmota-IR
- Add Zigbee command support, considered as v1.0 for full Zigbee support
- Fix Reduce flash size after change to IRremoteESP8266 v2.7.0

### 7.0.0.1 20191027

- Remove update support for versions before 6.0
- Change default GUI to dark theme
- Add command ``SetOption73 0/1`` to re-enable HTTP Cross-Origin Resource Sharing (CORS) now default disabled (#6767)
- Add frequency to ADE7953 energy monitor as used in Shelly 2.5 by ljakob (#6778)
- Add command ``SetOption74 0/1`` to enable DS18x20 internal pull-up and remove define DS18B20_INTERNAL_PULLUP (#6795)
- Fix better control of RGB/White when ``SetOption37`` >128, added ``Dimmer1`` and ``Dimmer2`` commands (#6714)
- Add hide Alexa objects with friendlyname starting with '$' (#6722, #6762)
- Add command ``SetOption75 0/1`` to switch between grouptopic (0) using fulltopic replacing %topic% or (1) is cmnd/\<grouptopic\> (#6779)
- Change IRremoteESP8266 library to v2.7.0

### 6.7.1.1 20191026

- Change ArduinoSlave to TasmotaSlave
- Add support for Tuya battery powered devices (#6735)
- Change repository name from Sonoff-Tasmota to Tasmota and all code references from Sonoff to Tasmota

### 6.7.1 20191026

- Release Allison
- Fix on energy monitoring devices using PowerDelta Exception0 with epc1:0x4000dce5 = Divide by zero (#6750)
- Fix Script array bug (#6751)

### 6.7.0 20191025

- Release

### 6.6.0.21 20191022

- Remove support for WPS and SmartConfig in favour of Web server (!) based WifiManager (#6680)
- Remove binary sonoff-classic (#6680)
- Remove command ``SetOption2``

### 6.6.0.20 20191018

- Add command ``SetOption65 0/1`` to disable (1) fast power cycle detection fixing unwanted brownout trigger
- Add absolute PowerDelta using command ``PowerDelta 101..32000`` where 101 = 101-100 = 1W, 202 = 202-100 = 102W (#5901)
- Add support for EX-Store WiFi Dimmer V4 (#5856)
- Add ``ZigbeeRead`` command and many improvements (#6095)
- Add ArduinoSlave driver (EXPERIMENTAL)

### 6.6.0.19 20191018

- Replace obsolete xsns_23_sdm120 with xnrg_08_sdm120 and consolidate define USE_SDM120
- Replace obsolete xsns_25_sdm630 with xnrg_10_sdm630 and consolidate define USE_SDM630
- Replace obsolete xsns_49_solaxX1 with xnrg_12_solaxX1 (#6677)

### 6.6.0.18 20191010

- Add command ``DimmerRange`` in Light module to support 2 byte dimming ranges from Tuya
- Add Zigbee additional commands and sending messages to control devices (#6095)
- Fix Rules were not triggered with IR unknown protocol or in sonoff-it (#6629)
- Add define USE_DEEPSLEEP and command ``DeepSleepTime 0 or 10..86400`` (seconds) to enter deepsleep mode (#6638)
- Add define USE_SONOFF_RF to enable/disable Sonoff Rf support (#6648)
- Add incremental beeps to Ifan03 remote control fan speed buttons (#6636)
- Add rule support after every command execution like Fanspeed#Data=2 (#6636)
- Fix handling of ligth channels when pwm_multichannel (Option68) is enabled
- Add WebUI for multiple, independent PWM channels
- Remove default DS18B20 driver and only support define DS18x20 (#6647)
- Add support for PMS3003 dust particle sensor
- Change Sonoff L1 support by adding define USE_SONOFF_L1

### 6.6.0.17 20191009

- Add command ``SetOption34 0..255`` to set backlog delay. Default value is 200 (mSeconds) (#6562)
- Add command ``Gpio 255`` to show physical GPIO configuration of all non-flash pins (#6407)

### 6.6.0.16 20191008

- Change PZEM004T default address mask from 0.0.0.x to 192.168.1.x for legacy reason (#6585)
- Fix PZEM004T, PZEMAC and PZEMDC autodetection (#6585)
- Change light drivers internals to ease management

### 6.6.0.15 20191003

- Change command ``PulseTime`` JSON message format and allow display of all pulsetimer information (#6519)
- Add support for Chint DDSU666 Modbus energy meter by Pablo Zerón
- Add support for SM2135 as used in Action LSC Smart Led E14 (#6495)
- Add command ``SetOption72 0/1`` to switch between software (0) or hardware (1) energy total counter (#6561)
- Add Zigbee tracking of connected devices and auto-probing of Manuf/Model Ids
- Fix better handling of PWM White Temperature mode for Module 48 (#6534)

### 6.6.0.14 20190925

- Change command ``Tariffx`` to allow time entries like 23 (hours), 1320 (minutes) or 23:00. NOTE: As this is development branch previous tariffs are lost! (#6488)
- Remove support for define USE_DS18x20_LEGACY and legacy DS18x20 driver (#6486)
- Add initial support for MQTT logging using command ``MqttLog <loglevel>`` (#6498)
- Add Zigbee more support - collect endpoints and clusters, added ZigbeeDump command
- Add initial support for shutters by Stefan Bode (#288)
- Add command to MCP230xx: ``sensor29 pin,0/1/2`` for OFF/ON/TOGGLE
- Add initial support for PCF8574 I2C I/O Expander (currently output only) by Stefan Bode
- Add command ``SetOption71 0/1`` to switch between different Modbus Active Energy registers on DDS238-2 energy meters (#6531)
- Change command ``SetOption43`` to make it more general. Now supports PS_16_DZ driver too (#6544)
- Change command handling by moving buffers up in chain solving MQTTlog support (#6529)
- Change detection of non-MQTT commands by allowing non-space characters as delimiter (#6540)
- Fix TasmotaSerial: move serial send to IRAM for high speed baud rates

### 6.6.0.13 20190922

- Add command ``EnergyReset4 x,x`` to initialize total usage for two tarrifs
- Add command ``EnergyReset5 x,x`` to initialize total export (or production) for two tarrifs
- Add command ``Sensor34 8,0`` and ``Sensor34 8,1`` to disable/enable JSON message on weight change over 4 gram
- Add JSON array index support to rules evaluation allowing trigger on ENERGY#POWER[2]>0.60 from JSON ..,"Power":[0.00,0.68],.. (#6160)

### 6.6.0.12 20190910

- Redesign command ``Tariff`` to now default to 0 (=disabled) and allowing to set both Standard Time (ST) and Daylight Savings Time (DST) start hour
-  Commands ``Tariff1 22,23`` = Tariff1 (Off-Peak) ST,DST   Tariff2 (Standard) 6,7 = Tariff2 ST,DST   Tariff9 0/1 = Weekend toggle (1 = Off-Peak during weekend)
- Change rename "Data" to "Hash" and limit to 32 bits when receiving UNKNOWN IR protocol (see DECODE_HASH from IRremoteESP8266)
- Add command ``Gpios 255/All`` to show all available GPIO components (#6407)
- Change JSON output format for commands ``Adc``, ``Adcs``, ``Modules``, ``Gpio`` and ``Gpios`` from list to dictionary (#6407)
- Add Zigbee support phase 3 - support for Xiaomi lumi.weather air quality sensor, Osram mini-switch
- Change energy sensors for three phase/channel support
- Add support for Shelly 2.5 dual energy (#6160)
- Add initial support for up to three PZEM-014/-016 on serial modbus connection with addresses 1 (default), 2 and 3 (#2315)
- Add initial support for up to three PZEM-004T on serial connection with addresses x.x.x.1 (default), 2 and 3 (#2315)
- Add initial support for up to three PZEM-003/-017 on serial modbus connection with addresses 1 (default), 2 and 3 (#2315)
- Add driver USE_SDM630_2 as future replacement for USE_SDM630 - Pls test and report
- Add command ``ModuleAddress 1/2/3`` to set Pzem module address when a single module is connected (#2315)

### 6.6.0.11 20190907

- Change Settings crc calculation allowing short term backward compatibility
- Add support for up to 4 INA226 Voltage and Current sensors by Steve Rogers (#6342)
- Change Improve reliability of TasmotaSerial at 115200 bauds and reduce IRAM usage for Stage/pre-2.6
- Add support for A4988 stepper-motor-driver-circuit by Tim Leuschner (#6370)
- Add support for Hiking DDS238-2 Modbus energy meter by Matteo Campanella (#6384)

### 6.6.0.10 20190905

- Redesign Tuya support by Shantur Rathore removing commands SetOption34, 41, 44, 45, 46 and 65 (#6353)
- Add command Reset 99 to reset bootcount to zero (#684, #6351)
- Change command Time 1/2/3 to select JSON time format ISO, ISO + Epoch or Epoch for legacy reason

### 6.6.0.9 20190828

- Change theoretical baudrate range to 300..19660500 bps in 300 increments (#6294)
- Add Full support of all protocols in IRremoteESP8266, to be used on dedicated-IR Tasmota version. Warning: +81k Flash when compiling with USE_IR_REMOTE_FULL
- Add compile time define USE_WS2812_HARDWARE to select hardware type WS2812, WS2812X, WS2813, SK6812, LC8812 or APA106 (DMA mode only)
- Add 'sonoff-ir' pre-packaged IR-dedicated firmware and 'sonoff-ircustom' to customize firmware with IR Full protocol support
- Add Zigbee support phase 2 - cc2530 initialization and basic ZCL decoding
- Add driver USE_SDM120_2 with Domoticz P1 Smart Meter functionality as future replacement for USE_SDM120 - Pls test and report
- Add command Power0 0/1/2/Off/On/Toggle to control all power outputs at once (#6340)
- Add time to more events (#6337)
- Add command Time 1/2/3 to select JSON time format ISO + Epoch, ISO or Epoch

### 6.6.0.8 20190827

- Add Tuya Energy monitoring by Shantur Rathore
- Add phase 1 Domoticz P1 Smart Meter support using energy sensors handled by xdrv_03_energy.ino based on an idea by pablozg
-   Add commands Tariff1 0..23 (start Off-Peak hour), Tariff2 0..23 (start Standard hour) and Tariff3 0/1 (Saturday and Sunday Off-Peak)

### 6.6.0.7 20190825

- Expand Settings area to 4k for future use

### 6.6.0.6 20190819

- Add I2C display driver for SH1106 oled by Gerhard Mutz
- Add SPI display drivers for epaper 4.2 inch, ILI9488 TFT, SSD1351 Color oled and RA8876 TFT by Gerhard Mutz
- Add support for HM17 bluetooth LE passive scan of ibeacon devices by Gerhard Mutz

### 6.6.0.5 20190816

- Add command WebSensor<sensor number> 0/1 to control display of sensor data in web GUI (#6085)
- Change some table locations from RAM to Flash
- Fix wrong telemetry message when SetOption68 1 (#6191)
- Add support for RDM6300 125kHz RFID Reader by Gerhard Mutz

### 6.6.0.4 20190806

- Add support for CHIRP soil moisture sensor by Christian Baars
- Add debug compile features using defines DEBUG_TASMOTA_CORE, DEBUG_TASMOTA_DRIVER and DEBUG_TASMOTA_SENSOR.
-   See DEBUG_CORE_LOG example in sonoff.ino and DEBUG_DRIVER_LOG example in xdrv_09_timers.ino
- Add support for Solax X1 inverter by Pablo Zerón
- Add ZigBee support phase 1 - low level MQTT ZNP messages for CC2530 devices
- Add command Buzzer with optional parameters <number of beeps>,<duration of beep in 100mS steps>,<duration of silence in 100mS steps> enabled when a buzzer is configured (#5988)
- Add support for PAJ7620 gesture sensor by Christian Baars

### 6.6.0.3 20190725

- Change filename of configuration backup from using FriendlyName1 to Hostname solving diacritic issues (#2422)
- Change Store AWS IoT Private Key and Certificate in SPI Flash avoiding device-specific compilations
- Upgrade library IRRemoteEsp8266 to 2.6.4, now using sendPioneer()
- Add support for MAX31865 Thermocouple sensor by Alberto Lopez Siemens
- Add option 0 to Width1 (Marker), Width2 (Second), Width3 (Minute) and Width4 (Hour) disabling display (#6152)
- Add MqttCount metric to STATE (#6155)
- Add define USE_ENERGY_MARGIN_DETECTION to disable Energy Margin and Power Limit detection
- Add define USE_ENERGY_POWER_LIMIT to disable Energy Power Limit detection while Energy Margin detection is active
- Add allow repeat/longpress for IRSend raw, introduced IRSend<r> option (#6074)
- Add SetOption68 to enable multi-channel PWM instead of a single light (#6134)

### 6.6.0.2 20190714

- Change commands Var and Mem to show all parameters when no index is given (#6107)
- Add command SetOption67 0/1 to disable or enable a buzzer as used in iFan03
- Add command DisplayWidth to set pixel width on supported devices
- Add command DisplayHeight to set pixel height on supported devices
- Add support for Sonoff iFan03 as module 71 (#5988)
- Add support for a buzzer
- Add support for IRSend long press ('repeat' feature from IRRemoteESP8266) (#6074)
- Add support for IRHVAC Midea/Komeco protocol (#3227)
- Add support for more IRSend protocols enabled in my_user_config.h
- Add support for IRSend Pioneer protocol (#6100)
- Add Oled reset GPIO option "OLED reset"

### 6.6.0.1 20190708

- Fix Domoticz battery level set to 100 if define USE_ADC_VCC is not used (#6033)
- Fix Force Elliptic Curve for Letsencrypt TLS #6042
- Fix WeMo emulation for 1G echo and 2G echo dot (#6086)
- Fix Xiaomi Philips brightness (#6091)
- Change defines USE_TX20_WIND_SENSOR and USE_RC_SWITCH in my_user_config.h to disable to lower iram usage enabling latest core compilation (#6060, #6062)
- Add blend RGB leds with White leds for better whites (#5895, #5704)
- Add command SetOption41 0..8 to control number of Tuya switches (#6039)
- Add command SetOption42 0..255 to set overtemperature (Celsius only) threshold resulting in power off all on energy monitoring devices. Default setting is 90 (#6036)
- Add command SetOption66 0/1 to enable or disable Tuya dimmer range 255 slider control
- Add command Time to disable NTP and set UTC time as Epoch value if above 1451602800 (=20160101). Time 0 re-enables NTP (#5279)
- Add AZ7798 automatic setting of clock display (#6034)
- Add Epoch and UptimeSec to JSON messages (#6068)
- Add support for up to 4 INA219 sensors (#6046)

### 6.6.0 20190707

- Remove support of TLS on core 2.3.0 and extent support on core 2.4.2 and up
- Remove MQTT uptime message every hour
- Refactor some defines to const
- Refactor webserver HTML input, button, textarea, and select name based on id
- Refactor webserver sensor data collection
- Refactor TLS based on BearSSL, warning breaking change for fingerprints validation
- Refactor management of lights, using classes and integers instead of floats
- Refactor UDP initial message handling from string to char using static memory and add debug info (#5505)
- Refactor IRSend and receive for 64-bit support (#5523)
- Refactor MQTT which might solve issue (#5755)
- Refactor IRSend by using heap when more than 199 values need to be send. May need increase of define MQTT_MAX_PACKET_SIZE too (#5950)
- Refactor double to float in rules, and replaced trigonometric functions from stdlib with smaller versions (#6005)
- Change pubsubclient MQTT_KEEPALIVE from 10 to 30 seconds for AWS IoT support
- Change gamma correction as default behavior, ie "Ledtable 1"
- Change PWM resolution from 8 to 10 bits for low brightness lights
- Change IRSend Panasonic protocol to 64-bit (#5523)
- Change ADC0 to enabled by default in my_user_config.h (#5671)
- Change define USE_EMULATION by USE_EMULATION_HUE and USE_EMULATION_WEMO (#5826)
- Change default PowerDelta from 80% to 0% on new installations (#5858, #5028, #4813, #4130, #4145, #3795, #3778, #3660, #3648)
- Fix display Bug in KNX webmenu for Physical Address
- Fix the Unescape() function and the SendSerial3 behaviour
- Fix webserver multiple Javascript window.onload functionality
- Fix TasmotaSerial at 9600 bps solving DFPlayer comms (#5528)
- Fix Configure Timer Web GUI (#5568)
- Fix Shelly 2.5 I2C address priority issue when VEML6070 code is present by disabling VEML6070 for Shelly 2.5 (#5592)
- Fix use of SerialDelimiter value 128 (#5634)
- Fix Sonoff Pow R2 / S31 invalid energy increments (#5789)
- Fix core 2.5.x ISR not in IRAM exception (#5837)
- Fix Philips Hue emulation Alexa issue by using part of MAC address for LightId (#5849)
- Fix missing white channel for WS2812 (#5869)
- Fix PZem startup issue (#5875)
- Fix exception 9 when syslog is enabled and NTP is just synced (#5917)
- Fix Toggle functionality to button double press when one button and two devices are detected (#5935)
- Fix channel command for dual dimmers (#5940)
- Fix not restoring white value on power off/power on (#5993)
- Add command AdcParam to control ADC0 Temperature and Light formula parameters
- Add command LedMask to assign which relay has access to power LED (#5602, #5612)
- Add extended LED power control using command LedPowerX where X is 1 to 4. Enabled when "LedLink(i)" is configured too (#5709)
- Add command Sensor20 1..255 to change Nova Fitness SDS01 working period in minutes (#5452)
- Add command SetOption38 6..255 to set IRReceive protocol detection sensitivity mimizing UNKNOWN protocols (#5853)
- Add command SetOption39 1..255 to control CSE7766 (Pow R2) or HLW8032 (Blitzwolf SHP5) handling of power loads below 6W. Default setting is 128 (#5756)
- Add command SetOption40 0..250 to disable button functionality if activated for over 0.1 second. Needs SetOption1 1 and SetOption13 0 (#5449)
- Add command SetOption63 0/1 to disable relay state feedback scan at restart (#5594, #5663)
- Add command SetOption64 0/1 to switch between "-" or "_" as sensor index separator impacting DS18X20, DHT, BMP and SHT3X sensor names (#5689)
- Add command SetOption65 0/1 and more Tuya Serial based device support (#5815)
- Add command WebColor to change GUI colors on the fly
- Add support for AWS IoT with TLS 1.2 on core 2.4.2 and up. Full doc here: https://github.com/arendst/Tasmota/wiki/AWS-IoT
- Add support for Badger HR-E Water Meter (#5539)
- Add support for Shelly 2.5 Energy and overtemp Monitoring (#5592)
- Add support for color and colortone for Philips Hue emulation via Alexa (#5600 #4809)
- Add support for Scripts as replacement for Rules. Default disabled but can be enabled in my_user_config.h (#5689)
- Add support for up to four LEDs related to four power outputs. Enabled when "LedLink(i)" is configured too (#5709)
- Add support for Shelly 1PM Template {"NAME":"Shelly 1PM","GPIO":[56,0,0,0,82,134,0,0,0,0,0,21,0],"FLAG":2,"BASE":18} (#5716)
- Add support for SPS30 Particle sensor thanks to Gerhard Mutz (#5830)
- Add support for VL53L0x time of flight sensor. Might interfere with TSL2561 using same I2C address (#5845)
- Add support for Sonoff L1 thanks to reef-actor (#6002)
- Add rule Http#Initialized
- Add rule System#Save executed just before a planned restart
- Add rule support for single JSON value pair like {"SSerialReceived":"on"} by expanding it to {"SSerialReceived":{"Data":"on"}} allowing for trigger SSerialReceived#Data=on (#5638)
- Add define USE_COUNTER to my_user_config.h to save space in sonoff-basic.bin and sonoff-minimal.bin
- Add define USE_DHT to my_user_config.h to save space in sonoff-basic.bin
- Add defines USE_EMULATION_WEMO and USE_EMULATION_HUE to my_user_config.h to control emulation features at compile time (#5826)
- Add Toggle functionality to button double press when more devices are detected
- Add device OverTemp (>73 Celsius) detection to Energy Monitoring devices with temperature sensor powering off all outputs
- Add Tuya Dimmer 10 second heartbeat serial packet required by some Tuya dimmer secondary MCUs
- Add all temperature, humidity and pressure for global access
- Add validation check when loading settings from flash
- Add HX711 weight restore after controlled restart or after power restore just before executing command Sensor34 7 (#5367, #5786)
- Add GUI hexadecimal color options in my_user_config.h (#5586)
- Add alternative IRSend command syntax IRSend raw,\<freq\>,\<header mark\>,\<header space\>,\<bit mark\>,\<zero space\>,\<one space\>,\<bit stream\> (#5610)
- Add user configurable ADC0 to Module and Template configuration compatible with current FLAG options (#5671)
- Add AriLux RF control GPIO option "ALux IrSel" (159) replacing "Led4i" (59) for full LED control (#5709)
- Add LED GPIO option "LedLink" (157) and "LedLinki" (158) to select dedicated link status LED (#5709)
- Add all 5 PWM channels individually adressable with LEDs. (#5741)
- Add reset of Energy values when connection to sensor is lost for over 4 seconds (#5874, #5881)
- Add checkbox to GUI password field enabling visibility during password entry only (#5934)

### 6.5.0 20190319

- Remove commands SetOption14 and SetOption63 as it has been superseded by command Interlock
- Remove command SetOption35 0-255 for mDNS start-up delay (#4793)
- Remove support for MQTT_LIBRARY_TYPE, MQTT_ARDUINOMQTT and MQTT_TASMOTAMQTT (#5474)
- Change webserver content handling from single String to small Chunks increasing RAM
- Change code use of boolean to bool and byte to uint8_t
- Change code uint8_t flags to bool flags
- Change sonoff_template.h layout regarding optional module flags like ADC0
- Change sonoff_template.h module lay-out by removing non-configurable GPIOs
- Change button driver making it modular
- Change switch driver making it modular and introduce input filter (#4665, #4724)
- Change switch input detection by optimizing switch debounce (#4724)
- Change web authentication (#4865)
- Change image name BE_MINIMAL to FIRMWARE_MINIMAL and USE_xyz to FIRMWARE_xyz (#5106)
- Change GUI weblog from XML to plain text solving possible empty screens (#5154)
- Fix most compiler warnings
- Fix Display exception 28 when JSON value is nullptr received
- Fix epaper driver (#4785)
- Fix HAss Sensor Discovery Software Watchdog restart (#4831, #4988)
- Fix allowable MAX_RULE_VARS to 16 (#4933)
- Fix mDNS addService (#4938, #4951)
- Fix HAss discovery of MHZ19(B) sensors (#4992)
- Fix some exceptions and watchdogs due to lack of stack space (#5215)
- Fix GUI wifi password acception starting with asteriks (*) (#5231, #5242)
- Fix command WebSend intermittent results (#5273, #5304)
- Fix additional characters in fallbacktopic, hostname and mqttclient on core 2.5.0 (#5359, #5417)
- Fix Energy TotalStartTime when commands EnergyReset0 and/or EnergyReset3 used (#5373)
- Fix DS18S20 temperature calculation (#5375)
- Fix float calculations in range from 0 to -1 (#5386)
- Fix exception on GUI Configure Logging and Configure Other (#5424)
- Add commands PowerCal, VoltageCal and CurrentCal for HLW8012, HJL01 and BL0937 based energy sensors
- Add command SerialDelimiter 128 to filter reception of only characters between ASCII 32 and 127 (#5131)
- Add command SSerialSend5 \<hexdata\> to SerialBridge
- Add command Interlock 0 / 1 / 1,2 3,4 .. to control interlock ON/OFF and add up to 8 relays in 1 to 4 interlock groups (#4910, #5014)
- Add command Template 255 to copy module configuration over to current active template and store as user template named Merged (#5371)
- Add command WifiConfig 7 to allow reset of device in AP mode without admin password (#5297)
- Add command SetOption36 to control boot loop default restoration (#4645, #5063)
- Add command SetOption37 for RGBCW color mapping (#5326)
- Add command SetOption55 0/1 and define MDNS_ENABLE to disable/enable mDNS (#4793, #4923)
- Add command SetOption62 0/1 to disable retain on Button or Switch hold messages (#5299)
- Add support for Smanergy KA10 Smart Wall Socket with Energy monitoring
- Add support for commands in sensor drivers
- Add support for MAX31855 K-Type thermocouple sensor using softSPI (#4764)
- Add support for Near Field Communication (NFC) controller PN532 using Serial (#4791, #5162)
- Add support for OBI Power Socket 2 (#4829)
- Add support for YTF IR Bridge (#4855)
- Add support for Mi LED Desk Lamp with rotary switch (#4887)
- Add support for Digoo DG-SP202 Smart Socket with Energy monitoring (#4891)
- Add support for MAX44009 Ambient Light sensor (#4907)
- Add support for inverted buttons and inverted buttons without pullup (#4914)
- Add support for Luminea ZX2820 Smart Socket with Energy monitoring (#4921)
- Add support for multiple ADS1115 I2C devices (#5083)
- Add support for online template change using command Template or GUI Configure Other (#5177)
- Add support for Korean language translations (#5344)
- Add support for sensor SCD30 (#5434)
- Add parameter CFG_HOLDER to status 1 message (#5206)
- Add SetOption32 until SetOption49 diagnostic information to Status 3 report as replacement for second property value in SetOption property name
- Add Resolution property to Status 3 report providing previous SetOption second value property
- Add property MqttCount to status 6 message representing number of Mqtt re-connections
- Add property LinkCount to state and status 11 message representing number of Wifi Link re-connections
- Add property Downtime to state and status 11 message representing the duration of wifi connection loss
- Add variable %timestamp% to rules (#4749)
- Add rule support for "==", "!=" ">=" and "<=" (#5122)
- Add rule expression enabled by define USE_EXPRESSION in my_user_config.h (#5210)
- Add Power status functionality to LED2 when configured leaving LED1 for Link status indication
- Add user configuration of HLW8012 and HJL-01/BL0937 Energy Monitoring as used in Sonoff Pow and many Tuya based devices
- Add user configuration of MCP39F501 Energy Monitoring as used in Shelly2
- Add online template configuration using both commands and Configure Template menu option in GUI
- Add (S)SerialSend3 escape sequence \x to allow hexadecimal byte value (#3560, #4947)
- Add define DS18B20_INTERNAL_PULLUP to select internal input pullup when only one DS18B20 sensor is connected eliminating external resistor (#4738)
- Add button control when no relay configured (#4682)
- Add startup delay of 4 seconds to button control (#4829)
- Add core version conditional compile options to provided PWM files (#4917)
- Add resiliency to saved Settings (#5065)
- Add MHZ19 Temperature as Domoticz Temperature selection (#5128)
- Add HAss status sensor (#5139)
- Add status message to former declined group commands (#5145)
- Add 0x to IRRemote (SetOption29) and RCSwitch (SetOption28) received hexadecimal data (#5431)

### 6.4.1 20181224

- Change RAM usage BMP/BME I2C sensors
- Change FallbackTopic from cmnd/\<mqttclient\>/ to cmnd/\<mqttclient\>_fb/ to discriminate from Topic (#1528)
- Change FallbackTopic detection (#4706)
- Change Hass discovery to short MQTT messages as used by Hass 0.81 and up (#4711)
- Change MQTT GUI password handling (#4723)
- Fix possible dtostrf buffer overflows by increasing buffers
- Fix wifi strongest signal detection (#4704)
- Fix Alexa "this value is outside the range of the device". Needs power cycle and Alexa deletion/discovery cycle. (#3159, #4712)
- Add Slovak language file (#4663)
- Add support for AZ-Instrument 7798 CO2 meter/datalogger (#4672)
- Add define WIFI_SOFT_AP_CHANNEL in my_user_config.h to set Soft Access Point Channel number between 1 and 13 as used by Wifi Manager web GUI (#4673)
- Add define USE_MQTT_TLS_CA_CERT for checking MQTT TLS against root ca using Let's Encrypt cert from sonoff_letsencrypt.h - not supported with core 2.3.0 (#4703)

### 6.4.0 20181217

- Change GUI Configure Module by using AJAX for data fetch to cut page size (and memory use) by 40%
     In case of web page errors clear your browser cache or do Page Reload (F5 or Ctrl+R)
- Change enforcing flashmode dout but it is still mandatory
- Change bootcount update (being first) flash write to 10 seconds after restart
- Change display and epaper drivers
- Change command WebSend Host header field from IP address to hostname (#4331)
- Change log buffer size from 512 to 520 to accommodate http sensor data (#4354)
- Change default WIFI_CONFIG_TOOL from WIFI_WAIT to WIFI_RETRY in my_user_config.h (#4400)
- Change webgui refresh time delay for Save Settings and local OTA Upload (#4423)
- Change SR-04 driver to use NewPing library (#4488)
- Change MCP230xx driver to support interrupt retention over teleperiod (#4547)
- Change support for MPU6050 using DMP (#4581)
- Fix unintended function overload of WifiState
- Fix wifi connection errors using wifi disconnect and ESP.reset instead of ESP.restart
- Fix Sonoff Pow R2 and Sonoff S31 Serial interface hang caused by Sonoff Basic R2 driver delay implementation (and possibly core bug)
- Fix MQTT connection error after restart
- Fix wifi re-scan connection baseline
- Fix possible strncat buffer overflows
- Fix intermittent Pzem sensor energy overflow calculation error
- Fix shelly2 ghost switching caused by lack of pull-up inputs (#4255)
- Fix hardware serial pin configuration. To keep using hardware serial swap current Rx/Tx pin configuration only (#4280)
- Fix MqttRetry values above 255 seconds (#4424)
- Fix WifiManager functionality on initial installation (#4433)
- Fix ArduinoOTA for Core 2.5.0 (#4620)
- Add minutes to commands Timezone to allow all possible world timezones
- Add more strict checks for GPIO selections
- Add code image and optional commit number to version
- Add dynamic delay to main loop providing time for wifi background tasks
- Add additional start-up delay during initial wifi connection
- Add support for decoding Theo V2 sensors as documented on https://sidweb.nl using 434MHz RF sensor receiver
- Add support for decoding Alecto V2 sensors like ACH2010, WS3000 and DKW2012 weather stations using 868MHz RF sensor receiver
- Add user definition of defines WIFI_RSSI_THRESHOLD (default 10) and WIFI_RESCAN_MINUTES (default 44)
- Add command SetOption58 0/1 to enable IR raw data info in JSON message (#2116)
- Add command IRSend <frequency>|0,<rawdata1>,<rawdata2>,.. to allow raw data transmission (#2116)
- Add command SetOption56 0/1 to enable wifi network scan and select highest RSSI (#3173)
- Add command SetOption57 0/1 to enable wifi network re-scan every 44 minutes with a rssi threshold of 10 to select highest RSSI (#3173)
- Add support for SDM220 (#3610)
- Add default sleep 1 to sonoff-basic to lower energy consumption (#4217)
- Add wifi status to Tuya (#4221)
- Add delays to reduce CPU usage at boot time (#4233)
- Add command SetOption24 0/1 to select pressure unit as hPa or mmHg (#4241)
- Add optional hardware serial when GPIO13(Rx) and GPIO15(Tx) are selected removing hardware serial from GPIO01(Tx) and GPIO03(Rx) (#4288)
- Add support for Gosund SP1 v2.3 Power Socket with Energy Monitoring (#4297)
- Add support for Armtronix dimmers. See wiki for info (#4321)
- Add to command WebSend option to send a direct path when command starts with a slash (#4329)
- Add support for LG HVac and IrRemote (#4377)
- Add initial support for Hass sensor discovery (#4380)
- Add support for Fujitsu HVac and IrRemote (#4387)
- Add support for I2C MGC3130 Electric Field Effect sensor by Christian Baars (#3774, #4404)
- Add command CalcRes to set number of decimals (0 - 7) used in commands ADD, SUB, MULT and SCALE (#4420)
- Add CPU average load to state message (#4431)
- Add command SetOption59 0/1 to change state topic from tele/STATE to stat/RESULT (#4450)
- Add support for SM Smart Wifi Dimmer PS-16-DZ (#4465)
- Add support for Teckin US Power Socket with Energy Monitoring (#4481)
- Add command SetOption60 0/1 to select dynamic sleep (0) or sleep (1) (#4497)
- Add support for iFan02 Fanspeed in Domoticz using a selector (#4517)
- Add support for GPIO02 for newer Sonoff Basic (#4518)
- Add Announce Switches to MQTT Discovery (#4531)
- Add support for Manzoku Power Strip (#4590)

### 6.3.0 20181030

- Change web Configure Module GPIO drop down list order for better readability
- Change status JSON message providing more switch and retain information
- Change xsns_17_senseair.ino to use TasmotaModbus library
- Change MCP230xx driver
- Change PubSubClient Mqtt library to non-blocking EspEasy version
- Change energy monitoring using energy sensor driver modules
- Change Webserver page handler for easier extension (thx to Adrian Scillato)
- Change pinmode for no-pullup defined switches to pullup when configured as switchmode PUSHBUTTON (=3 and up) (#3896)
- Change default OTA Url to http://thehackbox.org/tasmota/release/sonoff.bin (#4170)
- Remove support for MQTT Client esp-mqtt-arduino by #define MQTT_LIBRARY_TYPE MQTT_ESPMQTTARDUINO
- Remove commands PowerCal, VoltageCal and CurrentCal as more functionality is provided by commands PowerSet, VoltageSet and CurrentSet
- Remove restart after ntpserver change and force NTP re-sync (#3890)
- Fix showing Period Power in energy threshold messages
- Fix header file execution order by renaming user_config.h to my_user_config.h
- Fix some TSL2561 driver issues (#3681)
- Fix KNX PA exception. Regression from 6.2.1 buffer overflow caused by subStr() (#3700, #3710)
- Fix setting and getting color temperature for Philips Hue emulation (#3733)
- Fix ButtonRetain to not use default topic for clearing retain messages (#3737)
- Fix syslog when emulation is selected (#2109, #3784)
- Fix rule trigger POWER1#STATE execution after restart and SetOption0 is 0 (#3856)
- Fix Home Assistant forced light discovery (#3908)
- Fix invalid configuration restores and decode_config.py crc error when savedata = 0 (#3918)
- Fix timer offset -00:00 causing 12:00 hour offset (#3923)
- Fix I2CScan invalid JSON error message (#3925)
- Fix exception when wrong Domoticz JSON message is received (#3963)
- Fix Sonoff Bridge RfRaw receive (#4080, #4085)
- Fix possible wifi connection error (#4044, #4083)
- Fix invalid JSON floating point result from nan (Not a Number) and inf (Infinity) into null (#4147)
- Fix rule mqtt#connected trigger when mqtt is disabled (#4149)
- Add support for LCD, Matrix, TFT and Oled displays
- Add support for Neo Coolcam Wifi Smart Power Plug
- Add support for Michael Haustein ESP Switch
- Add support for MQTT Client based on lwmqtt to be selected by #define MQTT_LIBRARY_TYPE MQTT_ARDUINOMQTT
- Add support for Neo Coolcam Wifi Smart Power Plug
- Add support for Michael Haustein ESP Switch
- Add support for MQTT Client based on lwmqtt to be selected by #define MQTT_LIBRARY_TYPE MQTT_ARDUINOMQTT
- Add support for DS3231 Real Time Clock
- Add support for HX711 Load Cell with optional web GUI scale interface to demonstrate easy GUI plug-in
- Add support for serial 8N2 communication to TasmotaModbus and TasmotaSerial libraries
- Add support for RF transceiving using library RcSwitch (#2702)
- Add support for Shelly 1 and Shelly 2 (#2789)
- Add support for La Crosse TX20 Anemometer (#2654, #3146)
- Add support for MP3 player using DFRobot RB-DFR-562 (#3723)
- Add Support for Xiaomi-Philips Bulbs (#3787)
- Add support for PCA9685 12bit 16pin hardware PWM driver (#3866)
- Add support for EXS Relay V5.0 (#3810)
- Add support for OBI Power Socket (#1988, #3944)
- Add support for Teckin Power Socket with Energy Monitoring (#3950)
- Add support for Pzem-003/017 DC Energy monitoring module (#3694)
- Add support for Pzem-014/016 AC Energy monitoring module (#3694)
- Add support for CSL Aplic WDP 303075 Power Socket with Energy Monitoring (#3991, #3996)
- Add support for Tuya Dimmer (#469, #4075)
- Add command Display to show all settings at once
- Add command SerialSend5 to send raw serial data like "A5074100545293"
- Add command WebRefresh 1000..10000 to control web page refresh in milliseconds. Default is 2345
- Add command WeightRes 0..3 to control display of decimals for kilogram
- Add command RGBWWTable to support color calibration (#3933)
- Add command Reset 4 (reset to defaults but keep wifi params) and Reset 5 (as reset 4 and also erase flash) (#4061)
- Add command SetOption35 0..255 (seconds) to delay mDNS initialization to control possible Wifi connect problems
- Add command SetOption52 0/1 to control display of optional time offset from UTC in JSON messages (#3629, #3711)
- Add command SetOption53 0/1 to toggle gui display of Hostname and IP address (#1006, #2091)
- Add authentication to HTTP web pages
- Add decimals as input to commands PowerSet, VoltageSet and CurrentSet
- Add tools/decode-config.py by Norbert Richter to decode configuration data. See file for information
- Add define USE_DISPLAYS for selecting image sonoff-display
- Add define USE_BASIC for selecting image sonoff-basic without most sensors
- Add auto reload of main web page to some web restarts
- Add TasmotaModbus library as very basic modbus wrapper for TasmotaSerial
- Add more API callbacks and document API.md
- Add Apparent Power and Reactive Power to Energy Monitoring devices (#251)
- Add token %hostname% to command FullTopic (#3018)
- Add Wifi channel number to state message (#3664)
- Add user configurable GPIO02 and GPIO03 on H801 devices (#3692)
- Add toggle function RGBW lights (#3695, #3697)
- Add network information to display start screen (#3704)
- Add sleep to Nova Fitness SDS01X sensor (#2841, #3724, #3749)
- Add Analog input AD0 enabled to sonoff-sensors.bin (#3756, #3757)
- Add power value below 5W to Sonoff Pow R2 and S31 (#3745)
- Add RF Receiver control to module MagicHome to be used on Arilux LC10 (#3792)
- Add userid/password option to decode-status.py (#3796)
- Add delay after restart before processing rule sensor data (#3811)
- Add force_update to Home Assistant discovery (#3873)
- Add rule triggers SWITCH1#BOOT and POWER1#BOOT (#3904, #3910)
- Add Hebrew language file (#3960)
- Add TotalStartTime to Energy JSON message (#3971)
- Add whitespace removal from RfRaw and SerialSend5 (#4020)
- Add support for two BMP/BME sensors (#4195)

### 6.2.1 20180905

- Fix possible ambiguity on command parameters if StateText contains numbers only (#3656)
- Fix Wemo emulation to select the first relay when more than one relay is present (#3657)
- Fix possible exception due to buffer overflow (#3659)
- Fix lost energy today and total energy value after power cycle (#3689)

### 6.2.0 20180901

- Allow user override of define MAX_RULE_VARS and MAX_RULE_TIMERS (#3561)
- Disable wifi sleep for both Esp8266/Arduino core 2.4.1 and 2.4.2 to solve device freeze caused by Espressif SDK bug (#3554)
- Change DS18B20 driver to provide better instant results
- Change some sensor drivers to provide instant results
- Change define USE_ALL_SENSORS to USE_SENSORS as it doesn't contain all sensors due to duplicate I2C addresses
- Change some sensor update timings: AdcEvery 200 -> 250, Senseair 300 -> 250, SDM120 300 -> 250, SDM630 300 -> 250
- Change default Wifi config option from WPS to Wifi Manager if WPS is disabled or Wifi Smartconfig if webserver is disabled or Wifi Serial input if Smartconfig is disabled
- Change SHT1x driver to provide better instant results and fix I2C interference
- Change DHT driver to provide better instant results and add decimals to DHT11 (#3164)
- Change DS18x20 driver to provide better instant results (#3169)
- Change CounterType 1 from milliseconds to microseconds (#3437)
- Change scheduler for better sleep support using Uptime, Delay, PulseTime and TelePeriod, Blinktime (#3581)
- Remove unused functionality from Sonoff-minimal to save space
- Remove WPS and SmartConfig from sonoff-minimal saving 56k code space
- Remove TSL2561 debug message and update library (#2415)
- Remove forced restart when sleep command is executed (#3554)
- Fix invalid response using more than 4 switches and domoticz
- Fix sonoff-minimal not using default settings
- Fix unsecure main webpage update
- Fix DHT driver mixing values for different sensors (#1797)
- Fix EnergyReset3 regression not clearing total energy (#2723)
- Fix rules once regression from v6.1.0 (#3198, #3226)
- Fix command Scale buffer overflow (#3236)
- Fix possible WDT due to long MQTT publish handling (#3313)
- Fix command TimeDst/TimeStd invalid JSON (#3322)
- Fix handling of default names when using names starting with shortcut character ",0,1 or 2 (#3392, #3600, #3618)
- Fix LM75AD I2C sensor detection (#3408)
- Fix iFan02 power on state (#3412, #3530)
- Fix some Pow R2 and S31 checksum errors using optimized re-sync (#3425)
- Fix SDM120 reporting wrong negative values to Domoticz (#3521)
- Fix MQTT reconnection detection when using TasmotaMqtt library (#3558)
- Fix OtaMagic when file path contains a dash (-) (#3563)
- Fix Sonoff Bridge data reception when using Portisch EFM8 firmware using in data buffer length (#3605)
- Add read sensor retry to DS18B20, DS18x20, DHT, SHT1X and HTU21
- Add user selection of Wifi Smartconfig as define USE_SMARTCONFIG in user_config.h
- Add boot loop detection and perform some solutions
- Add wifi and mqtt status led blinkyblinky to be disabled by SetOption31 1. Does not work when LedPower is On (deliberate) (#871, #2230, #3114, #3155)
- Add support for TM1638 switch (#2226)
- Add GPIO options ButtonXn, SwitchXn and CounterXn to select INPUT mode instead of INPUT_PULLUP (#2525)
- Add support for APDS9960 proximity sensor (#3051)
- Add support for MPR121 controller in input mode for touch buttons (#3142)
- Add support for MCP230xx for general purpose input expansion and command Sensor29 (#3188)
- Add default Wifi Configuration tool as define WIFI_CONFIG_NO_SSID in user_config.h if no SSID is configured (#3224)
- Add command Timers 0/1 to globally disable or enable armed timers (#3270)
- Add support for CCS811 sensor (#3309)
- Add Turkish language file (#3332)
- Add command SerialSend4 to send binary serial data (#3345)
- Add initial support for sensor MPU6050 (#3352)
- Add rule triggers Wifi#Connected and Wifi#Disconnected (#3359)
- Add option + to command Rule to concatenate new rule with existing rules (#3365)
- Add message when JavaScript is not enabled in webbrowser (#3388)
- Add build time setting of ButtonTopic and SwitchTopic (#3414)
- Add iFan02 Fanspeed + and Fanspeed - command options (#3415)
- Add Individual HSBColorX commands (#3430, #3615)
- Add output support on MCP23008/MCP23017 (#3436)
- Add modulo option to rules like rule1 on Time#Minute|5 do backlog power on;delay 200;power off endon (#3466)
- Add RGB support for Domoticz (#3547)
- Add all ruletimer values to command RuleTimer result message (#3571)
- Add command Publish2 for publishing retained MQTT messages (#3593)
- Add commands ButtonDebounce 40..1000 and SwitchDebounce 40..1000 to have user control over debounce timing. Default is 50mS (#3594)
- Add RuleX debug options 8,9,10 (StopOnError) to control RuleX execution status after an exception restart (#3607)
- Add rule variables %sunrise%, %sunset%, %uptime% and %time% (#3608)
- Add optional MQTT_TELE_RETAIN to Energy Margins message (#3612, 3614)

### 6.1.1 20180714

- Revert wifi changes (#3177)
- Revert sonoff-minimal removals causing failure of wifi connection (#3177)

### 6.1.0 20180706

- Remove version 3, 4 and pre 5.2 settings auto-upgrade. See https://github.com/arendst/Tasmota/wiki/Upgrading#migration-path
- Change default CFG_HOLDER from 0x20161209 to 4617 (=0x1209) - no impact on default upgrades
- Change number of supported switches from 4 to 8 (#2885, #3086)
- Change BME680 driver from Adafruit to Bosch BME680 library (#2969)
- Fix Pzem004T checksum error
- Fix KNX bug when doing reply of sensors values
- Fix rules induced LWT message
- Fix possible wifi connection problem (#1366)
- Fix some Pow R2 and S31 checksum errors (#1907)
- Fix display selection of un-available GPIO options in Module Configuration webpage (#2718)
- Fix timer re-trigger within one minute after restart (#2744)
- Fix IRSend not accepting data value of 0 by David Conran (#2751)
- Fix vars on rules by Adrian Scillato (#2769)
- Fix bug in KNX menu by Adrian Scillato (#2770)
- Fix anomalies in rules (#2778)
- Fix HUE bridge V1 software version by Heiko Krupp (#2788)
- Fix Hardware Watchdog restart when using event command (#2853)
- Add Ukrainian language file
- Add KNX support for DS18S20 Temperature sensor
- Add CRC to Settings making future upgrades more fail-safe
- Add feature information to Status 4
- Add tools folder with python script decode-status.py for decoding some status fields like SetOption and Features
- Add Slots on the KNX Web Menu to select Group Addess to receive data to trigger rules
- Add two rule sets of 511 characters using commands rule1, rule2 and rule3
- Add Console Commands to send KNX Commands and KNX Values
- Add Slots on the KNX Web Menu to select Group Addess to send data from console commands
- Add Events to trigger rules when a command or read requests is received from KNX
- Add command SetOption30 to enforce Hass discovery as light group (#1784)
- Add support for BlitzWolf BW-SHP2 (and Homecube, Gosund SP1) Energy Monitoring Smart Socket (#2223)
- Add time in minutes to rule Time#Initialized, Time#set and Time#Minute (#2669)
- Add Eastron SDM630 energy meter by Gennaro Tortone (#2735)
- Add KNX communication enhancement by Adrian Scillato (#2742)
- Add KNX energy data by Adrian Scillato (#2750)
- Add rule support for IrReceive and RfReceive (#2758)
- Add python script fw-server.py in tools folder to create a simple OTA server by Gennaro Tortone (#2759)
- Add rule variables %time% for minutes since midnight, %uptime%, %sunrise% and %sunset% giving time in minutes (#2669)
- Add rules %mem1% to %mem5% variable names storing data in flash (#2780)
- Add rules test on %varx% or %memx% (#2780)
- Add optional token %id% substituting the unique MAC address to fulltopic by Michael Graf (#2794)
- Add support for Sonoff S26 Smart Socket (#2808)
- Add command WebSend [<host>(:<port>,<user>:<password>)] <command> (#2821)
- Add increment and decrement value to command Counter (#2838)
- Add support for Sonoff iFan02 as module 44 introducing command FanSpeed 0..3 (#2839)
- Add source information to command execution to be shown with logging option 3 (#2843)
- Add support for uploading Sonoff Bridge firmware found in tools/fw_efm8bb1 folder build by Portisch using Web Gui File Upload (#2886)
- Add command RfRaw to control Portisch firmware features
- Add support for I2C temperature sensor LM75AD (#2909)
- Add option 0 to command Timers disarming all timers (#2962)
- Add performance improvement when updating multiple individual WS2812 pixels (#3007)
- Add command SetOption28 to switch between hex or decimal Sonoff Bridge RF received data format (#3008)
- Add command SetOption29 to switch between hex or decimal IR received data format
- Add decimal values support for commands ADD, SUB, MULT and SCALE (#3083, #3089)
- Add support for bitflags SetOption50 .. SetOption81 (#3118)

### 5.14.0 20180515

- Update language files
- Update TasmotaSerial to 2.0.0 allowing Hardware Serial Fallback when correct connections are configured
- Change command handling
- Change user_config(_override).h defines TIME_STD and TIME_DST
- Change user_config(_override).h otaurl to http://sonoff.maddox.co.uk/tasmota/sonoff.bin (#2588, #2602)
- Fix configuration restore regression from 5.13.1
- Fix compile error when ADC is enabled and Rules are disabled (#2608)
- Fix rule power trigger when no backlog command is used (#2613)
- Fix several timer data input and output errors (#2597, #2620)
- Fix KNX config error (#2628)
- Fix sensor MHZ-19 vanishing data over time (#2659)
- Fix KNX reconnection issue (#2679)
- Fix DST and STD time for Southern Hemisphere by Adrian Scillato (#2684, #2714)
- Add Portuguese in Brazil language file
- Add SetOption26 to enforce use of indexes even when only one relay is present (#1055)
- Add support for sensor SI1145 UV Index / IR / Visible light (#2496)
- Add rule state test for On/Off in addition to 0/1 (#2613)
- Add hardware serial option to MHZ-19 sensor (#2659)
- Add Eastron SDM120 energy meter by Gennaro Tortone (#2694)
- Add user entry DST/STD using commands TimeStd and TimeDst (See wiki for parameter syntax) (#2721)

### 5.13.1 20180501

- Fix JSON buffers size too small for execution in some situations (#2580)
- Fix configuration restore (#2591)
- Add define MODULE for user selecting default model although it preferably should not be changed (#569, #2589)

### 5.13.0 20180430

- Change platformio option sonoff-ds18x20 to sonoff-allsensors enabling ds18x20 and all other sensors in one image
- Change status display of Ssid and SetOption
- Change default option SetOption15 from 0 to 1 providing better initial PWM experience
- Change webpage parameter communication
- Change max number of commands in Backlog from 15 to 30 and ignore commands overflowing
- Change TSL2561 driver to joba library and delete Adafruit library (#1644)
- Change default parameters in user_config.h to undefined for easy installation (#1851)
- Change max user configurable hold time from 10 to 25 seconds (#1851)
- Change Sonoff SC JSON format (#1939)
- Change Polish language to using Diacritics (#2005)
- Change user_config_override usage by providing user_config_override_sample.h (#2228)
- Change MQTT response topic for Energy changes from ENERGY to SENSOR (#2229, #2251)
- Change default Reset configuration time from 4 seconds to 40 seconds on Button hold (#2268)
- Change ESP8266 Analog JSON message from {"Analog0:123"} to {"ANALOG":{"A0:123"}} to accomodate rules (#2560)
- Change Counter JSON message from {"Counter1":0,"Counter3":0} to {"COUNTER":{"C1":0,"C3":0}} to accomodate rules
- Change ADS1115 JSON message from {"ADS1115":{"Analog0":123,"Analog1":123}} to {"ADS1115":{"A0":123,"A1":123}}
- Fix intermittent exception when dns lookup is used while sleep is enabled
- Fix 5.4.0 regression turning off single press after button hold during 4x hold time
- Fix possible wifi connection problem by erasing sdk configuration parameters
- Fix NTP sync to Thu Jan 01 08:00:10 1970 results in uptime 17651+ days (core2.4.1/sdk2.2.1)
- Fix MAX31850 higher temperatures (#1269)
- Fix freeing more code space when emulation is disabled (#1592)
- Fix providing web page configuratin option for Friendly Name when no device (relay or light) is configured (#1850)
- Fix compile error when define HOME_ASSISTANT_DISCOVERY_ENABLE is not set (#1937)
- Fix MQTT TLS fingerprint validation (#2033)
- Fix update temperature on DS18x20 drivers (#2328)
- Fix compile error when not defined USE_TIMERS (#2400)
- Fix configuration filename truncation when it contains spaces (#2484, #2490)
- Fix Energy Today and Yesterday overflow (#2543)
- Add serial debug info
- Add Portuguese language file
- Add Czech language file
- Add Bulgarian language file
- Add Domoticz dust (custom) sensors to PMS5003 and NovaFitness SDS drivers as PM1, PM2.5 and PM10
- Add commands Publish, Rule, RuleTimer and Event. See Wiki about Rule restriction, usage and examples
- Add sonoff-classic, sonoff-allsensors and sonoff-knx
- Add some coloring to important web buttons
- Add support for sensor HC-SR04 ultrasonic (#113, #1964, #2444)
- Add define MQTT_TELE_RETAIN compile option default set to 0 (#1071)
- Add 16 timers using commands Timer and Timers (#1091)
- Add optional Timer configuration webpage to be enabled in user_config.h with define USE_TIMERS_WEB
- Add Multichannel Gas sensor using MultiChannel_Gas_Sensor library (#1245)
- Add Domoticz Battery and RSSI Quality (#1604)
- Add command HSBColor Hue,Sat,Bri (#1642, #2203)
- Add compile time support for WS2812 BRG and RBG led configurations to be defined in user_config.h (#1690)
- Add optional usage of %d or %X suffices in MQTT client to append chipid (#1871)
- Add optional usage of %d or %X suffices in MQTT topic to append chipid (#1871)
- Add optional usage of %d or %04d in ota url to be replaced with chipid (#1871)
- Add Sonoff Bridge command RfKey<x> 5 to show current RF key values either default or learned (#1884)
- Add user configurable serial GPIOs to MagicHome and Arilux modules (#1887)
- Add Russian language file (#1909)
- Add Webserver upload preflight request support (#1927)
- Add Home Assistant clear other device (#1931)
- Add Restart time to Status 1 (#1938)
- Add optional TSL2561 driver using library Joba_Tsl2561 to be enabled in user_config.h with define USE_TSL2561_JOBA (#1951)
- Add support for sensor SHTC3 (#1967)
- Add compiler check for stable lwIP version v1.4 (#1940)
- Add support for multiple SHT3X sensors (#1949, #2110)
- Add always suffix with device number in Mqtt discovery topic (#1962)
- Add support for optional MQTT drivers to be selected in user_config.h (#1992)
- Add optional Arduino OTA support to be enabled in user_config.h (#1998)
- Add diacritics to Polish language file (#2005)
- Add Hungarian language file (#2024)
- Add support for Nova Fitness SDS011 and possibly SDS021 particle concentration sensor (#2070)
- Add single decimal precision to Nova Fitness SDS0x1 sensor values (#2093)
- Add Chinese (Traditional) in Taiwan language file (#2108)
- Add Sonoff SC domoticz support for Sound level as Counter and Air quality (#2118)
- Add a second TLS fingerprint to allow switching keys in TLS mode (#2033, #2102)
- Add display of remaining pulse time to command PulseTime (#2085)
- Add additional time offset to Wifi Retry based on device mac address (#2089)
- Add command Color6 RRGGBB for Clock hour marker color and command Rotation pixels for Clock rotation (#2092)
- Add HTML language header in local language (#2123)
- Add command PowerDelta 0..100 (percentage) to Energy monitoring devices to report on active power load change (#2157)
- Add Restart Reason to Status 1 report (#2161)
- Add command Channel 0..100 to control dimmer value for individual color channels (#2111, #2203)
- Add support for Hardware Serial bridge using commands SerialDelimiter, Baudrate and SerialSend. Supports 8N1 and text only (#2182)
- Add support for Software Serial bridge using commands SerialDelimiter, SBaudrate and SSerialSend. Supports 8N1 and text only (#2190)
- Add support for Zengge WF017 PWM Led strip controller (#2202)
- Add PWM status to command State if PWM enabled (#2203)
- Add all FriendlyNames to Status information (#2208)
- Add Channel status information (#2211)
- Add hexadecimal Data entry to command IrSend using 0x notation (#1290, #2314)
- Add Home Assistant MQTT Discovery for Buttons and change SetOption19 response (#2277)
- Add multiple color entry support for command Led like Led2 120000 001200 000012 setting led2 as Red, Led3 as Green and Led4 as Blue (#2303)
- Add hexadecimal RGB color entry on RGBCW leds (#2304)
- Add support for SGP30 gas and air quality sensor (#2307)
- Add optional Sunrise and Sunset timers with commands Latitide and Longitude to be enabled with define USE_SUNRISE in user_config.h (#2317)
- Add timer sunrise and sunset offset (#2378)
- Add user selectable defines for Sunrise/set Dawn option (#2378)
- Add optional KNX IP Protocol Support (#2402)
- Add random window to timers (#2447)
- Add Greek language file (#2491)
- Add support for Sonoff Pow R2 (#2340)
- Add GPIO_User to GPIO02 for all Sonoff T1 (#2524)

### 5.12.0 20180209

- Change library PubSubClient.h define MQTT_MAX_PACKET_SIZE from 512 to 1000 for Home Assistant  support
- Change relation of define MESSZ being dependent on PubSubClient.h define MQTT_MAX_PACKET_SIZE
- Change command color parameter input checks to less strict for Home Assistant support
- Change command Ina219Mode into command Sensor13
- Change commands HlwPCal, HlwUCal and HlwICal to PowerCal, VoltageCal and CurrentCal to be used for both Pow and S31 calibration
- Change commands HlwPSet, HlwUSet and HlwISet to PowerSet, VoltageSet and CurrentSet to be used for both Pow and S31 calibration
- Change uptime from hour to second resulting in a display of 123T13:45:21 where 123 is days
- Change module name Wemos D1 mini into Generic (#1220)
- Change HTML from width=100% to style=width:100% supporting HTML5 (#1358)
- Change OSWATCH_RESET_TIME (Blocked loop) from 30 to 120 seconds to allow slow networks (#1556)
- Change WIFI_MANAGER_SEC into WIFI_CONFIG_SEC (#1616)
- Change function pointers code to save code space and memory (#1683)
- Change webserver argument processing gaining 5k code space (#1705)
- Change weblog memory usage (#1730, #1793, #1819)
- Update TasmotaSerial library to 1.1.0
- Update language files Italian (#1594), Dutch (#1723) and Spanish (#1722)
- Fix Non-English JSON temperature unit attachement
- Fix Arilux RF induced exception by moving interrupt handler to iram on non ESP8266/Arduino lib v2.3.0
- Fix truncated command names and wrong response for DomoticzSwitchIdx (#1571)
- Fix %-sign issue as printf escape character in Humidity and Sonoff SC (#1579)
- Fix DS18B20 temperature JSON decimal dot (#1561)
- Fix Energy JSON message (#1621)
- Fix IRSend parameter translation (#1636)
- Fix TSL2561 device detection (#1644, #1825)
- Fix BME680 teleperiod resistance measuring (#1647)
- Fix Energy Monitoring Energy Today and Energy Total reading after restart (#1648)
- Fix IRReceive Data value (#1663)
- Fix Energy Monitoring Energy Period roll-over (#1688)
- Fix compiler warnings (#1774)
- Fix command PWM response if no PWM channel is configured (#1783)
- Add locale Decimal Separator to Web sensor page
- Add ColorTemperature to light status message
- Add command PowerOnState option 5 which inverts PulseTime and allows for delayed always on after power on
- Add OtaMagic two step Web server OTA upgrade using filename-minimal image if OTA free space is too small
- Add support for PMS5003 and PMS7003 particle concentration sensor
- Add command SetOption21 1 to allow Energy Monitoring when power is off on Sonoff Pow and Sonoff S31 (#1420)
- Add Chinese language file (#1551)
- Add French language file (#1561)
- Add Spanish language file (#1589)
- Add HTTP Allow Cross Origin removed from ESP8266/Arduino lib v2.4.0 (#1572)
- Add Home Assistant MQTT Discovery for switch and light to be enabled by command SetOption19 1 (#1534) or define HOME_ASSISTANT_DISCOVERY_ENABLE in user_config.h (#1685)
- Add command State to retrieve device state information (same data as teleperiod state and status 11 in slightly different JSON format)
- Add optional login to Webserver AP mode (#1587, #1635)
- Add command Sensor15 2 to start MHZ19(B) Zero Point Calibration (#1643)
- Add support for Sonoff S31 Smart Socket with Power Consumption Detection (#1626)
- Add command SetOption20 to allow update of Dimmer/Color/Ct without turning power on (#1719, #1741)
- Add NTP sync time slot based on chip id (#1773)
- Add cursor pointer to web button (#1836)

### 5.11.1 20180107

- Fix Sonoff Pow command handling (#1542)

### 5.11.0 20180107

- Minor webpage HTML optimizations (#1358)
- Updated German translation (#1438)
- Change Sonoff Pow Energy MQTT data message and consolidate Status 8 into Status 10
- Change ADS1115 default voltage range from +/-2V to +/-6V (#1289)
- Change text to Active for 3 minutes (#1364)
- Change Wemo SetBinaryState to distinguish from GetBinaryState (#1357)
- Change output of HTTP command to valid JSON and Array only (#1363)
- Removed all MQTT, JSON and Command language defines from locale files and set fixed to English (#1473)
- Renamed commands Color2,3,4 to Color3,4,5
- Fix BME280 calculation (#1051)
- Fix Sonoff Bridge missed learned key if learned data contains 0x55 (End of Transmission) flag (#1095, #1294)
- Fix PWM initialization in Dimmer/Color mode (#1321)
- Fix Wemo Emulation (#1357)
- Fix display of build date and time in non-english locale (#1465)
- Fix Wemo and Hue emulation by adding M-Search response delay (#1486)
- Add libraries Adafruit_BME680-1.0.5, Adafruit_Sensor-1.0.2.02, TasmotaSerial-1.0.0 and TSL2561-Arduino-Library
- Add command Color2 to set color while keeping same dimmer value
- Add device function pointers
- Add support for SenseAir S8 CO2 sensor
- Add color led signal to Carbon Dioxide (CO2) sensors using defines CO2_LOW and CO2_HIGH in user_config.h
- Add support for Domoticz Air Quality sensor to be used by MH-Z19(B) and SenseAir sensors
- Add support for PZEM004T energy sensor
- Add support for iTead SI7021 temperature and humidity sensor by consolidating DHT22 into AM2301 and using former DHT22 as SI7021 (#735)
- Add support for BME680 using adafruit libraries (#1212)
- Add support for MH-Z19(B) CO2 sensor (#561, #1248)
- Add multipress support and more user configurable GPIO to Sonoff Dual R2 (#1291)
- Add support for TSL2561 using adafruit library (#661, #1311)
- Add support for SHT3x (#1314)
- Add support for Arilux LC06 (#1414)
- Add Italian language file (#1449)
- Add 2nd Gen Alexa support to Wemo emulation discovery (#1357, #1450)
- Add define for additional number of WS2812 schemes (#1463)

### 5.10.0 20171201

- Upgrade library ArduinoJson to 5.11.2
- Upgrade library IRRemoteEsp8266 to 2.2.1 + 2 commits but disabled some protocols (code size reduction)
- Upgrade library NeoPixelBus to 2.2.9
- Upgrade library OneWire to 2.3.3 + 6 commits and disabled CRC lookup-table (#define ONEWIRE_CRC8_TABLE 0) (code size reduction)
- Update library PubSubClient to 2.6 + 9 commits and additional delay (#790)
- Update core_esp8266_wiring_digital.c to latest (staged) level
- Patch library I2Cdevlib-Core for esp8266-core 2.4.0-rc2 compatibility
- Remove command EnergyReset 1..3 now replaced by EnergyReset1 to EnergyReset3
- Remove spaces in JSON messages (code size reduction)
- Renamed xsns_05_ds18x20.ino to xsns_05_ds18x20_legacy.ino still using library OneWire and providing dynamic sensor scan
- Fix possible iram1_0_seg compile error by shrinking ICACHE_RAM_ATTR code usage
- Fix PWM watchdog timeout if Dimmer is set to 100 or Color set to 0xFF (#1146)
- Fix Sonoff Bridge Learn Mode hang caused by unrecognised RF code (#1181)
- Fix blank console log window by using XML character encoding (#1187)
- Fix wrong response name for command HlwISet (#1214)
- Fix DHT type sensor timeout recognition by distinguish "signal already there" from "timeout" (#1233)
- Add fixed color options 1..12 to command Color
- Add + (plus) and - (minus) to commands Dimmer (+10/-10), Speed and Scheme
- Add + (plus) and - (minus) to command Color to select 1 out of 12 preset colors
- Add + (plus) and - (minus) to command Ct to control ColdWarm led ColorTemperature (+34/-34)
- Add commands EnergyReset1 0..42500, EnergyReset2 0..42500 and EnergyReset3 0..42500000
-  to (Re)set Energy Today, Yesterday or Total respectively in Wh (#406, #685, #1202)
- Add optional ADS1115 driver as alternative for unsupported I2Cdevlib in esp8266-core 2.4.0-rc2
- Add support for INA219 Voltage and Current sensor to be enabled in user_config.h with define USE_INA219
- Add support for Arilux LC11 (Clearing RF home code when selecting no Arilux module)
- Add support for WS2812 RGBW ledstrips to be enabled in user_config.h with define USE_WS2812_CTYPE (#1156)
- Add SettingsSaveAll routine to command SaveData to be used before controlled power down (#1202)
- Add option PUSHBUTTON_TOGGLE (SwitchMode 7) to allow toggling on any switch change (#1221)
- Add new xdrv_05_ds18x20.ino free from library OneWire and add the following features:
-  Add support for DS1822
-  Add forced setting of 12-bit resolution for selected device types (#1222)
-  Add read temperature retry counter (#1215)
-  Fix lost sensors by performing sensor probe at restart only thereby removing dynamic sensor probe (#1215)
-  Fix sensor address sorting using ascending sort on sensor type followed by sensor address
-  Rewrite JSON resulting in shorter message allowing more sensors in default firmware image:
-   "DS18B20-1":{"Id":"00000483C23A","Temperature":19.5},"DS18B20-2":{"Id":"0000048EC44C","Temperature":19.6}
- Add additional define in user_config.h to select either single sensor (defines disabled), new multi sensor (USE_DS18X20) or legacy multi sensor (USE_DS18X20_LEGACY)
- Add clock support for more different pixel counts (#1226)
- Add support for Sonoff Dual R2 (#1249)
- Add FriendlyName to web page tab and add program information to web page footer (#1275)

### 5.9.1 20171107

- Add external sensor function pointer interface to enable easy sensor addition
- Add support for ADS1115 to be enabled in user_config.h and needs libraries i2cdevlib-Core and i2cdevlib-ADS1115 (#338, #660)
- Fix Backup Configuration file download failure by defining proper file size (#1115)
- Fix Exception 26 and empty console screen after usage of command WakeupDuration (#1133)
- Fix some changed iTead web links in README.md (#1137)

### 5.9.0 20171030

- Rewrite code (partly) using Google C++ Style Guide (https://google.github.io/styleguide/cppguide.html)
- Rewrite code by using command lookup tables and javascript (client side) web page expansions
- Change HTML/CSS to enable nicer form field entry
- Change default PWM assignments for H801 RGB(CW) led controller to support optional Color/Dimmer control
-   GPIO04 (W2)    from GPIO_PWM2 to GPIO_USER to be user configurable for GPIO_PWM5 (second White - Warm if W1 is Cold)
-   GPIO12 (Blue)  GPIO_PWM3 no change
-   GPIO13 (Green) from GPIO_PWM4 to GPIO_PWM2
-   GPIO14 (W1)    from GPIO_PWM1 to GPIO_USER to be user configurable for GPIO_PWM4 (first White - Cold or Warm)
-   GPIO15 (Red)   from GPIO_PWM5 to GPIO_PWM1
- Change default PWM assignments for MagicHome RGB(W) led controller to support optional Color/Dimmer control
-   GPIO05 (Green) from GPIO_PWM4 to GPIO_PWM2
-   GPIO12 (Blue)  from GPIO_PWM5 to GPIO_PWM3
-   GPIO13 (White) GPIO_USER to be user configurable for GPIO_PWM4 (White - Cold or Warm)
-   GPIO14 (Red)   from GPIO_PWM3 to GPIO_PWM1
- Change default PWM assignment for Witty Cloud to support optional Color/Dimmer control (#976)
-   GPIO12 (Green) from GPIO_PWM4 to GPIO_PWM2
-   GPIO13 (Blue)  from GPIO_PWM5 to GPIO_PWM3
-   GPIO15 (Red)   from GPIO_PWM3 to GPIO_PWM1
- Change when another module is selected now all GPIO user configuration is removed
- Change command name IRRemote to IRSend (#956)
- Remove Arduino IDE version too low warning as it interferes with platformio.ini platform = espressif8266_stage
- Fix command FullTopic entry when using serial or console interface
- Fix possible UDP syslog blocking
- Fix minimum TelePeriod of 10 seconds set by web page
- Fix command GPIOx JSON response (#897)
- Fix inverted relay power on state (#909)
- Fix compile error when DOMOTICZ_UPDATE_TIMER is not defined (#930)
- Fix alignment of web page items in some browsers (#935)
- Fix setting all saved power settings to Off when SetOption0 (SaveState) = 0 (#955)
- Fix timezone range from -12/12 to -13/13 (#968)
- Fix Southern Hemisphere TIME_STD/TIME_DST (#968)
- Fix TLS MQTT SSL fingerprint test (#970, #808)
- Fix virtual relay status message used with Color/Dimmer control (#989)
- Fix command IRSend and IRHvac case sensitive parameter regression introduced with version 5.8.0 (#993)
- Fix pressure calculation for some BMP versions regression introduced with version 5.8.0i (#974)
- Fix Domoticz Dimmer set to same level not powering on (#945)
- Fix Blocked Loop when erasing large flash using command reset 2 (#1002)
- Fix relay power control when light power control is also configured as regression from 5.8.0 (#1016)
- Fix Mqtt server mDNS lookup only when MqttHost name is empty (#1026)
- Add debug information to MQTT subscribe
- Add translations to I2Cscan
- Add translation to BH1750 unit lx
- Add light scheme options (Color cycle Up, Down, Random) and moving WS2812 schemes up by 3
- Add Domoticz counter sensor to IrReceive representing Received IR Protocol and Data
- Add option 0 to MqttHost to allow empty Mqtt host name
- Add support for Arilux AL-LC01 RGB Led controller (#370)
- Add esp8266 de-blocking to PubSubClient library (#790)
- Add Domoticz sensors for Voltage and Current (#903)
- Add platformio OTA upload support (#928, #934)
- Add warning to webpage when USE_MINIMAL is selected (#929)
- Add smoother movement of hour hand in WS2812 led clock (#936)
- Add support for Magic Home RGBW and some Arilux Led controllers (#940)
- Add command SetOption15 0 (default) for command PWM control or SetOption15 1 for commands Color/Dimmer control to PWM RGB(CW) leds (#941)
- Add Domoticz counter sensor to Sonoff Bridge representing Received RF code (#943)
- Add support for Luani HVIO board (https://luani.de/projekte/esp8266-hvio/) (#953)
- Add PWM initialization after restart (#955)
- Add IR Receiver support. Disable in user_config.h (#956)
- Add support for inverted PWM (#960)
- Add Sea level pressure calculation and Provide command Altitude (#974)
- Add support for up to 8 relays (#995)
- Add commands RfSync, RfLow, RfHigh, RfHost and RfCode to allow sending custom RF codes (#1001)
- Add retain to ENERGY messages controlled by command SensorRetain (#1013)
- Add commands Color2, Color3, Color4, Width2, Width3, Width4 and SetOption16 to set Ws2812 Clock parameters (#1019)
- Add German language file (#1022)
- Add support for connecting to MQTT brokers without userid and/or password (#1023)
- Add support for esp8266 core v2.4.0-rc2 (#1024)
- Add commands PwmRange 1,255..1023 and PwmFrequency 1,100..4000 (#1025)
- Add Polish language file (#1044, #1047)
- Add support for KMC 70011 Power Monitoring Smart Plug (#1045)
- Add support for VEML6070 I2C Ultra Violet level sensor (#1053)
- Add light turn Off Fade (#925)
- Add IrSend command option Panasonic as IrSend {"Protocol":"Panasonic", "Bits":16388, "Data":\<Panasonic data\>}
-   where 16388 is 0x4004 hexadecimal (#1014)
- Add retry counter to DHT11/21/22 sensors (#1082)

### 5.8.0 20170918

- Remove the need for NeoPixelBus library for Hue support
- Consolidate WS2812 into Sonoff Led for flexible future led strip library changes
- Invert WS2812 fade speed to align with Sonoff led (Speed 1 = fast, Speed 8 = slow)
- Remove upper case MQTT receive buffer
- Reduce code and string length for output of commands Modules and GPIOs
- Add Sonoff SC debug information
- Change syslog service
- Removed webserver syslog disable as now no longer needed
- Increased default MQTT message size from 368 to 405 bytes while keeping MQTT_MAX_PACKET_SIZE = 512 (because we can)
- Fix MQTT Offline or Remove MQTT retained topic code
- Fix Domoticz loop when Emulation is selected
- Add blink to WS2812 and Sonoff Led (#643)
- Add option WIFI_WAIT (5) to command WifiConfig to allow connection retry to same AP without restart or update flash (#772, #869)
- Add support for Witty Cloud (#794)
- Add GPIO14 to Sonoff Dual (#797, #839)
- Add support for Yunshan Wifi Relay (#802)
- Add GPIO16 input pulldown (#827)
- Add timeout to DHT and DS18B20 sensors (#852)
- Fix watchdog timeout caused by lack of stack space by moving to heap (#853)
- Allow LogPort and MqttPort up to 65535 and add LogPort tot Status 3 (#859)
- Allow command SwitchTopic in group mode (#861)
- Allow command SwitchMode if no switches are defined (#861)
- Add optional dimmer parameter to command Wakeup for WS2812, AiLight, Sonoff B1, Led and BN-SZ01 (#867)
- Fix basic On, Off, Toggle, Blink and BlinkOff commands when other language is selected (#874)

### 5.7.1 20170909

- Remove leading spaces from MQTT data
- Fix webconsole special character entry
- Allow # as prefix for color value
- Fix Alexa detection and Hue App Update Request (#698, #854)

### 5.7.0 20170907

- Shrink module configuration webpage
- Fix settings order during startup to allow for displaying debug messages
- Fix some string length issues
- Add more string length tests by using strncpy
- Add Ai-Thinker RGBW led (AiLight)
- Add Power check and add PulseTime to power check at startup (#526)
- Add Supla Espablo support (#755)
- Add more precision to Sonoff Pow period and power results using command WattRes 0|1 (#759)
- Add basic internationalization and localization (#763)
- Add more Sonoff Pow range checking (#772)
- Fix invalid JSON (#786, #822)
- Add duplicate check to received RF signal within 2 seconds for Sonoff Bridge (#810)

### 5.6.1 20170818

- Change module list order in webpage
- Fix Sonoff T1 1CH and 2CH configuration (#751)

### 5.6.0 20170818

- Fix Sonoff Pow intermittent exception 0
- Change Sonoff Pow sending Domoticz telemetry data only
- Add Ai-Thinker RGBW led (AiLight) (experimental)
- Add NeoPixelBus library to Sonoff Led for Hue support
- Add user configurable GPIO4 and GPIO5 to module Sonoff Bridge
- Add Sonoff B1 RGBCW led support with command Color RRGGBBCCWW (#676)
- Add command CT 152..500 to Sonoff Led and Sonoff B1 to control Color Temperature
- Add Cold-Warm slider to web page for Sonoff Led and Sonoff B1
- Add CT parameter to Hue
- Add Sonoff T1 support (#582)
- Add AnalogInput0 if configured as Analog Input to webpage (#697, #746)
- Add command SetOption14 0|1 to enable interlock mode (#719, #721)
- Fix Mitsubishi HVAC IR power controll (#740)

### 5.5.2 20170808

- Extent max number of WS2812 pixels from 256 to 512 (#667)
- Add OTA handling if server responds with no update available (#695)
- Removed undocumented command FlashMode (#696)
- Fix compile time error message due to increased message buffer size (#703)

### 5.5.1 20170805

- Fix Sonoff Rf Bridge issues
- Add Sonoff RF Bridge MQTT messages on received and learned RF signal
- Add command VoltRes 0|1 to select voltage resolution to 0.1 V (#654)
- Add averaging to Analog input (#686)
- Add Energy tele data on Sonoff Pow Threshold change (#688)
- Fix inconsistent property names in Messages (#690)

### 5.5.0 20170730

- Reduce code space by removing the following commands as they are replaced by SetOption alternatives:
-   SaveState = SetOption0
-   ButtonRestrict = SetOption1
-   Units = SetOption2
-   MQTT = SetOption3
-   MQTTResponse = SetOption4
-   TempUnit = SetOption8
- Smoothing WS2812 animation poll, invert fade speed and max allowed wakeup time down to 3000 seconds
- Fix initial button press detection
- Add support for Sonoff RF Bridge 433 using command RfKey
- Fix regression from 5.0.7 by increasing message buffer size from 360 to 368 to accomodate 4 x DS18x20 sensors (#637)
- Add GroupTopic to Topic test when using ButtonTopic/SwitchTopic to send either ON/OFF or TOGGLE (#642)
- Adjust HLW calibration limits to accomodate HuaFan device and add commands HlwPSet, HlwUSet and HlwISet (#654)

### 5.4.0 20170725

- Fix command reset regression introduced in 5.2.0
- Increase polling from 0.1 second to 0.05 second
- Add multipress to all buttons
- Fix button 1 double press behaviour on multi relay devices
- Add support for Hua Fan Smart Socket (#479)
- Add support for Sonoff 4ch Pro (#565)
- Add command SetOption13 1 to allow immediate action on single button press
-   (disables multipress, hold and unrestricted commands) (#587)

### 5.3.0 20170715

- Major Hue rewrite which might introduce Alexa problems. If so, initiate an issue
- Add support for Sonoff Led and BN-SZ01 Ceiling Led brightness control to Hue
- Fix Sonoff Led Power, Dimmer and Color MQTT response (#176)
- Add commands Delay and Backlog to allow multiple commands at once separated by ";" (#593)
- Use default flashmode DOUT to solve restart hangs on esp8285 chips (#453, #598)
- Change Web console column width from 99 to 300 (#599)

### 5.2.4 20170703

- Removed flash mode update after selecting different module solving esp8285 related problems
- Add device type flag to sonoff_template.ino
- Change Sonoff Led Wakeup and add support for Sonoff BN-SZ01 Led (#567)

### 5.2.3 20170630

- Change Sonoff Led color conversion code
- Fix SetOption12 handling
- Simplify auto configuration upgrade
- Add option Upgrade \<version_number\> to only upgrade to any higher version (Old PR #213)
- Change FallbackTopic to cmnd/\<MQTTClient\>/\<command\> \<parameter\> bypassing FullTopic and Prefix (#538)

### 5.2.2 20170625

- Add configuration SaveAddress to Status 1 and Information Page
- Change Sonoff Led Color conversion from AtoH to strtol
- Fix possible wrong uploads due to configuration overwrites (#542)
- Fix payload negative numbers (#547)

### 5.2.1 20170622

- Fix Restore Configuration in case of lower version
- Revert auto configuration upgrade allowing easy upgrade which was removed in version 5.2.0
- Fix config auto upgrade from versions below version 4.1.1 (#530)

### 5.2.0 20170619

- Add command SetOption12 1 to disable newly released configuration flash rotate to reduce flash wear
- Fix command CounterDebounce by removing test for active GPIO (#524)
- Add command SetOption33 1..250 to allow user configure POW Max_Power_Retry count (#525)

### 5.1.7 20170616

- Prep removal of SetOptions alternatives
- Restore webpage upgrade error messages removed in 5.1.5
- Add hold button functionality to buttons 2 to 4
- Add command SetOption32 1..100 to set Key Hold Time from 0.1 seconds to 10 seconds (#200)
- Allow slashes in Topic, GroupTopic, ButtonTopic and SwitchTopic (#507)
- Changed webpage form actions from post to get and use relative path url (#434, #522)

### 5.1.6 20170606

- Shrink code
- Removed online configuration of Domoticz In and Domoticz Out MQTT strings
- Removed commands DomoticzInTopic and DomoticzOutTopic
- Add define KEY_HOLD_TIME to configure button hold threshold before sending MQTT Hold message
- Add command StateText4 to configure button MQTT Hold text (= MQTT_CMND_HOLD)
- Add command SetOption11 0|1 to swap pushbutton single and double press functionality (#200)
- Add command SwitchMode<x> 5 (PUSHBUTTONHOLD) and 6 (PUSHBUTTONHOLD_INV) (#489)

### 5.1.5 20170604

- Shrink code in preparation to ESP8266-Arduino 2.4.0-rc1
- Add effect parameter to HUE Device (#464)

### 5.1.4 20170601

- Removed pre-compiled versions from repository as they are available within the release
- Changed HUE Device type to color supporting version (#464)
- Fix compile error when BE_MINIMAL is selected (#467, #476)
- Add multiple compiled versions to release using updated Travis script and platformio.ini (#467)

### 5.1.3 20170520

- Add Domoticz Counter

### 5.1.2 20170519

- Fix Counter/Timer JSON message and update Counter/Timer on webpage
- Fix WS2812 Domoticz related regression issues

### 5.1.1 20170517

- Allow command FullTopic in group mode
- Prepare for more use of RTC memory
- Add independant WS2812 led string power control (#386, #390)
- Add command Counter<x> to control up to four GPIO falling edge interrupt counters or timers (#459)
- Add command CounterType<x> to select between pulse counting or pulse timing
- Add command CounterDebounce to select global counter debounce time in mSec

### 5.1.0 20170513

- Fix Offline/Removal of retained topic when FullTopic is changed
- Add FullTopic to MQTT Configuration and Information web pages
- Add license model GPLv3 (#188)

### 5.0.7 20170511

- Fix possible exception 28 on empty command
- Add command SetOption0 as replacement for SaveState
- Add command SetOption1 as replacement for ButtonRestrict
- Add command SetOption2 as replacement for Units
- Add command SetOption4 as replacement for MqttResponse
- Add command SetOption8 as replacement for TempUnit
- Add command SetOption10 On|Off to select between Offline or Removing previous retained topic (#417, #436)

### 5.0.6 20170510

- Remove hyphen in case of a single DHT sensor connected (#427)
- Add command MqttRetry <seconds> to change default MQTT reconnect retry timer from minimal 10 seconds (#429)

### 5.0.5 20170508

- Add command FullTopic with tokens %topic% (replaced by command Topic value) and
-  %prefix% (replaced by command Prefix<x> values) for more flexible topic definitions (#244)
-  See wiki > MQTT Features https://github.com/arendst/Tasmota/wiki/MQTT-Features for more information

### 5.0.4 20170505

- Add Sonoff Pow Energy Total up to 40 MWh
- Add command EnergyReset 1|2|3 to reset Energy counters (#406)
- Fix Domoticz Energy logging (#411)
- Add command PowerOnState 4 to keep relay always on and disabling all power control (#418)

### 5.0.3 20170504

- Add command SensorRetain on|off to enable retaining of mqtt message tele/sonoff/SENSOR (#74)
- Change WifiConfig timeout from 60 seconds to 180 seconds (#212)
- Change Sonoff Touch command Ledstate functionality by turning led on if power is off (#214)
- Add 4 seconds delay after power on before enabling button to workaround Wemos D1 mini RTS circuit (#380)

### 5.0.2 20170503

- Reset SaveData, SaveState and MqttResponse to default values due to rearranging settings
- Moved some settings to flag area
- Add command TempUnit Celsius|Fahrenheit for selecting Celsius or Fahrenheit (#347)
- Add command TempRes 0..3 for selecting Temperature Resolution (#347)
- Add command HumRes 0..3 for selecting Humidity Resolution (#347)
- Add command PressRes 0..3 for selecting Pressure Resolution (#347)
- Add command EnergyRes 0..5 for selecting Energy Resolution (#347)
- Add "TempUnit":"C|F" to sensor JSON output (#347)
- Add support for up to three DHT type sensors each using a different GPIO (#339, #404)

### 5.0.1 20170429

- Adjust Sonoff SC messages to prepare for display feature
- Move static data from RAM to Flash
- Fix PowerOnState for some devices not reporting "Power on" state (#284, #380, #383)

### 5.0.0 20170425

- Memory status message update
- Fix setting migration to better preserve settings during move (#382)
- Best practice is first doing a Backup Configuration before installing version 5.0.0
- Reset save count after setting move
- Start using new linker script without SPIFFS

### 4.2.0 20170424

- Prepare for SPIFFS removal by moving settings to EEPROM area
- Fix compilation error when webserver is disabled (#378)

### 4.1.3 20170410

- Add user configuarble GPIO to module S20 Socket and Slampher
- Add support for Sonoff SC (#112)
- Set PWM frequency from 1000Hz to 910Hz as used on iTead Sonoff Led firmware (#122)
- Set Sonoff Led unconfigured floating outputs to 0 to reduce exceptions due to power supply instabilities (#122)
- Add Access Point Mac Address to Status 11 and Telemetry (#329)
- Fix DS18B20 negative temperature readings (#334)

### 4.1.2 20170403

- Rename Unrecognised command to Unknown command
- Remove all command lists
- Remove command SmartConfig (superseded by WifiConfig)
- Fix boot loop when selecting module Sonoff 4CH or Sonoff Touch on non ESP8285 hardware
- Add optional support for Toshiba and Mitsubishi HVAC IR control (needs updated IRremote8266 library) (#83, #257)
- Add all configured switches to Domoticz Configuration web page (#305)
- Fix compile error when selecting WS2812 DMA (#313)

### 4.1.1 20170329

- Fix default Telemetry for command Prefix3
- Fix webserver Module parameters for disabled select
- Fix sensor status for enabled switches
- Remove Light as alternative for Power (save code space)
- Remove migration option from pre V3 (code cleanup)
- Remove unofficial SPIFFS support (code cleanup)
- Remove command list when unknown command is entered (save code space)
- Rename Status11 json from StatusPWR to unique StatusSTS
- Rename command Gateway to IPAddres2, Subnetmask to IPAddress3 and DnsServer to IPAddress4 (save code space)
- Add Command MqttResponse to select either command or RESULT topic as response (#258)
- Add command StateText1 to StateText3 to assign MQTT_STATUS_OFF, MQTT_STATUS_ON and MQTT_CMND_TOGGLE respectively (#286)
- Remove restart after IPAddress changes (#292)
- Add support for MAX31850 in xsns_ds18x20.ino (#295)
- Fix possible uptime update misses (#302)

### 4.1.0 20170325

- Change static IP addresses in user_config.h from list (using commas) to string (using dots)
- Unify display result of commands Modules, Module and Gpios
- Rewrite Module selection web page to bring size down from 18651 to 4319 bytes (!) (#234, #240)
- Add basic support for (Lixada) H801 RGBWW controller (#252)
- Add command Prefix1 to Prefix3 to assign SUB_PREFIX, PUB_PREFIX and PUB_PREFIX2 respectively (#255)
- Add static ip addresses to flash (#262)
- Add commands IpAddress, Gateway, Subnetmask and DnsServer to select static ip addresses (#273)

### 4.0.8 20170321

- Fix entering non-numeric webpassword
- Force selection between TLS or Webserver due to memory restraint (#240)
- Allow entering empty string using "0" for selected commands (#242)
- Fix exception when posting commands to web console containing % (#250)

### 4.0.7 20170319

- Increased Sonoff Led PWM frequency from 432 to 1000
- Fix possible watch dog reboot after changing module type on web page
- Fix reporting of GPIO usage from web page
- Fix Sonoff Led blank during firmware upgrade
- Fix Sonoff Led flicker and possible flash corruption by using latest Arduino-esp8266 versions of pwm core files included in sonoff library (#211)
- Add PWM output control with commands PWM1 to PWM5 using user selectable GPIOs (#211)
- Fix exceptions due to low values of commands HlwPCal (10000), HlwUCal (1000) and HlwICal (2500) (#223)
- Add Switch state to sensor status (#227, #233)
- Add user configuarble GPIO to module Sonoff Touch (#228)
- Add define WEB_PORT to user_config.h to change default web server port from 80 (#232)
- Fix failed Ota Firmware upgrade started from Web page (#235)

### 4.0.6 20170316

- Fix to better find device by Wifi hostname
- Fix compile error when some I2C devices are disabled
- Add (experimental) support for SHT1X emulating I2C (#97)
- Add ADC to ElectroDragon (#203)
- Add support for Sonoff Dev (#206)

### 4.0.5 20170314

- Add command Status 11 to show power status with Vcc if define USE_ADC_VCC is enabled (default)
- Add ADC input to Sonoff SV and Wemos D1 mini - Needs recompile with define USE_ADC_VCC disabled (#137)
- Add MQTT host:port to timeout message (#199)

### 4.0.4 20170312

- Add pulse timers for up to 4 relays (#106)
- Fix Sonoff Led power state when dimmer or color is 0 (#176)
- Add command NtpServer<x> to configure up to three NTP servers (#177)
- Delete module User Test as module Wemos D1 mini has same/more user configurable GPIO (#178)
- Add more user configurable GPIO to module ElectroDragon (#183)

### 4.0.3 20170309

- Renamed Module NodeMCU to WeMos D1 mini
- Add GPIO1 as user option to some modules
- Add Buttons, Relays and Leds to user configurable options (#159)
- Add description on Module parameters web page to some well known GPIOs (#107, #171)

### 4.0.2 20170308

- Restore correct seriallog level after Serial logging was disabled
- Add simple dimmer slider to Sonoff Led web page
- Reduced root webpage size by 31%
- Expand Status 2 with Build date/time and core version
- Fix webserver redirection when not in WifiManager mode (#156)
- Add command ButtonRestrict On/Off to restrict access to button hold and button multi press options above 2 (#161)
- Fix DS18S20 negative temperature readings (#165)
- Fix crlf compilation error due to bad syntax (#144, #167)

### 4.0.1 20170305

- Fix char default sizes and set MESSZ to 360 (#143)
- Fix SerialLog setting status
- Disable syslog when emulation is active
- Add DS18B20 web page display refresh

### 4.0.0 20170303

- Add define to remove config migration code for versions below 3.0 (See Wiki-Upgrade-Migration path)
- Free memory by switching from String to char[]
- Raised Sonoff Led PWM frequency from 200Hz to 432Hz in search of stability (hardware watchdog timeouts) (#122)
- Increase message size and suggested minimum MQTT_MAX_PACKET_SIZE to 512 (#114, #124)
- Remove runtime warning message regarding MQTT_MAX_PACKET_SIZE too small as it is now moved to compile time (#124)
- Fix possible panics with web console and http commands while UDP syslog is active (#127)
- Add optional static IP address (#129)
- Add define ENERGY_RESOLUTION in user_config.h to allow user control over precision (#136)

### 3.9.22 20170228

- Update web console
- Fix Status 4 JSON message
- Add Exception info during restart if available
- Add osWatch service to detect loop hangs that might happen during (OTA) upgrades
- Add WiOn support for relay and switch only (#82, #102)
- Allow for user specified relay count up to four in sonoff_template.h (#109)
- Add support for HTU21 compatible I2C sensors SI7013, SI7020 and SI7021 (#118)
- Add NodeMCU or Wemos configuration option (#119)

### 3.9.21 20170224

- Add ajax to web root page and web console (#79)
- Add commands SwitchMode1..4 and enable user switches 2, 3 and 4 (#84, #88)
- Fix MQTT upgrade when webserver is active

### 3.9.20 20170221

- Add minimal basic authentication to Web Admin mode (#87)
- Fix Hue and add HSB support (#89)

### 3.9.19 20170219

- Sonoff Led: Made GPIO04, 05 and 15 available for user
- Sonoff Led: Add commands Fade, Speed, WakupDuration, Wakeup and LedTable

### 3.9.18 20170218

- Fix ledstate 0 to turn off led
- Fix Sonoff Led dimmer range (#16)
- Change Sonoff Led command Dimmer to act on both cold and warm color
- Add Sonoff Led command Color CCWW where CCWW are hexadecimal values fro 00 - FF
- Reduce Sonoff Led flickering by disabling interrupts during flash save and disabling
-   Led during OTA upgrade and Web upload (#16)

### 3.9.17 20170217

- Fix possible ArduinoJSON related memory fragmentation
- Changed console logging using less memory
- Add GPIO04 as user selectable for Sonoff Dual (#75)

### 3.9.16 20170214

- Update latching relay handler
- Add support for IR led using IRremoteESP8266 library (#59)
- Add Hue argument passing using ArduinoJSON library (#59)

### 3.9.15 20170213

- Change JSON float values from string to number according to http://json.org (#56)
- Add support for exs latched relay module https://ex-store.de/ESP8266-WiFi-Relay-V31 (#58)
- Add support for inverted relays
- Changed MAX_LOG_LINES from 70 to 60 to preserve memory

### 3.9.14 20170211

- Add False and True as alternatives for 0/Off and 1/On (#49)
- Fix Status10 JSON format (#52)
- Fix DS18x20 using OneWire library (#53)

### 3.9.13 20170210

- Add FlashChipMode to Status 4
- Removed redundant DHT2 option and code
- Add Sonoff SV GPIO pin 05 configuration (#40)
- Add configuration file backup and restore via web page
- Fix latency due to light_sleep mode even if sleep was set to zero (#50)

### 3.9.12 20170208

- Fix compile error when webserver is disabled (#30)
- Fix possible ESP8285 flash problem by updating Flash Chip Mode to DOUT during OTA upload
- Fix hostname issues by not allowing user entry of string formatting and removing from user_config.h (#36)

### 3.9.11 20170204

- Fix command I2Cscan
- Fix not allowed spaces in Topic, ButtonTopic and SwitchTopic
- Make all TELEMETRY, STATUS and COMMAND message topics unique (#4)
- Advertise command topic to be used by iobroker (#299)
- Fix butten (non)detection if no GPIO_KEY1 is defined (#13)
- Change WeMo serialnumber from 7 decimal chars to 8 hexadecimal chars (#18)
- Update web page with Build Date/Time, Emulation and mDNS Discovery and Advertise information (#21)

### 3.9.10 20170130

- Add WS2812 Color Type selection (RGB or GRB) to user_config.h (#7)
- Hue api changes to support HUE App(s) (#8)

### 3.9.9 20170130

- Add command status 10 showing sensor data
- Fix hlw status messages if hlw is disabled

### 3.9.8 20170130

- Remove GPIO07 and GPIO08 from user selectable (#5)

### 3.9.7 20170129

- Fix possible WS2812 exceptions when using emulation
- Add command Emulation to dynamic configure Belkin WeMo and Hue Bridge for Alexa

### 3.9.6 20170129

- Add dynamic sleep for WS2812 animation (#1)

### 3.9.5 20170128

- Fix error message in case of wrong Domoticz command

### 3.9.4 20170127

- Fix Sonoff Dual Relay switching (#287)

### 3.9.3 20170127

- Add confirmation before Restart via webpage
- Expand Domoticz Configuration webpage with Key, Switch and Sensor Index and
-   add commands DomoticzSwitchIdx and DomoticzSensorIdx (#86) (#174) (#219)
- Fix default DHT11 sensor driver selection
- Fix LedPower status after button press (#279)
- Add command Sleep 0 - 250 mSec for optional light sleep mode to lower energy consumption (#272)
-   (Expect overall button/key/switch misses and wrong values on Sonoff Pow)
- Add Hue brightness extension (#281)
- Fix Hue brightness and change to call by reference (#283)

### 3.9.2 20170124

- Add confirmation before Reset Configuration via webpage (#244)
- Add WS2812 features (see Wiki commands)

### 3.9.1 20170124

- Change PowerOnState function to only trigger when Power On (and not just restart) (#238)
- Move HLW interrupts back to RAM and make WS2812_DMA optional as it generates Exception on Pow (#264)
- Add charset=utf-8 to webpages (#266)
- Update Hue emulation (#268)
- Fix status module number
- Add support for domoticz Dimmer on Sonoff_Led and WS2812
- Fix possible ESP8285 flash problem by updating Flash Chip Mode to DOUT during web upload

### 3.2.6a 20170120

- Fix Sonoff Pow compile error (#255)
- Move HLW interrupts back to ROM (Needed for WS2812 DMA interrupts)
- Removed all IO config from user_config.h as this will be done by commands or webpage
- Removed MessageFormat and supports JSON only except POWER/LIGHT status
- Add command LedPower to control main led (#247)
- Add more FriendlyNames for Hue (#254)
- Add DMA support for WS2812 when using pin 3 while other pins work just as well in my case...
- Add HUE emulation for Alexa (#229)
- Add basic WS2812 support (#229)
- Fix Wemo when MQTT is disabled (#245)
- Revert ButtonTopic and change SwitchTopic1 - 4 to one SwitchTopic
- Rename MqttUnits to Units
- Add Mqtt command to enable/disable MQTT

### 3.2.2a 20170115

- Add dynamic (Sonoff) Module, user GPIO and sensor selection (one size fits (almost) all)
- Add support for Sonoff LED
- Add Seriallog disable after 600 seconds for Sonoff Dual and 4 Channel
- Add ButtonTopic2 - 4, SwitchTopic1 - 4 and SwitchRetain

### 3.2.2 20170113

- Fix PowerOnState 2 functionality after re-applying power (#230)

### 3.2.1 20170113

- Fix some failed command decoding (#228)
- Removed passwords from status messages (#216)

### 3.2.0 20170111

- Add I2C BH1750 sensor (#222)
- Sensor rewrite preparing for online selection

### 3.1.16 20170109

- Fix Domoticz possible error condition
- Remove Wifi password from connection message (#216)
- Add Configure Other menu item to web page (#209)
- Add command FriendlyName, field Friendly Name and define FRIENDLY_NAME to be used by Alexa
-   eliminating current use of MQTT_CLIENT_ID (#209)
- Add friendlyname to webpage replacing former hostname

### 3.1.15 20170108

- Fix Domoticz send key regression with Toggle command

### 3.1.14 20170107

- Add support for command TOGGLE (define MQTT_CMND_TOGGLE) when ButtonTopic is in use and not equal to Topic (#207)

### 3.1.13 20170107

- Fix web console command input when SUB_PREFIX contains '/' (#152)
- Add command response to web command (#200)
- Add option to disable MQTT as define USE_MQTT in user_config.h (#200)

### 3.1.12 20170106

- Add OTA retry to solve possible HTTP transient errors (#204)
- Fix MQTT host discovery

### 3.1.11 20170105

- Add mDNS to advertise webserver as <hostname>.local/

### 3.1.10 20170105

- Fix ButtonTopic when SUB_PREFIX = PUB_PREFIX
- Add workaround for possible MQTT queueing when SUB_PREFIX = PUB_PREFIX
- Add optional MQTT host discovery using define USE_DISCOVERY in user_config.h (#115)

### 3.1.9 20170104

- Fix Power Blink start position (toggled)
- Change PulseTime increments: 1 .. 111 in 0.1 sec (max 11 seconds) and 112 .. 64900 in seconds (= 12 seconds until 18 hours) (#188)
- Add support for SUB_PREFIX = PUB_PREFIX (#190)

### 3.1.8 20170103

- Add retain flag to LWT offline and only send "tele/sonoff/LWT Offline" (#179)
- Change retained LWT Online message to only send "tele/sonoff/LWT Online"

### 3.1.7 20161231

- Add retained message LWT Online when sonoff makes MQTT connection (#179)

### 3.1.6 20161230

- Add blinking using commands BlinkTime, BlinkCount and Power Blink|3|BlinkOff|4 (#165)

### 3.1.5 20161228

- Fix serial space command exception (28)

### 3.1.4 20161227

- Fix MQTT subscribe regression exception (3) (#162)
- Fix serial empty command exception (28)

### 3.1.3 20161225

- Extent Domoticz configuration webpage with optional indices (#153)
- Fix multi relay legacy tele message from tele/sonoff/2/POWER to tele/sonoff/POWER2
- Add support for iTead Motor Clockwise/Anticlockwise

### 3.1.2 20161224

- Extent command PowerOnState with toggle at power on (option 2 is now option 3!) (#156)

### 3.1.1 20161223

- Add support for Sonoff Touch and Sonoff 4CH (#40)
- Update DomoticzIdx and DomoticzKeyIdx with relay/key index (DomoticzIdx1/DomoticzKeyIdx1)
- Add command PowerOnState to control relay(s) at power on (#154)

### 3.1.0 20161221

- Add Sonoff Pow measurement smoothing
- Fix serial command topic preamble error (#151)
- Fix 2.x to 3.x migration inconsistencies (#146)

### 3.0.9 20161218

- Add Sonoff Pow voltage reading when relay is on but no load present (#123)

### 3.0.8 20161218

- Add temperature conversion to Fahrenheit as option in user_config.h (TEMP_CONVERSION) (#145)

### 3.0.7 20161217

- Add user_config_override.h to be used by user to override some defaults in user_config.h (#58)
- Fix Sonoff Pow low power (down to 4W) intermittent measurements (#123)

### 3.0.6 20161217

- Fix MQTT_CLIENT_ID starting with % sign as in "%06X" (#142)
- Add auto power off after PulseTime### 0.1 Sec to relay 1 (#134)

### 3.0.5 20161215

- Add more control over LED with command LedState options (#136, #143)
-   LED_OFF (0), LED_POWER (1), LED_MQTTSUB (2), LED_POWER_MQTTSUB (3), LED_MQTTPUB (4), LED_POWER_MQTTPUB (5), LED_MQTT (6), LED_POWER_MQTT (7)
- Add option WIFI_RETRY (4) to command WifiConfig to allow connection retry to other AP without restart (#73)

### 3.0.4 20161211

- Fix intermittent Domoticz update misses (#133)

### 3.0.3 20161210

- Fix compiler warnings (#132)
- Remove redundant code
- Fix Domoticz pushbutton support

### 3.0.2 20161209

- Add pushbutton to SwitchMode (#130)

### 3.0.1 20161209

- Fix initial config

### 3.0.0 20161208

- Migrate and clean-up flash layout
-   Settings from version 2.x are saved but settings from version 3.x can not be used with version 2.x
- Change SEND_TELEMETRY_RSSI to SEND_TELEMETRY_WIFI and add AP and SSID to telemetry
- Split long JSON messages
- Fix inconsistent status messages
- Fix all status messages to return JSON if enabled
- Remove relay index in cmnd/sonoff/<relay>/POWER now changed
-   to cmnd/sonoff/POWER for single relay units
-   and cmnd/sonoff/POWER<relay> for multi relay units like Sonoff dual
- Add retain option to Power/Light status controlled by command PowerRetain On|Off (#126)

### 2.1.2 20161204

- Add support for second wifi AP (#73)
- Update command WifiConfig
- Fix possible WifiManager hang

### 2.1.1a 20161203

- Fix scan for wifi networks if WeMo is enabled
- Fix syslog setting using web page

### 2.1.1 20161202

- Add support for ElectroDragon second relay and button (only toggle with optional ButtonTopic) (#110)

### 2.1.0 20161202

- Add optional EXPERIMENTAL TLS to MQTT (#49)
- Fix MQTT payload handling (#111)
- Optimzed WeMo code

### 2.0.21a 20161201

- Fix WeMo PowerPlug emulation

### 2.0.21 20161130

- Add Belkin WeMo PowerPlug emulation enabled with USE_WEMO_EMULATION in user_config.h (Heiko Krupp) (#105, #109)

### 2.0.20 20161130

- Relax MQTTClient naming but only allows hexadecimal uppercase numbers (#107)
- Add I2C support with command I2CScan
- Add I2C sensor driver for HTU21 as alternate sensor using TH10/16 connectors (Heiko Krupp) (#105)
- Add I2C sensor driver for BMP085/BMP180/BMP280/BME280 as alternate sensor using TH10/16 connectors

### 2.0.19a 20161127

- Add support for ButtonTopic and ButtonRetain to wall switch function
- Add pullup to SWITCH_PIN and command SwitchMode to syntax

### 2.0.18 20161126

- Add SUB_PREFIX multi level support allowing 'cmnd' or 'cmnd/level2/level3'
- Add wall switch function to GPIO14 and command SwitchMode (Alex Scott) (#103)

### 2.0.17 20161123

- Calibrate HLWPCAL from 12345 to 12530
- Add alternative sensor driver DHT2 using Adafruit DHT library
- Add define MESSAGE_FORMAT to user_config.h
- Throttle console messages
- Shorten JSON messages
- Fix possible Panic
- Fix User mode webserver security

### 2.0.16 20161118

- Add alternative sensor driver DS18x20 using OneWire library (#95)
- Change sensor MQTT message from tele/sonoff/TEMPERATURE to tele/sonoff/DHT/TEMPERATURE or
-   tele/sonoff/DS18B20/TEMPERATURE or tele/sonoff/DS18x20/1/TEMPERATURE
- Add sensors to root webpage and auto refresh every 4 seconds (#92)
- Add optional JSON messageformat to all telemetry data
- Enforce minimum TelePeriod to be 10 seconds
- Fix Energy Yesterday reset after restart
- Add Energy Today restore after controlled restart

### 2.0.15 20161116

- Change TODAY_POWER and PERIOD_POWER to TODAY_ENERGY and PERIOD_ENERGY
- Fix serial regression
- Fix syslog hangs when loghost is unavailable

### 2.0.14 20161115

- Add HLW threshold delay
- Fix HLW intermittent current deviation
- Fix button functionality during wificonfig
- Add CRC check to DS18B20 sensor (#88)

### 2.0.13 20161113

- Add additional upload error code descriptions
- Add PlatformIO support (#80)

### 2.0.12 20161113

- Fix Serial and Web response regression when no MQTT connection available
- Fix Sonoff Dual power telemetric data for second relay
- Removed MQTT password from Information web page
- Hide MQTT password from Configure MQTT web page

### 2.0.11 20161111

- Rewrite button and web toggle code
- Fix NTP sync
- Add HLW calibration commands HLWPCAL, HLWUCAL and HLWICAL (need define USE_POWERCALIBRATION)
- Fix power threshold tests

### 2.0.10 20161109

- Add additional Domoticz define (#63)
- Add defines MQTT_STATUS_ON and MQTT_STATUS_OFF in user_config.h to select status On/Off string
- Fix status response differences (#65)
- Fix divide by zero exception (#70)
- Fix syslog loop exception

### 2.0.9 20161108

- clarify MODULE in user_config.h
- Fix hlw false values

### 2.0.8 20161108

- Add initial status after power on
- Seperate driver files
- Fix hlw code and calibrate Pow
- Move user config defines to user_config.h (#61)

### 2.0.7 20161030

- Make Ticker mandatory
- Add Domoticz support (Increase MQTT_MAX_PACKET_SIZE to 400) (#54)
- Add command MessageFormat 0|1 to select either legacy or JSON output

### 2.0.6 20161024

- Add Sonoff Pow power factor
- Initial support for up to four relays using iTEAD PSB (4Channel)
-   - Currently only supports one button (All buttons behave the same)
-   - Use command MODEL 4 to select four relay option
-     (After first power on it will support 2 relays like Sonoff Dual)
- Fix ledstate
- Add command Status 9 to display Sonoff Pow thresholds
- Add commands PowerLow, PowerHigh, VoltageLow, VoltageHigh, CurrentLow and CurrentHigh for use
-   with Sonoff Pow thresholds

### 2.0.5 20161018

- Add updates to user_config.h - moved SEND_TELEMETRY_DS18B20 and SEND_TELEMETRY_DHT to module area.
-   As Sonoff TH10/16 does not have the logic installed for GPIO04 You'll have to select ONE of both
- Add Sonoff Pow support (experimental until Pow tested)
- Add command Status 8 to display Sonoff Pow energy values
- Add command MqttUnits On|Off to add units to values
- Change web main page header character size
- Change On/Off to ON/OFF status messages to satisfy openHAB
- Change TEMP to TEMPERATURE and HUM to HUMIDITY

### 2.0.4 20161009

- Add MQTT_BUTTON_RETAIN, SAVE_DATA and SAVE_STATE defines to user_config.h (#35)
- Update ButtonRetain to remove retained message(s) from broker when turned off
- Add Retain for second relay on Sonoff Dual
- Provide power status messages with device topic index if requested

### 2.0.3 20161008

- Update wifi initialization
- Add command BUTTONRETAIN for optional MQTT retain on button press (#35)
- Add command SAVESTATE to disable power state save. May be used with MQTT retain

### 2.0.2 20161006

- Fix wifi issue 2186

### 2.0.1 20161002

- Fix button press

### 2.0.0 20161002

- Update Sonoff TH10/16 sensor pins (My TH10 only has GPIO14 connected)
- Add full support for Sonoff dual

### 1.0.35 20160929

- Add more lines to console
- Add timeout and disable MQTT on web upload
- Add command SAVEDATA to control parameter save (for flash wear afficionados) (#30)

### 1.0.34 20160926

- Fix button press six and seven
- Add more information to webserver

### 1.0.33 20160915

- Better WPS error message
- Separate webserver code from support.ino into webserver.ino
- Fix webserver User by removing unwanted restart option

### 1.0.32 20160913

- Add Wifi Protected Setup (WPS) as third option for initial config
- Add command WIFICONFIG replacing deprecated command SMARTCONFIG
- Add option WIFICONFIG 3 to start WPSconfig
- Add option WIFICONFIG 0 to start saved Wifi config tool (WPSconfig, Smartconfig or Wifimanager)
- Change button behaviour - See Wiki

### 1.0.31 20160907

- Fix DS18B20 misread if teleperiod = 2
- Tuned sensor code
- Updated prefered ElectroDragon connection to Relay 1 and Button 1
- Moved SONOFF and ELECTRO_DRAGON port config to user_config.h

### 1.0.30 20160902

- Fix command TELEPERIOD 0
- Add ESP- tag to UDP log message for easy rsyslogd filtering
- Add ElectroDragon (Relay 2 only) functionality. Select with #define MODULE ELECTRO_DRAGON
- Add ? as null message alternative
- Add DHT temperature and humidity telemetry support. Enable with #define SEND_TELEMETRY_DHT
- Add DS18B20 temperature telemetry support. Enable with #define SEND_TELEMETRY_DS18B20
- Restrict HOSTNAME, MQTTCLIENT, TOPIC and BUTTONTOPIC in topic mode only

### 1.0.29 20160831

- Allow UPGRADE, OTAURL, RESTART, RESET, MQTTHOST, MQTTPORT, MQTTUSER, MQTTPASSWORD and WEBSERVER also in group mode

### 1.0.28 20160831

- Add webserver state to status 5
- Add optional PUB_PREFIX2 (tele) for telemetry usage
- Add command TELEPERIOD
- Fix syntax message
- Change memory status display

### 1.0.27 20160831

- Add sketch flash size
- Add console to webserver
- Add command weblog
- Change WifiManager web pages to minimal
- Change display default hostname and MQTT client id in webserver
- Change HTTP command interface to http://sonoff-1234/cm?cmnd=light 2
- Change HEARTBEAT to UPTIME

### 1.0.26 20160829

- Add define USE_WEBSERVER to disable web server code in source
- Add file upload as alternative for ota upload to webserver
- Add information to webserver
- Add command hostname
- Add command logport
- Change HTTP command interface to http://sonoff-1234/cmd?cmnd=light 2
- Change button behaviour with regards to Smartconfig and OTA upload. See README.md
- Enforce default hostname to either "%s-%04d" or user defined without any %
- Enforce default mqtt client id to either "DVES_%06X" or user defined without any %

### 1.0.25 20160822

- Remove config system halts to keep ota available

### 1.0.24 20160821

- Add test for MQTT_SUBTOPIC
- Change log range to LOG_LEVEL_ALL
- Change MQTT introduction messages
- Moved MQTT_MAX_PACKET_SIZE warning message to introduction messages

### 1.0.23 20160821

- Add option USE_SPIFFS to move config from flash to spiffs
- Add webserver with options 0 (off), 1 (user) and 2 (admin)
- Add HTTP command interface (http://sonoff-1234/c?cmnd=light 2)
- Add wifimanager countdown counter
- Add command line webpage
- Add relay control to wifimanager
- Add restart option 99 to force restart
- Fix wifi hostname
- Fix NETBIOS hostname problem by reducing default hostname length
- Fix possible exception if WIFI_HOSTNAME is changed
- Fix upgrade messages
- Reduce memory use by redesigning config routines
- Split syntax message
- Rename define SERIAL_IO to USE_SERIAL

### 1.0.22 20160814

- Add all MQTT parameters for configuration
- Add wifimanager to configure Wifi and MQTT via web server
- Change NTP time handling
- Fix Smartconfig parameter buffer overflow
- Fix PlatformIO warnings

### 1.0.21 20160808

- Remove semaphore as subscription flooding (more than 15 subscriptions per second) is managed by SDK (LmacRxBlk:1)
- Add optional RTC interrupt (define USE_TICKER) to keep RTC synced during subscription flooding
- Remove heartbeatflag

### 1.0.20 20160805

- Add semaphore to handle out of memory when too many subscriptions requested
- Use Daylight Saving (DST) parameters from user_config.h when timezone = 99
- Add status 7 option displaying RTC information
- Add ledstate to status 0

### 1.0.19 20160803

- Fix possible MQTT_CLIENT_ID induced Exception(28)

### 1.0.18 20160803

- Moved Cfg_Default
- Fix negative data handling
- Remove MQTT information from status 1 and add labels to status 1
- Add mac address to status 5
- Add MQTT ClientId, UserId and Password to status 6

### 1.0.17 20160731

- Better variable range checking
- Change ambiguous connection messages
- Add timestamp to serial message

### 1.0.16 20160729

- Moved wifi, rtc, syslog and config to support.ino
- Fixed button action when buttontopic is used. Introduced with 1.0.15
- Better buffer overflow checks (strlcpy)

### 1.0.15 20160728

- Removed pubsubclient config changes from sonoff.ino as it doesn't work
-   reapply MQTT_MAX_PACKET_SIZE 256 and MQTT_KEEPALIVE 120 to PubSubClient.h
- Add status 0 option displaying all status messages
- Change MQTT_MAX_PACKET_SIZE from 1024 to 256
- Add buffer overflow checks (snprintf and strncpy)
- Implemented common string sizes

### 1.0.14 20160722

- Seperate user config from sonoff.ino to user_config.h (pucebaboon)
- Change defaults from sidnas2 to domus1
- Add MQTT status message as status 6 (pucebaboon)
- Add status type to message (pucebaboon)
- Add pubsubclient config changes to sonoff.ino (pucebaboon)

### 1.0.13 20160702

- Add Ledstate 1 option to show power state on led

### 1.0.12 20160529

- Allow disable of button topic using "0"

### 1.0.11 20160524

- Provide button response if MQTT connection lost

### 1.0.10 20160520

- Add optional button topic to assist external MQTT clients
- Change version notation
- Reset default values

### 1.0.9  20160503

- Add more blinks
- Add reset 2 option erasing flash
- Add status 5 option displaying network info
- Add syslog check for Wifi connection
- Resize MqttPublish log array
- Change Wifi smartconfig active from 100 to 60 seconds
- Update Wifi initialization

### 1.0.8  20160430

- Remove use of Wifi config data from SDK
- Add status 3 (syslog info) and status 4 (flash info)
- Add restart option to button (5 quick presses)

### 1.0.7  20160420

- Add UDP syslog support
- Change HOST command to MQTTHOST command
- Add commands SYSLOG, SERIALLOG and LOGHOST
- Change hostname to lower case to distinguise between open-sdk version
- Add support for ESP-12F used in my modified wkaku power socket switch
- Fix timezone command
- Add RTC month names for future use
- Modify button code
- Remove initialization errors by better use of MQTT loop

### 1.0.6  20160406

- Removed Wifi AP mode (#1)
- Add test for Arduino IDE version >= 1.6.8
- Fix RTC time sync code

### 1.0.5  20160310

- Initial public release
- Show debug info by selecting option from IDE Tools Debug port: Serial<|MERGE_RESOLUTION|>--- conflicted
+++ resolved
@@ -1,12 +1,5 @@
 ## Released
 
-<<<<<<< HEAD
-### 8.5.0 20200909
-
-- Release Hannah
-
-=======
->>>>>>> 44cae083
 ## Unreleased (development)
 
 ### 8.5.0.1 20200907
@@ -36,7 +29,6 @@
 
 ### 8.4.0.3 20200823
 
-- Fix energy total counters (#9263, #9266)
 - Change references from http://thehackbox.org/tasmota/ to http://ota.tasmota.com/tasmota/
 - Add command ``PowerDelta1`` to ``PowerDelta3`` to trigger on up to three phases (#9134)
 - Add Zigbee web ui widget for Lights
