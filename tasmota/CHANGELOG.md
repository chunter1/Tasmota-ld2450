## Unreleased (development)

### 8.4.0.2 20200813

- Add better config corruption recovery (#9046)
- Remove support for 1-step upgrade from versions before 6.6.0.11 to versions after 8.4.0.1

### 8.4.0.1 20200730

- Fix ESP32 PWM range
- Add Zigbee better support for IKEA Motion Sensor
- Add ESP32 Analog input support for GPIO32 to GPIO39
- Add Zigbee options to ``ZbSend`` ``Config`` and ``ReadCondig``
- Add command ``Restart 2`` to halt system. Needs hardware reset or power cycle to restart (#9046)
- Add command ``SetOption102 0/1`` to switch between Teleinfo French Metering mode, legacy 1200 bps (0) or Linky standard 9600 bps (1)
<<<<<<< HEAD
- Add command ``SetOption108 0/1`` to enable Teleinfo telemetry into Tasmota Energy MQTT (0) or Teleinfo only (1) in this case MQTT will send RAW Teleinfo telemetry on each frame received and not into Tasmota energy calculation telemetry.
=======
- Change triple-mode TLS via configuration in a single firmware (TLS AWS IoT, Letsencrypt and No-TLS)
>>>>>>> 3bc24b43

### 8.4.0 20200730

- Release George

### 8.3.1.7 20200716

- Remove Arduino ESP8266 Core support for versions before 2.7.1
- Change to limited support of Arduino IDE as an increasing amount of features cannot be compiled with Arduino IDE
- Change all timer references from ``Arm`` to ``Enable`` in GUI, ``Timer`` command and JSON message
- Change Domoticz commands prefix from ``Domoticz`` to ``Dz``
- Change ``Ping`` now reports the hostname instead of IP address (#8948)
- Change Zigbee randomizing of parameters at first run or after Reset
- Add command ``DzSend<type> <index>,<value1(;value2)|state>`` to send values or state to Domoticz
- Add command ``SetOption100 0/1`` to remove Zigbee ``ZbReceived`` value from ``{"ZbReceived":{xxx:yyy}}`` JSON message
- Add command ``SetOption101 0/1`` to add the Zigbee source endpoint as suffix to attributes, ex `Power3` instead of `Power` if sent from endpoint 3
- Add command (``S``)``SerialSend6`` \<comma seperated values\> (#8937)
- Add support for Sonoff Zigbee Bridge as module 75 (#8583)

### 8.3.1.6 20200617

- Add command ``Module2`` to configure fallback module on fast reboot (#8464)
- Add command ``SetOption97 0/1`` to switch between Tuya serial speeds 9600 bps (0) or 115200 bps (1)
- Add command ``SetOption98 0/1`` to provide rotary rule triggers (1) instead of controlling light (0)
- Add command ``SetOption99 0/1`` to enable zero cross detection on PWM dimmer
- Add support for Energy sensor (Denky) for French Smart Metering meter provided by global Energy Providers, need a adaptater. See dedicated full [blog](http://hallard.me/category/tinfo/) about French teleinformation stuff
- Add library to be used for decoding Teleinfo (French Metering Smart Meter)
- Add support for single wire LMT01 temperature Sensor by justifiably (#8713)
- Add compile time interlock parameters (#8759)
- Add compile time user template (#8766)
- Add rotary encoder support for light dimmer and optional color temperature if button1 still pressed (#8670)
- Add support for switches/relays using an AC detection circuitry e.g. MOES MS-104B or BlitzWolf SS5 (#8606)
- Add support for Schneider Electric iEM3000 series Modbus energy meter by Marius Bezuidenhout
- Fix exception or watchdog on rule re-entry (#8757)
- Change ESP32 USER GPIO template representation decreasing template message size
- Change define USE_TASMOTA_SLAVE into USE_TASMOTA_CLIENT
- Change commands ``SlaveSend`` and ``SlaveReset`` into ``ClientSend`` and ``ClientReset``
- Change IRremoteESP8266 library updated to v2.7.8

### 8.3.1.5 20200616

- Add ESP32 ethernet commands ``EthType 0/1``, ``EthAddress 0..31`` and ``EthClockMode 0..3``
- Add Zigbee initial support for EmberZNet protocol (raw send/receive only)

### 8.3.1.4 20200615

- Add basic support for ESP32 ethernet adding commands ``Wifi 0/1`` and ``Ethernet 0/1`` both default ON

### 8.3.1.3 20200611

- Add initial support for Telegram bot (#8619)
- Add support for HP303B Temperature and Pressure sensor by Robert Jaakke (#8638)
- Add rule trigger ``System#Init`` to allow early rule execution without wifi and mqtt initialized yet
- Add serial to TCP bridge, ``TCPStart`` and ``TCPBaudRate`` (needs #define USE_TCP_BRIDGE)

### 8.3.1.2 20200522

- Change Energy JSON Total field from ``"Total":[33.736,11.717,16.978]`` to ``"Total":33.736,"TotalTariff":[11.717,16.978]``
- Change Energy JSON ExportActive field from ``"ExportActive":[33.736,11.717,16.978]`` to ``"ExportActive":33.736,"ExportTariff":[11.717,16.978]``
- Change Adafruit_SGP30 library from v1.0.3 to v1.2.0 (#8519)
- Fix escape of non-JSON received serial data (#8329)
- Add command ``Time 4`` to display timestamp using milliseconds (#8537)
- Add command ``SetOption94 0/1`` to select MAX31855 or MAX6675 thermocouple support (#8616)
- Add commands ``LedPwmOn 0..255``, ``LedPwmOff 0..255`` and ``LedPwmMode1 0/1`` to control led brightness by George (#8491)
- Add Three Phase Export Active Energy to SDM630 driver
- Add wildcard pattern ``?`` for JSON matching in rules
- Add support for unique MQTTClient (and inherited fallback topic) by full Mac address using ``mqttclient DVES_%12X`` (#8300)
- Add Zigbee options to ``ZbSend`` to write and report attributes
- Add ``CpuFrequency`` to ``status 2``
- Add ``FlashFrequency`` to ``status 4``
- Add support for up to two BH1750 sensors controlled by commands ``BH1750Resolution`` and ``BH1750MTime`` (#8139)
- Add Zigbee auto-responder for common attributes
- Add support for BL0940 energy monitor as used in Blitzwolf BW-SHP10 (#8175)

### 8.3.1.1 20200518

- Change IRremoteESP8266 library updated to v2.7.7
- Add command ``Rule0`` to change global rule parameters
- Add more functionality to ``Switchmode`` 11 and 12 (#8450)
- Add dump of compressed rules over 512 chars and unishox decompress fix
- Add support for VEML6075 UVA/UVB/UVINDEX Sensor by device111 (#8432)
- Add support for VEML7700 Ambient light intensity Sensor by device111 (#8432)

### 8.3.1 20200518

- Release Fred

### 8.3.0.2 20200517

- Change Hass discovery from using template name to new Device name (#8462)
- Add command ``DeviceName`` defaults to FriendlyName1 and replaces FriendlyName1 in GUI

### 8.3.0.1 20200514

- Change KNX pow function to approximative pow saving 5k of code space
- Change Mutichannel Gas sensor pow function to approximative pow saving 5k of code space
- Change Quick Power Cycle detection from 4 to 7 power interrupts (#4066)
- Fix default state of ``SetOption73 0`` for button decoupling and send multi-press and hold MQTT messages

### 8.3.0 20200514

- Release Fred

### 8.2.0.6 20200501

- Add experimental basic support for Tasmota on ESP32 based on work by Jörg Schüler-Maroldt
- Add support for analog anemometer by Matteo Albinola (#8283)
- Add support for OpenTherm by Yuriy Sannikov (#8373)
- Add support for Thermostat control by arijav (#8212)
- Add automatic compression of Rules to achieve ~60% compression by Stefan Hadinger
- Add command ``SetOption93 1`` to control caching of compressed rules
- Add rule trigger at root level like ``on loadavg<50 do power 2 endon`` after ``state`` command
- Change flash access removing support for any Core before 2.6.3
- Change HAss discovery by Federico Leoni (#8370)
- Change default PWM Frequency to 977 Hz from 223 Hz
- Change minimum PWM Frequency from 100 Hz to 40 Hz
- Change PWM updated to the latest version of Arduino PR #7231
- Change Philips Hue emulation now exposes modelId and manufacturerId
- Add Zigbee support for router and end-device mode

### 8.2.0.5 20200425

- Breaking Change Device Groups multicast address and port  (#8270)
- Change IRremoteESP8266 library updated to v2.7.6

### 8.2.0.4 20200417

- Change PWM implementation to Arduino #7231 removing support for Core versions before 2.6.3
- Change default PWM Frequency to 223 Hz instead of 880 Hz for less interrupt pressure
- Fix Zigbee DimmerUp/DimmerDown malformed
- Add config version tag
- Add command ``SetOption73 1`` for button decoupling and send multi-press and hold MQTT messages by Federico Leoni (#8235)
- Add command ``SetOption92 1`` to set PWM Mode from regular PWM to ColorTemp control (Xiaomi Philips ...)
- Add command ``SO`` as shortcut for command ``SetOption``

### 8.2.0.3 20200329

- Change light scheme 2,3,4 cycle time speed from 24,48,72,... seconds to 4,6,12,24,36,48,... seconds (#8034)
- Change remove floating point libs from IRAM
- Change remove MQTT Info messages on restart for DeepSleep Wake (#8044)
- Change IRremoteESP8266 library updated to v2.7.5
- Fix PWM flickering during wifi connection (#8046)
- Fix Zigbee crash with Occupancy sensor (#8089)
- Add support for longer template names
- Add Zigbee command ``ZbBindState`` and ``manuf``attribute
- Add Zigbee command ``ZbConfig`` and configuration in Settings
- Add commands ``CounterDebounceLow`` and ``CounterDebounceHigh`` to control debouncing (#8021)
- Add commands ``NrfPage``, ``NrfIgnore``, ``NrfScan`` and ``NrfBeacon`` to NRF24 Bluetooth driver (#8075)
- Add command ``SetOption90 1`` to disable non-json MQTT messages (#8044)
- Add command ``Sensor10 0/1/2`` to control BH1750 resolution - 0 = High (default), 1 = High2, 2 = Low (#8016)
- Add command ``Sensor10 31..254`` to control BH1750 measurement time which defaults to 69 (#8016)
- Add command ``Sensor18 0..32000`` to control PMS5003 sensor interval to extend lifetime by Gene Ruebsamen (#8128)
- Add command ``SetOption91 1`` to enable fading at startup / power on
- Add command ``SetOption41 <x>`` to force sending gratuitous ARP every <x> seconds
- Add command ``DevGroupName`` to specify up to four Device Group Names (#8087)
- Add command ``DevGroupSend`` to send an update to a Device Group (#8093)
- Add command ``Ping`` (#7176)
- Add command ``Palette`` to add the ability to specify a palette of colors (#8150)
- Add commands ``GlobalTemp`` and ``GlobalHum`` to init sensor data (#8152)
- Add quick wifi reconnect using saved AP parameters when ``SetOption56 0`` (#3189)
- Add more accuracy to GPS NTP server (#8088)
- Add support for an iAQ sensor (#8107)
- Add support for Seven Segment display using HT16K33 (#8116)
- Add support for AS3935 Lightning Sensor by device111 (#8130)
- Fix prevent multiple pings to run concurrently
- Fix Scheme 2-4 brightness when SetOption68 1 (#8058)
- Add ``DimmerRange`` for PWM lights (#8120)

### 8.2.0.2 20200328

- Add support for up to four MQTT GroupTopics using the same optional Device Group names (#8014)
- Add console command history (#7483, #8015)

### 8.2.0.1 20200321

- Change HM-10 sensor type detection and add features (#7962)
- Fix possible Relay toggle on (OTA) restart
- Fix Zigbee sending wrong Sat value with Hue emulation
- Add Zigbee command ``ZbRestore`` to restore device configuration dumped with ``ZbStatus 2``
- Add Zigbee command ``ZbUnbind``
- Add support for unreachable (unplugged) Zigbee devices in Philips Hue emulation and Alexa
- Add support for 64x48 SSD1306 OLED (#6740)

### 8.2.0 20200321

- Release Elliot

### 8.1.0.11 20200313

- Change Zigbee simplification of devices probing, saving Flash and memory
- Add HAss Discovery support for Button and Switch triggers by Federico Leoni (#7901)
- Add support for HDC1080 Temperature and Humidity sensor by Luis Teixeira (#7888)
- Add commands ``SwitchMode 13`` PushOn and ``SwitchMode 14`` PushOnInverted (#7912)
- Add command ``HumOffset -10.0 .. 10.0`` to set global humidity sensor offset (#7934)
- Add Zigbee support for Hue emulation by Stefan Hadinger
- Add Dew Point to Temperature and Humidity sensors
- Add support for ElectriQ iQ-wifiMOODL RGBW light by Ian King (#7947)

### 8.1.0.10 20200227

- Change default my_user_config.h driver and sensor support removing most sensors and adding most drivers
- Change IRremoteESP8266 library updated to v2.7.4
- Revert switchmode 6 according to issue 7778 (#7831)
- Add support for Jarolift rollers by Keeloq algorithm
- Add Zigbee features and improvements and remove support for Zigbee commands starting with ``Zigbee...``
- Add support for MaxBotix HRXL-MaxSonar ultrasonic range finders by Jon Little (#7814)
- Add support for Romanian language translations by Augustin Marti
- Add support for La Crosse TX23 Anemometer by Norbert Richter (#3146, #7765)
- Add command ``SetOption89 0/1`` for Zigbee distinct MQTT topics per device for SENSOR, allowing retained messages (#7835)
- Change Hue emulation code optimization

### 8.1.0.9 20200220

- Revert most wifi connectivity changes introduced in 8.1.0.5 (#7746, #7602, #7621)
- Fix Zigbee auto-increment transaction number (#7757)
- Add initial support for Sensors AHT10 and AHT15 by Martin Wagner (#7596)
- Add support for Wemos Motor Shield V1 by Denis Sborets (#7764)
- Add Zigbee enhanced commands decoding, added ``ZbPing``
- Add commands ``SetOption85 0/1`` and ``DevGroupShare`` supporting UDP Group command using ``GroupTopic`` without MQTT by Paul Diem (#7790)
- Add support for Martin Jerry/acenx/Tessan/NTONPOWER SD0x PWM dimmer switches by Paul Diem (#7791)
- Add command ``SetOption86 0/1`` for PWM dimmer to turn brightness LED's off 5 seconds after last change
- Add command ``SetOption87 0/1`` for PWM dimmer to turn red LED on when powered off
- Add command ``SetOption88 0/1`` for PWM dimmer to let buttons control remote devices

### 8.1.0.8 20200212

- Change MQTT message size with additional 200 characters
- Change some wifi code to attempt faster connection (#7621)
- Change display of some date and time messages from "Wed Feb 19 10:45:12 2020" to "2020-02-19T10:45:12"
- Fix relation between RSSI and signal strength
- Add another new DHT driver based on ESPEasy. The old driver can still be used using define USE_DHT_OLD. The previous new driver can be used with define USE_DHT_V2 (#7717)

### 8.1.0.7 20200210

- Add new DHT driver. The old driver can still be used using define USE_DHT_OLD (#7468)
- Fix wrong encoding of Zigbee persistent data

### 8.1.0.6 20200205

- Fix Hass sensor discovery part 1/4 by Federico Leoni (#7582, #7548)
- Fix MaxPower functionality (#7647)
- Add support for sensors DS18x20 and DHT family on Shelly 1 and Shelly 1PM using Shelly Add-On adapter (#7469)
- Add commands ``SwitchMode 11`` PushHoldMulti and ``SwitchMode 12`` PushHoldInverted (#7603)
- Add command ``Buzzer -1`` for infinite mode and command ``Buzzer -2`` for following led mode (#7623)
- Add support for MI-BLE sensors using HM-10 Bluetooth 4.0 module by Christian Staars (#7683)
- Add BootCount Reset Time as BCResetTime to ``Status 1``
- Add ``ZbZNPReceived``and ``ZbZCLReceived`` being published to MQTT when ``SetOption66 1``
- Add optional Wifi AccessPoint passphrase define WIFI_AP_PASSPHRASE in my_user_config.h (#7690)
- Add support for FiF LE-01MR energy meter by saper-2 (#7584)

### 8.1.0.5 20200126

- Change wifi connectivity stability (#7602)
- Change IRremoteESP8266 library updated to v2.7.3
- Fix PWM flickering at low levels (#7415)
- Add ``SetOption84 0/1`` sends AWS IoT device shadow updates (alternative to retained)
- Add ``ZbBind`` (experimental) and bug fixes

### 8.1.0.4 20200116

- Change Zigbee command prefix from ``Zigbee*`` to ``Zb*``
- Fix ``PowerDelta`` zero power detection (#7515)
- Fix OTA minimal gzipped detection regression from 8.1.0.3
- Fix ``RGBWWTable`` ignored (#7572)
- Add web page sliders when ``SetOption37 128`` is active allowing control of white(s)
- Add Zigbee persistence and friendly names
- Add most SetOptions as defines to my_user_config.h
- Add SoftwareSerial to CSE7766 driver allowing different GPIOs (#7563)
- Add optional parameter ``<startcolor>`` to command ``Scheme <scheme>, <startcolor>`` to control initial start color
- Add rule trigger on one level deeper using syntax with two ``#`` like ``on zigbeereceived#vibration_sensor#aqaracubeside=0 do ...``

### 8.1.0.3 20200106

- Change commands ``Prefix``, ``Ssid``, ``StateText``, ``NTPServer``, and ``FriendlyName`` displaying all items
- Change IRremoteESP8266 library updated to v2.7.2
- Fix ``WakeUp <x>`` ignores provided value (#7473)
- Fix exception 9 restart on log message in Ticker interrupt service routines NTP, Wemos and Hue emulation (#7496)
- Add support for gzipped binaries
- Add ``SwitchMode 8`` ToggleMulti, ``SwitchMode 9`` FollowMulti and ``SwitchMode 10`` FollowMultiInverted (#7522)

### 8.1.0.2 20191230

- Fix LCD line and column positioning (#7387)
- Fix Display handling of hexadecimal escape characters (#7387)
- Fix Improved fade linearity with gamma correction
- Fix wrong gamma correction for Module 48 lights (PWM5 for CT)
- Add support for ``AdcParam`` parameters to control ADC0 Current Transformer Apparent Power formula by Jodi Dillon (#7100)
- Add optional support for Prometheus using file xsns_91_prometheus.ino (#7216)
- Add command ``ShutterButton <parameters>`` to control shutter(s) by to-scho (#7403)
- Add command ``SetOption82 0/1`` to limit the CT range for Alexa to 200..380
- Add experimental support for NRF24L01 as BLE-bridge for Mijia Bluetooth sensors by Christian Baars (#7394)
- Add support to BMP driver to enter reset state (sleep enable) when deep sleep is used in Tasmota

### 8.1.0.1 20191225

- Change Lights: simplified gamma correction and 10 bits internal computation
- Fix Sonoff Bridge, Sc, L1, iFan03 and CSE7766 serial interface to forced speed, config and disable logging
- Fix Serial initialization regression from previous fix
- Fix commands ``Display`` and ``Counter`` from overruling command processing (#7322)
- Fix ``White`` added to light status (#7142)
- Add command ``SetOption79 0/1`` to enable reset of counters at teleperiod time by Andre Thomas (#7355)
- Add SerialConfig to ``Status 1``
- Add WifiPower to ``Status 5``
- Add support for DS1624, DS1621 Temperature sensor by Leonid Myravjev
- Add Zigbee attribute decoder for Xiaomi Aqara Cube

### 8.1.0 20191225

- Release Doris

### 8.0.0.3 20191224

- Version bump due to internal Settings change

### 8.0.0.2 20191223

- Changed Settings variable namings
- Change number of ``FriendlyName``s from 4 to 8
- Add Zigbee better support for Xiaomi Double Switch and Xiaomi Vibration sensor
- Add support for ``AdcParam`` parameters to control ADC0 Moisture formula by Federico Leoni (#7309)
- Add commands ``WebButton1`` until ``WebButton16`` to support user defined GUI button text (#7166)

### 8.0.0.1 20191221

- Change Settings text handling allowing variable length text within a total text pool of 699 characters
- Change Smoother ``Fade`` using 100Hz instead of 20Hz animation (#7179)
- Change number of rule ``Var``s and ``Mem``s from 5 to 16 (#4933)
- Add support for max 150 characters in most command parameter strings (#3686, #4754)
- Add support for GPS as NTP server by Christian Baars and Adrian Scillato
- Add Zigbee coalesce sensor attributes into a single message
- Add Deepsleep start delay based on Teleperiod if ``Teleperiod`` differs from 10 or 300

### 7.2.0 20191221

- Release Constance
- Change basic version string to lite (#7291)
- Fix Arduino IDE compile error (#7277)
- Fix restore ShutterAccuracy, MqttLog, WifiConfig, WifiPower and SerialConfig (#7281)
- Fix no AP on initial install (#7282)
- Fix failing downgrade (#7285)

### 7.1.2.6 20191214

- Change some more Settings locations freeing up space for future single char allowing variable length text
- Change tasmota-basic.bin and FIRMWARE_BASIC to tasmota-lite.bin and FIRMWARE_LITE
- Fix DeepSleep in case there is no wifi by Stefan Bode (#7213)
- Fix Fade would ignore ``savedata 0`` and store to flash anyways (#7262)
- Add Zigbee send automatic ZigbeeRead after sending a command
- Add Zigbee improving Occupancy:false detection for Aqara sensor
- Add fallback support from version 8.x
- Add restriction if fallback firmware is incompatible with settings resulting in unreachable device
- Add support for DHT12 Temperature and Humidity sensor by Stefan Oskamp

### 7.1.2.5 20191213

- Change some Settings locations freeing up space for future single char allowing variable length text
- Add Zigbee support for Xiaomi Aqara Vibration Sensor and Presence Sensor by Stefan Hadinger
- Add Shutter functions ramp up/down and MQTT reporting by Stefan Bode

### 7.1.2.4 20191209

- Change HTTP CORS from command ``SetOption73 0/1`` to ``Cors <cors_domain>`` allowing user control of specific CORS domain by Shantur Rathore (#7066)
- Change GUI Shutter button text to Up and Down Arrows based on PR by Xavier Muller (#7166)
- Change amount of supported DHT sensors from 3 to 4 by Xavier Muller (#7167)
- Revert removal of exception details from MQTT info on restart
- Add Wifi Signal Strength in dBm in addition to RSSI Wifi Experience by Andreas Schultz (#7145)
- Add Yaw, Pitch and Roll support for MPU6050 by Philip Barclay (#7058)
- Add reporting of raw weight to JSON from HX711 to overcome auto-tare functionality by @tobox (#7171)
- Add command ``Sensor34 9 <weight code>`` to set minimum delta to trigger JSON message by @tobox (#7188)
- Fix flashing H801 led at boot by Stefan Hadinger (#7165, #649)
- Fix duplicated ``Backlog`` when using Event inside a Backlog by Adrian Scillato (#7178, #7147)
- Fix Gui Timer when using a negative zero offset of -00:00 by Peter Ooms (#7174)

### 7.1.2.3 20191208

- Change Exception reporting removing exception details from both MQTT info and ``Status 1``. Now consolidated in ``Status 12`` if available.

### 7.1.2.2 20191206

- Remove rule trigger ``tele_power1#state`` due to compatibility
- Add command ``SerialConfig 0..23`` or ``SerialConfig 8N1`` to select Serial Config based in PR by Luis Teixeira (#7108)
- Add save call stack in RTC memory in case of crash, command ``Status 12`` to dump the stack by Stefan Hadinger
- Add Home Assistant force update by Frederico Leoni (#7140, #7074)

### 7.1.2.1 20191206

- Add SML bus decoder syntax support for byte order by Gerhard Mutz (#7112)
- Add rule var ``%topic%`` by Adrian Scillato (#5522)
- Add rule triggers ``tele_power1#state`` and multiple ``tele-wifi1#xxx`` by Adrian Scillato (#7093)
- Add experimental support for stepper motor shutter control by Stefan Bode
- Add optional USE_MQTT_TLS to tasmota-minimal.bin by Bohdan Kmit (#7115)

### 7.1.2 20191206

- Maintenance Release

### 7.1.1.1 20191201

- Fix lost functionality of GPIO9 and GPIO10 on some devices (#7080)
- Fix Zigbee uses Hardware Serial if GPIO 1/3 or GPIO 13/15 and SerialLog 0 (#7071)
- Fix WS2812 power control (#7090)
- Change light color schemes 2, 3 and 4 from color wheel to Hue driven with user Saturation control
- Change log buffer size from 520 to 700 characters accomodating full rule text (#7110)

### 7.1.1 20191201

- Maintenance Release

### 7.1.0.1 20191130

- Fix slider for devices with one or two channels like only white or white/yellow
- Fix TasmotaSlave buffer overrun on Tele
- Fix light scheme 4 speed (#7072)
- Add support for TasmotaSlave executing commands on Tasmota

### 7.1.0 20191129

- Release Doris

### 7.0.0.6 20191122

- Add colorpicker to WebUI by Christian Staars (#6984)
- Change new Fade system much smoother, Speed now up to 40 (#6942, #3714)
- Fix Arduino IDE function prototyping compile error (#6982)
- Change update lib IRremoteESP8266 updated to v2.7.1, -2.7k flash and -1.5k RAM for Tasmota-IR
- Fix auto--power on/off when setting channel to non-zero or zero value, when SetOption68 1
- Fix postpone saving settings to flash until Fade is complete, avoids pause in Fade
- Add command ``SetOption77 0/1`` to keep power on when slider is far left

### 7.0.0.5 20191118

- Fix boot loop regression
- Add command ``TempOffset -12.6 .. 12.6`` to set global temperature sensor offset (#6958)
- Fix check deepsleep for valid values in Settings (#6961)
- Fix Wifi instability when light is on, due to sleep=0 (#6961, #6608)
- Add hardware detection to be overruled with ``SetOption51`` (#6969)

### 7.0.0.4 20191108

- Add command ``WifiPower 0 .. 20.5`` to set Wifi Output Power which will be default set to 17dBm
- Change supported PCF8574 I2C address range to 0x20 - 0x26 allowing other I2C devices with address 0x27 to be used at the same time
- Change supported PCF8574A I2C address range to 0x39 - 0x3F allowing other I2C devices with address 0x38 to be used at the same time
- Change supported MCP230xx I2C address range to 0x20 - 0x26 allowing other I2C devices with address 0x27 to be used at the same time
- Add Keep last channels values when Color command end with '=' (#6799)
- Add support for I2C sensor TLS2591 Light Intensity sensor (#6873)
- Change Kept only NEC/RC5/RC6/HASH IR protocols in standard Tasmota, all other protocols require Tasmota-IR, saving 4K
- Add command ``SetOption76 0/1`` to enable incrementing bootcount when deepsleep is enabled (#6930)
- Change Reset erase end address from as seen by SDK (getFlashChipSize) to full flash size (getFlashChipRealSize)
- Change Zigbee log verbosity reduction

### 7.0.0.3 20191103

- Add command ``I2cDriver`` for I2C driver runtime control using document I2CDEVICES.md
- Fix random crash caused by UPNP flood
- Add support for Honeywell HPMA115S0 particle concentration sensor by David Hunt (#6843)
- Remove driver xsns_12_ads1115_i2cdev replaced by xsns_12_ads1115

### 7.0.0.2 20191102

- Add command ``WebColor19`` to control color of Module and Name (#6811)
- Add support for Honeywell I2C HIH series Humidity and Temperetaure sensor (#6808)
- Fix wrong Dimmer behavior introduced with #6799 when ``SetOption37`` < 128
- Change add DS18x20 support in Tasmota-IR
- Add Zigbee command support, considered as v1.0 for full Zigbee support
- Fix Reduce flash size after change to IRremoteESP8266 v2.7.0

### 7.0.0.1 20191027

- Remove update support for versions before 6.0
- Change default GUI to dark theme
- Add command ``SetOption73 0/1`` to re-enable HTTP Cross-Origin Resource Sharing (CORS) now default disabled (#6767)
- Add frequency to ADE7953 energy monitor as used in Shelly 2.5 by ljakob (#6778)
- Add command ``SetOption74 0/1`` to enable DS18x20 internal pull-up and remove define DS18B20_INTERNAL_PULLUP (#6795)
- Fix better control of RGB/White when ``SetOption37`` >128, added ``Dimmer1`` and ``Dimmer2`` commands (#6714)
- Add hide Alexa objects with friendlyname starting with '$' (#6722, #6762)
- Add command ``SetOption75 0/1`` to switch between grouptopic (0) using fulltopic replacing %topic% or (1) is cmnd/\<grouptopic\> (#6779)
- Change IRremoteESP8266 library to v2.7.0

### 6.7.1.1 20191026

- Change ArduinoSlave to TasmotaSlave
- Add support for Tuya battery powered devices (#6735)
- Change repository name from Sonoff-Tasmota to Tasmota and all code references from Sonoff to Tasmota

### 6.7.1 20191026

- Release Allison
- Fix on energy monitoring devices using PowerDelta Exception0 with epc1:0x4000dce5 = Divide by zero (#6750)
- Fix Script array bug (#6751)

### 6.7.0 20191025

- Release

### 6.6.0.21 20191022

- Remove support for WPS and SmartConfig in favour of Web server (!) based WifiManager (#6680)
- Remove binary sonoff-classic (#6680)
- Remove command ``SetOption2``

### 6.6.0.20 20191018

- Add command ``SetOption65 0/1`` to disable (1) fast power cycle detection fixing unwanted brownout trigger
- Add absolute PowerDelta using command ``PowerDelta 101..32000`` where 101 = 101-100 = 1W, 202 = 202-100 = 102W (#5901)
- Add support for EX-Store WiFi Dimmer V4 (#5856)
- Add ``ZigbeeRead`` command and many improvements (#6095)
- Add ArduinoSlave driver (EXPERIMENTAL)

### 6.6.0.19 20191018

- Replace obsolete xsns_23_sdm120 with xnrg_08_sdm120 and consolidate define USE_SDM120
- Replace obsolete xsns_25_sdm630 with xnrg_10_sdm630 and consolidate define USE_SDM630
- Replace obsolete xsns_49_solaxX1 with xnrg_12_solaxX1 (#6677)

### 6.6.0.18 20191010

- Add command ``DimmerRange`` in Light module to support 2 byte dimming ranges from Tuya
- Add Zigbee additional commands and sending messages to control devices (#6095)
- Fix Rules were not triggered with IR unknown protocol or in sonoff-it (#6629)
- Add define USE_DEEPSLEEP and command ``DeepSleepTime 0 or 10..86400`` (seconds) to enter deepsleep mode (#6638)
- Add define USE_SONOFF_RF to enable/disable Sonoff Rf support (#6648)
- Add incremental beeps to Ifan03 remote control fan speed buttons (#6636)
- Add rule support after every command execution like Fanspeed#Data=2 (#6636)
- Fix handling of ligth channels when pwm_multichannel (Option68) is enabled
- Add WebUI for multiple, independent PWM channels
- Remove default DS18B20 driver and only support define DS18x20 (#6647)
- Add support for PMS3003 dust particle sensor
- Change Sonoff L1 support by adding define USE_SONOFF_L1

### 6.6.0.17 20191009

- Add command ``SetOption34 0..255`` to set backlog delay. Default value is 200 (mSeconds) (#6562)
- Add command ``Gpio 255`` to show physical GPIO configuration of all non-flash pins (#6407)

### 6.6.0.16 20191008

- Change PZEM004T default address mask from 0.0.0.x to 192.168.1.x for legacy reason (#6585)
- Fix PZEM004T, PZEMAC and PZEMDC autodetection (#6585)
- Change light drivers internals to ease management

### 6.6.0.15 20191003

- Change command ``PulseTime`` JSON message format and allow display of all pulsetimer information (#6519)
- Add support for Chint DDSU666 Modbus energy meter by Pablo Zerón
- Add support for SM2135 as used in Action LSC Smart Led E14 (#6495)
- Add command ``SetOption72 0/1`` to switch between software (0) or hardware (1) energy total counter (#6561)
- Add Zigbee tracking of connected devices and auto-probing of Manuf/Model Ids
- Fix better handling of PWM White Temperature mode for Module 48 (#6534)

### 6.6.0.14 20190925

- Change command ``Tariffx`` to allow time entries like 23 (hours), 1320 (minutes) or 23:00. NOTE: As this is development branch previous tariffs are lost! (#6488)
- Remove support for define USE_DS18x20_LEGACY and legacy DS18x20 driver (#6486)
- Add initial support for MQTT logging using command ``MqttLog <loglevel>`` (#6498)
- Add Zigbee more support - collect endpoints and clusters, added ZigbeeDump command
- Add initial support for shutters by Stefan Bode (#288)
- Add command to MCP230xx: ``sensor29 pin,0/1/2`` for OFF/ON/TOGGLE
- Add initial support for PCF8574 I2C I/O Expander (currently output only) by Stefan Bode
- Add command ``SetOption71 0/1`` to switch between different Modbus Active Energy registers on DDS238-2 energy meters (#6531)
- Change command ``SetOption43`` to make it more general. Now supports PS_16_DZ driver too (#6544)
- Change command handling by moving buffers up in chain solving MQTTlog support (#6529)
- Change detection of non-MQTT commands by allowing non-space characters as delimiter (#6540)
- Fix TasmotaSerial: move serial send to IRAM for high speed baud rates

### 6.6.0.13 20190922

- Add command ``EnergyReset4 x,x`` to initialize total usage for two tarrifs
- Add command ``EnergyReset5 x,x`` to initialize total export (or production) for two tarrifs
- Add command ``Sensor34 8,0`` and ``Sensor34 8,1`` to disable/enable JSON message on weight change over 4 gram
- Add JSON array index support to rules evaluation allowing trigger on ENERGY#POWER[2]>0.60 from JSON ..,"Power":[0.00,0.68],.. (#6160)

### 6.6.0.12 20190910

- Redesign command ``Tariff`` to now default to 0 (=disabled) and allowing to set both Standard Time (ST) and Daylight Savings Time (DST) start hour
-  Commands ``Tariff1 22,23`` = Tariff1 (Off-Peak) ST,DST   Tariff2 (Standard) 6,7 = Tariff2 ST,DST   Tariff9 0/1 = Weekend toggle (1 = Off-Peak during weekend)
- Change rename "Data" to "Hash" and limit to 32 bits when receiving UNKNOWN IR protocol (see DECODE_HASH from IRremoteESP8266)
- Add command ``Gpios 255/All`` to show all available GPIO components (#6407)
- Change JSON output format for commands ``Adc``, ``Adcs``, ``Modules``, ``Gpio`` and ``Gpios`` from list to dictionary (#6407)
- Add Zigbee support phase 3 - support for Xiaomi lumi.weather air quality sensor, Osram mini-switch
- Change energy sensors for three phase/channel support
- Add support for Shelly 2.5 dual energy (#6160)
- Add initial support for up to three PZEM-014/-016 on serial modbus connection with addresses 1 (default), 2 and 3 (#2315)
- Add initial support for up to three PZEM-004T on serial connection with addresses x.x.x.1 (default), 2 and 3 (#2315)
- Add initial support for up to three PZEM-003/-017 on serial modbus connection with addresses 1 (default), 2 and 3 (#2315)
- Add driver USE_SDM630_2 as future replacement for USE_SDM630 - Pls test and report
- Add command ``ModuleAddress 1/2/3`` to set Pzem module address when a single module is connected (#2315)

### 6.6.0.11 20190907

- Change Settings crc calculation allowing short term backward compatibility
- Add support for up to 4 INA226 Voltage and Current sensors by Steve Rogers (#6342)
- Change Improve reliability of TasmotaSerial at 115200 bauds and reduce IRAM usage for Stage/pre-2.6
- Add support for A4988 stepper-motor-driver-circuit by Tim Leuschner (#6370)
- Add support for Hiking DDS238-2 Modbus energy meter by Matteo Campanella (#6384)

### 6.6.0.10 20190905

- Redesign Tuya support by Shantur Rathore removing commands SetOption34, 41, 44, 45, 46 and 65 (#6353)
- Add command Reset 99 to reset bootcount to zero (#684, #6351)
- Change command Time 1/2/3 to select JSON time format ISO, ISO + Epoch or Epoch for legacy reason

### 6.6.0.9 20190828

- Change theoretical baudrate range to 300..19660500 bps in 300 increments (#6294)
- Add Full support of all protocols in IRremoteESP8266, to be used on dedicated-IR Tasmota version. Warning: +81k Flash when compiling with USE_IR_REMOTE_FULL
- Add compile time define USE_WS2812_HARDWARE to select hardware type WS2812, WS2812X, WS2813, SK6812, LC8812 or APA106 (DMA mode only)
- Add 'sonoff-ir' pre-packaged IR-dedicated firmware and 'sonoff-ircustom' to customize firmware with IR Full protocol support
- Add Zigbee support phase 2 - cc2530 initialization and basic ZCL decoding
- Add driver USE_SDM120_2 with Domoticz P1 Smart Meter functionality as future replacement for USE_SDM120 - Pls test and report
- Add command Power0 0/1/2/Off/On/Toggle to control all power outputs at once (#6340)
- Add time to more events (#6337)
- Add command Time 1/2/3 to select JSON time format ISO + Epoch, ISO or Epoch

### 6.6.0.8 20190827

- Add Tuya Energy monitoring by Shantur Rathore
- Add phase 1 Domoticz P1 Smart Meter support using energy sensors handled by xdrv_03_energy.ino based on an idea by pablozg
-   Add commands Tariff1 0..23 (start Off-Peak hour), Tariff2 0..23 (start Standard hour) and Tariff3 0/1 (Saturday and Sunday Off-Peak)

### 6.6.0.7 20190825

- Expand Settings area to 4k for future use

### 6.6.0.6 20190819

- Add I2C display driver for SH1106 oled by Gerhard Mutz
- Add SPI display drivers for epaper 4.2 inch, ILI9488 TFT, SSD1351 Color oled and RA8876 TFT by Gerhard Mutz
- Add support for HM17 bluetooth LE passive scan of ibeacon devices by Gerhard Mutz

### 6.6.0.5 20190816

- Add command WebSensor<sensor number> 0/1 to control display of sensor data in web GUI (#6085)
- Change some table locations from RAM to Flash
- Fix wrong telemetry message when SetOption68 1 (#6191)
- Add support for RDM6300 125kHz RFID Reader by Gerhard Mutz

### 6.6.0.4 20190806

- Add support for CHIRP soil moisture sensor by Christian Baars
- Add debug compile features using defines DEBUG_TASMOTA_CORE, DEBUG_TASMOTA_DRIVER and DEBUG_TASMOTA_SENSOR.
-   See DEBUG_CORE_LOG example in sonoff.ino and DEBUG_DRIVER_LOG example in xdrv_09_timers.ino
- Add support for Solax X1 inverter by Pablo Zerón
- Add ZigBee support phase 1 - low level MQTT ZNP messages for CC2530 devices
- Add command Buzzer with optional parameters <number of beeps>,<duration of beep in 100mS steps>,<duration of silence in 100mS steps> enabled when a buzzer is configured (#5988)
- Add support for PAJ7620 gesture sensor by Christian Baars

### 6.6.0.3 20190725

- Change filename of configuration backup from using FriendlyName1 to Hostname solving diacritic issues (#2422)
- Change Store AWS IoT Private Key and Certificate in SPI Flash avoiding device-specific compilations
- Upgrade library IRRemoteEsp8266 to 2.6.4, now using sendPioneer()
- Add support for MAX31865 Thermocouple sensor by Alberto Lopez Siemens
- Add option 0 to Width1 (Marker), Width2 (Second), Width3 (Minute) and Width4 (Hour) disabling display (#6152)
- Add MqttCount metric to STATE (#6155)
- Add define USE_ENERGY_MARGIN_DETECTION to disable Energy Margin and Power Limit detection
- Add define USE_ENERGY_POWER_LIMIT to disable Energy Power Limit detection while Energy Margin detection is active
- Add allow repeat/longpress for IRSend raw, introduced IRSend<r> option (#6074)
- Add SetOption68 to enable multi-channel PWM instead of a single light (#6134)

### 6.6.0.2 20190714

- Change commands Var and Mem to show all parameters when no index is given (#6107)
- Add command SetOption67 0/1 to disable or enable a buzzer as used in iFan03
- Add command DisplayWidth to set pixel width on supported devices
- Add command DisplayHeight to set pixel height on supported devices
- Add support for Sonoff iFan03 as module 71 (#5988)
- Add support for a buzzer
- Add support for IRSend long press ('repeat' feature from IRRemoteESP8266) (#6074)
- Add support for IRHVAC Midea/Komeco protocol (#3227)
- Add support for more IRSend protocols enabled in my_user_config.h
- Add support for IRSend Pioneer protocol (#6100)
- Add Oled reset GPIO option "OLED reset"

### 6.6.0.1 20190708

- Fix Domoticz battery level set to 100 if define USE_ADC_VCC is not used (#6033)
- Fix Force Elliptic Curve for Letsencrypt TLS #6042
- Fix WeMo emulation for 1G echo and 2G echo dot (#6086)
- Fix Xiaomi Philips brightness (#6091)
- Change defines USE_TX20_WIND_SENSOR and USE_RC_SWITCH in my_user_config.h to disable to lower iram usage enabling latest core compilation (#6060, #6062)
- Add blend RGB leds with White leds for better whites (#5895, #5704)
- Add command SetOption41 0..8 to control number of Tuya switches (#6039)
- Add command SetOption42 0..255 to set overtemperature (Celsius only) threshold resulting in power off all on energy monitoring devices. Default setting is 90 (#6036)
- Add command SetOption66 0/1 to enable or disable Tuya dimmer range 255 slider control
- Add command Time to disable NTP and set UTC time as Epoch value if above 1451602800 (=20160101). Time 0 re-enables NTP (#5279)
- Add AZ7798 automatic setting of clock display (#6034)
- Add Epoch and UptimeSec to JSON messages (#6068)
- Add support for up to 4 INA219 sensors (#6046)

### 6.6.0 20190707

- Remove support of TLS on core 2.3.0 and extent support on core 2.4.2 and up
- Remove MQTT uptime message every hour
- Refactor some defines to const
- Refactor webserver HTML input, button, textarea, and select name based on id
- Refactor webserver sensor data collection
- Refactor TLS based on BearSSL, warning breaking change for fingerprints validation
- Refactor management of lights, using classes and integers instead of floats
- Refactor UDP initial message handling from string to char using static memory and add debug info (#5505)
- Refactor IRSend and receive for 64-bit support (#5523)
- Refactor MQTT which might solve issue (#5755)
- Refactor IRSend by using heap when more than 199 values need to be send. May need increase of define MQTT_MAX_PACKET_SIZE too (#5950)
- Refactor double to float in rules, and replaced trigonometric functions from stdlib with smaller versions (#6005)
- Change pubsubclient MQTT_KEEPALIVE from 10 to 30 seconds for AWS IoT support
- Change gamma correction as default behavior, ie "Ledtable 1"
- Change PWM resolution from 8 to 10 bits for low brightness lights
- Change IRSend Panasonic protocol to 64-bit (#5523)
- Change ADC0 to enabled by default in my_user_config.h (#5671)
- Change define USE_EMULATION by USE_EMULATION_HUE and USE_EMULATION_WEMO (#5826)
- Change default PowerDelta from 80% to 0% on new installations (#5858, #5028, #4813, #4130, #4145, #3795, #3778, #3660, #3648)
- Fix display Bug in KNX webmenu for Physical Address
- Fix the Unescape() function and the SendSerial3 behaviour
- Fix webserver multiple Javascript window.onload functionality
- Fix TasmotaSerial at 9600 bps solving DFPlayer comms (#5528)
- Fix Configure Timer Web GUI (#5568)
- Fix Shelly 2.5 I2C address priority issue when VEML6070 code is present by disabling VEML6070 for Shelly 2.5 (#5592)
- Fix use of SerialDelimiter value 128 (#5634)
- Fix Sonoff Pow R2 / S31 invalid energy increments (#5789)
- Fix core 2.5.x ISR not in IRAM exception (#5837)
- Fix Philips Hue emulation Alexa issue by using part of MAC address for LightId (#5849)
- Fix missing white channel for WS2812 (#5869)
- Fix PZem startup issue (#5875)
- Fix exception 9 when syslog is enabled and NTP is just synced (#5917)
- Fix Toggle functionality to button double press when one button and two devices are detected (#5935)
- Fix channel command for dual dimmers (#5940)
- Fix not restoring white value on power off/power on (#5993)
- Add command AdcParam to control ADC0 Temperature and Light formula parameters
- Add command LedMask to assign which relay has access to power LED (#5602, #5612)
- Add extended LED power control using command LedPowerX where X is 1 to 4. Enabled when "LedLink(i)" is configured too (#5709)
- Add command Sensor20 1..255 to change Nova Fitness SDS01 working period in minutes (#5452)
- Add command SetOption38 6..255 to set IRReceive protocol detection sensitivity mimizing UNKNOWN protocols (#5853)
- Add command SetOption39 1..255 to control CSE7766 (Pow R2) or HLW8032 (Blitzwolf SHP5) handling of power loads below 6W. Default setting is 128 (#5756)
- Add command SetOption40 0..250 to disable button functionality if activated for over 0.1 second. Needs SetOption1 1 and SetOption13 0 (#5449)
- Add command SetOption63 0/1 to disable relay state feedback scan at restart (#5594, #5663)
- Add command SetOption64 0/1 to switch between "-" or "_" as sensor index separator impacting DS18X20, DHT, BMP and SHT3X sensor names (#5689)
- Add command SetOption65 0/1 and more Tuya Serial based device support (#5815)
- Add command WebColor to change GUI colors on the fly
- Add support for AWS IoT with TLS 1.2 on core 2.4.2 and up. Full doc here: https://github.com/arendst/Tasmota/wiki/AWS-IoT
- Add support for Badger HR-E Water Meter (#5539)
- Add support for Shelly 2.5 Energy and overtemp Monitoring (#5592)
- Add support for color and colortone for Philips Hue emulation via Alexa (#5600 #4809)
- Add support for Scripts as replacement for Rules. Default disabled but can be enabled in my_user_config.h (#5689)
- Add support for up to four LEDs related to four power outputs. Enabled when "LedLink(i)" is configured too (#5709)
- Add support for Shelly 1PM Template {"NAME":"Shelly 1PM","GPIO":[56,0,0,0,82,134,0,0,0,0,0,21,0],"FLAG":2,"BASE":18} (#5716)
- Add support for SPS30 Particle sensor thanks to Gerhard Mutz (#5830)
- Add support for VL53L0x time of flight sensor. Might interfere with TSL2561 using same I2C address (#5845)
- Add support for Sonoff L1 thanks to reef-actor (#6002)
- Add rule Http#Initialized
- Add rule System#Save executed just before a planned restart
- Add rule support for single JSON value pair like {"SSerialReceived":"on"} by expanding it to {"SSerialReceived":{"Data":"on"}} allowing for trigger SSerialReceived#Data=on (#5638)
- Add define USE_COUNTER to my_user_config.h to save space in sonoff-basic.bin and sonoff-minimal.bin
- Add define USE_DHT to my_user_config.h to save space in sonoff-basic.bin
- Add defines USE_EMULATION_WEMO and USE_EMULATION_HUE to my_user_config.h to control emulation features at compile time (#5826)
- Add Toggle functionality to button double press when more devices are detected
- Add device OverTemp (>73 Celsius) detection to Energy Monitoring devices with temperature sensor powering off all outputs
- Add Tuya Dimmer 10 second heartbeat serial packet required by some Tuya dimmer secondary MCUs
- Add all temperature, humidity and pressure for global access
- Add validation check when loading settings from flash
- Add HX711 weight restore after controlled restart or after power restore just before executing command Sensor34 7 (#5367, #5786)
- Add GUI hexadecimal color options in my_user_config.h (#5586)
- Add alternative IRSend command syntax IRSend raw,\<freq\>,\<header mark\>,\<header space\>,\<bit mark\>,\<zero space\>,\<one space\>,\<bit stream\> (#5610)
- Add user configurable ADC0 to Module and Template configuration compatible with current FLAG options (#5671)
- Add AriLux RF control GPIO option "ALux IrSel" (159) replacing "Led4i" (59) for full LED control (#5709)
- Add LED GPIO option "LedLink" (157) and "LedLinki" (158) to select dedicated link status LED (#5709)
- Add all 5 PWM channels individually adressable with LEDs. (#5741)
- Add reset of Energy values when connection to sensor is lost for over 4 seconds (#5874, #5881)
- Add checkbox to GUI password field enabling visibility during password entry only (#5934)

### 6.5.0 20190319

- Remove commands SetOption14 and SetOption63 as it has been superseded by command Interlock
- Remove command SetOption35 0-255 for mDNS start-up delay (#4793)
- Remove support for MQTT_LIBRARY_TYPE, MQTT_ARDUINOMQTT and MQTT_TASMOTAMQTT (#5474)
- Change webserver content handling from single String to small Chunks increasing RAM
- Change code use of boolean to bool and byte to uint8_t
- Change code uint8_t flags to bool flags
- Change sonoff_template.h layout regarding optional module flags like ADC0
- Change sonoff_template.h module lay-out by removing non-configurable GPIOs
- Change button driver making it modular
- Change switch driver making it modular and introduce input filter (#4665, #4724)
- Change switch input detection by optimizing switch debounce (#4724)
- Change web authentication (#4865)
- Change image name BE_MINIMAL to FIRMWARE_MINIMAL and USE_xyz to FIRMWARE_xyz (#5106)
- Change GUI weblog from XML to plain text solving possible empty screens (#5154)
- Fix most compiler warnings
- Fix Display exception 28 when JSON value is nullptr received
- Fix epaper driver (#4785)
- Fix HAss Sensor Discovery Software Watchdog restart (#4831, #4988)
- Fix allowable MAX_RULE_VARS to 16 (#4933)
- Fix mDNS addService (#4938, #4951)
- Fix HAss discovery of MHZ19(B) sensors (#4992)
- Fix some exceptions and watchdogs due to lack of stack space (#5215)
- Fix GUI wifi password acception starting with asteriks (*) (#5231, #5242)
- Fix command WebSend intermittent results (#5273, #5304)
- Fix additional characters in fallbacktopic, hostname and mqttclient on core 2.5.0 (#5359, #5417)
- Fix Energy TotalStartTime when commands EnergyReset0 and/or EnergyReset3 used (#5373)
- Fix DS18S20 temperature calculation (#5375)
- Fix float calculations in range from 0 to -1 (#5386)
- Fix exception on GUI Configure Logging and Configure Other (#5424)
- Add commands PowerCal, VoltageCal and CurrentCal for HLW8012, HJL01 and BL0937 based energy sensors
- Add command SerialDelimiter 128 to filter reception of only characters between ASCII 32 and 127 (#5131)
- Add command SSerialSend5 \<hexdata\> to SerialBridge
- Add command Interlock 0 / 1 / 1,2 3,4 .. to control interlock ON/OFF and add up to 8 relays in 1 to 4 interlock groups (#4910, #5014)
- Add command Template 255 to copy module configuration over to current active template and store as user template named Merged (#5371)
- Add command WifiConfig 7 to allow reset of device in AP mode without admin password (#5297)
- Add command SetOption36 to control boot loop default restoration (#4645, #5063)
- Add command SetOption37 for RGBCW color mapping (#5326)
- Add command SetOption55 0/1 and define MDNS_ENABLE to disable/enable mDNS (#4793, #4923)
- Add command SetOption62 0/1 to disable retain on Button or Switch hold messages (#5299)
- Add support for Smanergy KA10 Smart Wall Socket with Energy monitoring
- Add support for commands in sensor drivers
- Add support for MAX31855 K-Type thermocouple sensor using softSPI (#4764)
- Add support for Near Field Communication (NFC) controller PN532 using Serial (#4791, #5162)
- Add support for OBI Power Socket 2 (#4829)
- Add support for YTF IR Bridge (#4855)
- Add support for Mi LED Desk Lamp with rotary switch (#4887)
- Add support for Digoo DG-SP202 Smart Socket with Energy monitoring (#4891)
- Add support for MAX44009 Ambient Light sensor (#4907)
- Add support for inverted buttons and inverted buttons without pullup (#4914)
- Add support for Luminea ZX2820 Smart Socket with Energy monitoring (#4921)
- Add support for multiple ADS1115 I2C devices (#5083)
- Add support for online template change using command Template or GUI Configure Other (#5177)
- Add support for Korean language translations (#5344)
- Add support for sensor SCD30 (#5434)
- Add parameter CFG_HOLDER to status 1 message (#5206)
- Add SetOption32 until SetOption49 diagnostic information to Status 3 report as replacement for second property value in SetOption property name
- Add Resolution property to Status 3 report providing previous SetOption second value property
- Add property MqttCount to status 6 message representing number of Mqtt re-connections
- Add property LinkCount to state and status 11 message representing number of Wifi Link re-connections
- Add property Downtime to state and status 11 message representing the duration of wifi connection loss
- Add variable %timestamp% to rules (#4749)
- Add rule support for "==", "!=" ">=" and "<=" (#5122)
- Add rule expression enabled by define USE_EXPRESSION in my_user_config.h (#5210)
- Add Power status functionality to LED2 when configured leaving LED1 for Link status indication
- Add user configuration of HLW8012 and HJL-01/BL0937 Energy Monitoring as used in Sonoff Pow and many Tuya based devices
- Add user configuration of MCP39F501 Energy Monitoring as used in Shelly2
- Add online template configuration using both commands and Configure Template menu option in GUI
- Add (S)SerialSend3 escape sequence \x to allow hexadecimal byte value (#3560, #4947)
- Add define DS18B20_INTERNAL_PULLUP to select internal input pullup when only one DS18B20 sensor is connected eliminating external resistor (#4738)
- Add button control when no relay configured (#4682)
- Add startup delay of 4 seconds to button control (#4829)
- Add core version conditional compile options to provided PWM files (#4917)
- Add resiliency to saved Settings (#5065)
- Add MHZ19 Temperature as Domoticz Temperature selection (#5128)
- Add HAss status sensor (#5139)
- Add status message to former declined group commands (#5145)
- Add 0x to IRRemote (SetOption29) and RCSwitch (SetOption28) received hexadecimal data (#5431)

### 6.4.1 20181224

- Change RAM usage BMP/BME I2C sensors
- Change FallbackTopic from cmnd/\<mqttclient\>/ to cmnd/\<mqttclient\>_fb/ to discriminate from Topic (#1528)
- Change FallbackTopic detection (#4706)
- Change Hass discovery to short MQTT messages as used by Hass 0.81 and up (#4711)
- Change MQTT GUI password handling (#4723)
- Fix possible dtostrf buffer overflows by increasing buffers
- Fix wifi strongest signal detection (#4704)
- Fix Alexa "this value is outside the range of the device". Needs power cycle and Alexa deletion/discovery cycle. (#3159, #4712)
- Add Slovak language file (#4663)
- Add support for AZ-Instrument 7798 CO2 meter/datalogger (#4672)
- Add define WIFI_SOFT_AP_CHANNEL in my_user_config.h to set Soft Access Point Channel number between 1 and 13 as used by Wifi Manager web GUI (#4673)
- Add define USE_MQTT_TLS_CA_CERT for checking MQTT TLS against root ca using Let's Encrypt cert from sonoff_letsencrypt.h - not supported with core 2.3.0 (#4703)

### 6.4.0 20181217

- Change GUI Configure Module by using AJAX for data fetch to cut page size (and memory use) by 40%
     In case of web page errors clear your browser cache or do Page Reload (F5 or Ctrl+R)
- Change enforcing flashmode dout but it is still mandatory
- Change bootcount update (being first) flash write to 10 seconds after restart
- Change display and epaper drivers
- Change command WebSend Host header field from IP address to hostname (#4331)
- Change log buffer size from 512 to 520 to accommodate http sensor data (#4354)
- Change default WIFI_CONFIG_TOOL from WIFI_WAIT to WIFI_RETRY in my_user_config.h (#4400)
- Change webgui refresh time delay for Save Settings and local OTA Upload (#4423)
- Change SR-04 driver to use NewPing library (#4488)
- Change MCP230xx driver to support interrupt retention over teleperiod (#4547)
- Change support for MPU6050 using DMP (#4581)
- Fix unintended function overload of WifiState
- Fix wifi connection errors using wifi disconnect and ESP.reset instead of ESP.restart
- Fix Sonoff Pow R2 and Sonoff S31 Serial interface hang caused by Sonoff Basic R2 driver delay implementation (and possibly core bug)
- Fix MQTT connection error after restart
- Fix wifi re-scan connection baseline
- Fix possible strncat buffer overflows
- Fix intermittent Pzem sensor energy overflow calculation error
- Fix shelly2 ghost switching caused by lack of pull-up inputs (#4255)
- Fix hardware serial pin configuration. To keep using hardware serial swap current Rx/Tx pin configuration only (#4280)
- Fix MqttRetry values above 255 seconds (#4424)
- Fix WifiManager functionality on initial installation (#4433)
- Fix ArduinoOTA for Core 2.5.0 (#4620)
- Add minutes to commands Timezone to allow all possible world timezones
- Add more strict checks for GPIO selections
- Add code image and optional commit number to version
- Add dynamic delay to main loop providing time for wifi background tasks
- Add additional start-up delay during initial wifi connection
- Add support for decoding Theo V2 sensors as documented on https://sidweb.nl using 434MHz RF sensor receiver
- Add support for decoding Alecto V2 sensors like ACH2010, WS3000 and DKW2012 weather stations using 868MHz RF sensor receiver
- Add user definition of defines WIFI_RSSI_THRESHOLD (default 10) and WIFI_RESCAN_MINUTES (default 44)
- Add command SetOption58 0/1 to enable IR raw data info in JSON message (#2116)
- Add command IRSend <frequency>|0,<rawdata1>,<rawdata2>,.. to allow raw data transmission (#2116)
- Add command SetOption56 0/1 to enable wifi network scan and select highest RSSI (#3173)
- Add command SetOption57 0/1 to enable wifi network re-scan every 44 minutes with a rssi threshold of 10 to select highest RSSI (#3173)
- Add support for SDM220 (#3610)
- Add default sleep 1 to sonoff-basic to lower energy consumption (#4217)
- Add wifi status to Tuya (#4221)
- Add delays to reduce CPU usage at boot time (#4233)
- Add command SetOption24 0/1 to select pressure unit as hPa or mmHg (#4241)
- Add optional hardware serial when GPIO13(Rx) and GPIO15(Tx) are selected removing hardware serial from GPIO01(Tx) and GPIO03(Rx) (#4288)
- Add support for Gosund SP1 v2.3 Power Socket with Energy Monitoring (#4297)
- Add support for Armtronix dimmers. See wiki for info (#4321)
- Add to command WebSend option to send a direct path when command starts with a slash (#4329)
- Add support for LG HVac and IrRemote (#4377)
- Add initial support for Hass sensor discovery (#4380)
- Add support for Fujitsu HVac and IrRemote (#4387)
- Add support for I2C MGC3130 Electric Field Effect sensor by Christian Baars (#3774, #4404)
- Add command CalcRes to set number of decimals (0 - 7) used in commands ADD, SUB, MULT and SCALE (#4420)
- Add CPU average load to state message (#4431)
- Add command SetOption59 0/1 to change state topic from tele/STATE to stat/RESULT (#4450)
- Add support for SM Smart Wifi Dimmer PS-16-DZ (#4465)
- Add support for Teckin US Power Socket with Energy Monitoring (#4481)
- Add command SetOption60 0/1 to select dynamic sleep (0) or sleep (1) (#4497)
- Add support for iFan02 Fanspeed in Domoticz using a selector (#4517)
- Add support for GPIO02 for newer Sonoff Basic (#4518)
- Add Announce Switches to MQTT Discovery (#4531)
- Add support for Manzoku Power Strip (#4590)

### 6.3.0 20181030

- Change web Configure Module GPIO drop down list order for better readability
- Change status JSON message providing more switch and retain information
- Change xsns_17_senseair.ino to use TasmotaModbus library
- Change MCP230xx driver
- Change PubSubClient Mqtt library to non-blocking EspEasy version
- Change energy monitoring using energy sensor driver modules
- Change Webserver page handler for easier extension (thx to Adrian Scillato)
- Change pinmode for no-pullup defined switches to pullup when configured as switchmode PUSHBUTTON (=3 and up) (#3896)
- Change default OTA Url to http://thehackbox.org/tasmota/release/sonoff.bin (#4170)
- Remove support for MQTT Client esp-mqtt-arduino by #define MQTT_LIBRARY_TYPE MQTT_ESPMQTTARDUINO
- Remove commands PowerCal, VoltageCal and CurrentCal as more functionality is provided by commands PowerSet, VoltageSet and CurrentSet
- Remove restart after ntpserver change and force NTP re-sync (#3890)
- Fix showing Period Power in energy threshold messages
- Fix header file execution order by renaming user_config.h to my_user_config.h
- Fix some TSL2561 driver issues (#3681)
- Fix KNX PA exception. Regression from 6.2.1 buffer overflow caused by subStr() (#3700, #3710)
- Fix setting and getting color temperature for Philips Hue emulation (#3733)
- Fix ButtonRetain to not use default topic for clearing retain messages (#3737)
- Fix syslog when emulation is selected (#2109, #3784)
- Fix rule trigger POWER1#STATE execution after restart and SetOption0 is 0 (#3856)
- Fix Home Assistant forced light discovery (#3908)
- Fix invalid configuration restores and decode_config.py crc error when savedata = 0 (#3918)
- Fix timer offset -00:00 causing 12:00 hour offset (#3923)
- Fix I2CScan invalid JSON error message (#3925)
- Fix exception when wrong Domoticz JSON message is received (#3963)
- Fix Sonoff Bridge RfRaw receive (#4080, #4085)
- Fix possible wifi connection error (#4044, #4083)
- Fix invalid JSON floating point result from nan (Not a Number) and inf (Infinity) into null (#4147)
- Fix rule mqtt#connected trigger when mqtt is disabled (#4149)
- Add support for LCD, Matrix, TFT and Oled displays
- Add support for Neo Coolcam Wifi Smart Power Plug
- Add support for Michael Haustein ESP Switch
- Add support for MQTT Client based on lwmqtt to be selected by #define MQTT_LIBRARY_TYPE MQTT_ARDUINOMQTT
- Add support for Neo Coolcam Wifi Smart Power Plug
- Add support for Michael Haustein ESP Switch
- Add support for MQTT Client based on lwmqtt to be selected by #define MQTT_LIBRARY_TYPE MQTT_ARDUINOMQTT
- Add support for DS3231 Real Time Clock
- Add support for HX711 Load Cell with optional web GUI scale interface to demonstrate easy GUI plug-in
- Add support for serial 8N2 communication to TasmotaModbus and TasmotaSerial libraries
- Add support for RF transceiving using library RcSwitch (#2702)
- Add support for Shelly 1 and Shelly 2 (#2789)
- Add support for La Crosse TX20 Anemometer (#2654, #3146)
- Add support for MP3 player using DFRobot RB-DFR-562 (#3723)
- Add Support for Xiaomi-Philips Bulbs (#3787)
- Add support for PCA9685 12bit 16pin hardware PWM driver (#3866)
- Add support for EXS Relay V5.0 (#3810)
- Add support for OBI Power Socket (#1988, #3944)
- Add support for Teckin Power Socket with Energy Monitoring (#3950)
- Add support for Pzem-003/017 DC Energy monitoring module (#3694)
- Add support for Pzem-014/016 AC Energy monitoring module (#3694)
- Add support for CSL Aplic WDP 303075 Power Socket with Energy Monitoring (#3991, #3996)
- Add support for Tuya Dimmer (#469, #4075)
- Add command Display to show all settings at once
- Add command SerialSend5 to send raw serial data like "A5074100545293"
- Add command WebRefresh 1000..10000 to control web page refresh in milliseconds. Default is 2345
- Add command WeightRes 0..3 to control display of decimals for kilogram
- Add command RGBWWTable to support color calibration (#3933)
- Add command Reset 4 (reset to defaults but keep wifi params) and Reset 5 (as reset 4 and also erase flash) (#4061)
- Add command SetOption35 0..255 (seconds) to delay mDNS initialization to control possible Wifi connect problems
- Add command SetOption52 0/1 to control display of optional time offset from UTC in JSON messages (#3629, #3711)
- Add command SetOption53 0/1 to toggle gui display of Hostname and IP address (#1006, #2091)
- Add authentication to HTTP web pages
- Add decimals as input to commands PowerSet, VoltageSet and CurrentSet
- Add tools/decode-config.py by Norbert Richter to decode configuration data. See file for information
- Add define USE_DISPLAYS for selecting image sonoff-display
- Add define USE_BASIC for selecting image sonoff-basic without most sensors
- Add auto reload of main web page to some web restarts
- Add TasmotaModbus library as very basic modbus wrapper for TasmotaSerial
- Add more API callbacks and document API.md
- Add Apparent Power and Reactive Power to Energy Monitoring devices (#251)
- Add token %hostname% to command FullTopic (#3018)
- Add Wifi channel number to state message (#3664)
- Add user configurable GPIO02 and GPIO03 on H801 devices (#3692)
- Add toggle function RGBW lights (#3695, #3697)
- Add network information to display start screen (#3704)
- Add sleep to Nova Fitness SDS01X sensor (#2841, #3724, #3749)
- Add Analog input AD0 enabled to sonoff-sensors.bin (#3756, #3757)
- Add power value below 5W to Sonoff Pow R2 and S31 (#3745)
- Add RF Receiver control to module MagicHome to be used on Arilux LC10 (#3792)
- Add userid/password option to decode-status.py (#3796)
- Add delay after restart before processing rule sensor data (#3811)
- Add force_update to Home Assistant discovery (#3873)
- Add rule triggers SWITCH1#BOOT and POWER1#BOOT (#3904, #3910)
- Add Hebrew language file (#3960)
- Add TotalStartTime to Energy JSON message (#3971)
- Add whitespace removal from RfRaw and SerialSend5 (#4020)
- Add support for two BMP/BME sensors (#4195)

### 6.2.1 20180905

- Fix possible ambiguity on command parameters if StateText contains numbers only (#3656)
- Fix Wemo emulation to select the first relay when more than one relay is present (#3657)
- Fix possible exception due to buffer overflow (#3659)
- Fix lost energy today and total energy value after power cycle (#3689)

### 6.2.0 20180901

- Allow user override of define MAX_RULE_VARS and MAX_RULE_TIMERS (#3561)
- Disable wifi sleep for both Esp8266/Arduino core 2.4.1 and 2.4.2 to solve device freeze caused by Espressif SDK bug (#3554)
- Change DS18B20 driver to provide better instant results
- Change some sensor drivers to provide instant results
- Change define USE_ALL_SENSORS to USE_SENSORS as it doesn't contain all sensors due to duplicate I2C addresses
- Change some sensor update timings: AdcEvery 200 -> 250, Senseair 300 -> 250, SDM120 300 -> 250, SDM630 300 -> 250
- Change default Wifi config option from WPS to Wifi Manager if WPS is disabled or Wifi Smartconfig if webserver is disabled or Wifi Serial input if Smartconfig is disabled
- Change SHT1x driver to provide better instant results and fix I2C interference
- Change DHT driver to provide better instant results and add decimals to DHT11 (#3164)
- Change DS18x20 driver to provide better instant results (#3169)
- Change CounterType 1 from milliseconds to microseconds (#3437)
- Change scheduler for better sleep support using Uptime, Delay, PulseTime and TelePeriod, Blinktime (#3581)
- Remove unused functionality from Sonoff-minimal to save space
- Remove WPS and SmartConfig from sonoff-minimal saving 56k code space
- Remove TSL2561 debug message and update library (#2415)
- Remove forced restart when sleep command is executed (#3554)
- Fix invalid response using more than 4 switches and domoticz
- Fix sonoff-minimal not using default settings
- Fix unsecure main webpage update
- Fix DHT driver mixing values for different sensors (#1797)
- Fix EnergyReset3 regression not clearing total energy (#2723)
- Fix rules once regression from v6.1.0 (#3198, #3226)
- Fix command Scale buffer overflow (#3236)
- Fix possible WDT due to long MQTT publish handling (#3313)
- Fix command TimeDst/TimeStd invalid JSON (#3322)
- Fix handling of default names when using names starting with shortcut character ",0,1 or 2 (#3392, #3600, #3618)
- Fix LM75AD I2C sensor detection (#3408)
- Fix iFan02 power on state (#3412, #3530)
- Fix some Pow R2 and S31 checksum errors using optimized re-sync (#3425)
- Fix SDM120 reporting wrong negative values to Domoticz (#3521)
- Fix MQTT reconnection detection when using TasmotaMqtt library (#3558)
- Fix OtaMagic when file path contains a dash (-) (#3563)
- Fix Sonoff Bridge data reception when using Portisch EFM8 firmware using in data buffer length (#3605)
- Add read sensor retry to DS18B20, DS18x20, DHT, SHT1X and HTU21
- Add user selection of Wifi Smartconfig as define USE_SMARTCONFIG in user_config.h
- Add boot loop detection and perform some solutions
- Add wifi and mqtt status led blinkyblinky to be disabled by SetOption31 1. Does not work when LedPower is On (deliberate) (#871, #2230, #3114, #3155)
- Add support for TM1638 switch (#2226)
- Add GPIO options ButtonXn, SwitchXn and CounterXn to select INPUT mode instead of INPUT_PULLUP (#2525)
- Add support for APDS9960 proximity sensor (#3051)
- Add support for MPR121 controller in input mode for touch buttons (#3142)
- Add support for MCP230xx for general purpose input expansion and command Sensor29 (#3188)
- Add default Wifi Configuration tool as define WIFI_CONFIG_NO_SSID in user_config.h if no SSID is configured (#3224)
- Add command Timers 0/1 to globally disable or enable armed timers (#3270)
- Add support for CCS811 sensor (#3309)
- Add Turkish language file (#3332)
- Add command SerialSend4 to send binary serial data (#3345)
- Add initial support for sensor MPU6050 (#3352)
- Add rule triggers Wifi#Connected and Wifi#Disconnected (#3359)
- Add option + to command Rule to concatenate new rule with existing rules (#3365)
- Add message when JavaScript is not enabled in webbrowser (#3388)
- Add build time setting of ButtonTopic and SwitchTopic (#3414)
- Add iFan02 Fanspeed + and Fanspeed - command options (#3415)
- Add Individual HSBColorX commands (#3430, #3615)
- Add output support on MCP23008/MCP23017 (#3436)
- Add modulo option to rules like rule1 on Time#Minute|5 do backlog power on;delay 200;power off endon (#3466)
- Add RGB support for Domoticz (#3547)
- Add all ruletimer values to command RuleTimer result message (#3571)
- Add command Publish2 for publishing retained MQTT messages (#3593)
- Add commands ButtonDebounce 40..1000 and SwitchDebounce 40..1000 to have user control over debounce timing. Default is 50mS (#3594)
- Add RuleX debug options 8,9,10 (StopOnError) to control RuleX execution status after an exception restart (#3607)
- Add rule variables %sunrise%, %sunset%, %uptime% and %time% (#3608)
- Add optional MQTT_TELE_RETAIN to Energy Margins message (#3612, 3614)

### 6.1.1 20180714

- Revert wifi changes (#3177)
- Revert sonoff-minimal removals causing failure of wifi connection (#3177)

### 6.1.0 20180706

- Remove version 3, 4 and pre 5.2 settings auto-upgrade. See https://github.com/arendst/Tasmota/wiki/Upgrading#migration-path
- Change default CFG_HOLDER from 0x20161209 to 4617 (=0x1209) - no impact on default upgrades
- Change number of supported switches from 4 to 8 (#2885, #3086)
- Change BME680 driver from Adafruit to Bosch BME680 library (#2969)
- Fix Pzem004T checksum error
- Fix KNX bug when doing reply of sensors values
- Fix rules induced LWT message
- Fix possible wifi connection problem (#1366)
- Fix some Pow R2 and S31 checksum errors (#1907)
- Fix display selection of un-available GPIO options in Module Configuration webpage (#2718)
- Fix timer re-trigger within one minute after restart (#2744)
- Fix IRSend not accepting data value of 0 by David Conran (#2751)
- Fix vars on rules by Adrian Scillato (#2769)
- Fix bug in KNX menu by Adrian Scillato (#2770)
- Fix anomalies in rules (#2778)
- Fix HUE bridge V1 software version by Heiko Krupp (#2788)
- Fix Hardware Watchdog restart when using event command (#2853)
- Add Ukrainian language file
- Add KNX support for DS18S20 Temperature sensor
- Add CRC to Settings making future upgrades more fail-safe
- Add feature information to Status 4
- Add tools folder with python script decode-status.py for decoding some status fields like SetOption and Features
- Add Slots on the KNX Web Menu to select Group Addess to receive data to trigger rules
- Add two rule sets of 511 characters using commands rule1, rule2 and rule3
- Add Console Commands to send KNX Commands and KNX Values
- Add Slots on the KNX Web Menu to select Group Addess to send data from console commands
- Add Events to trigger rules when a command or read requests is received from KNX
- Add command SetOption30 to enforce Hass discovery as light group (#1784)
- Add support for BlitzWolf BW-SHP2 (and Homecube, Gosund SP1) Energy Monitoring Smart Socket (#2223)
- Add time in minutes to rule Time#Initialized, Time#set and Time#Minute (#2669)
- Add Eastron SDM630 energy meter by Gennaro Tortone (#2735)
- Add KNX communication enhancement by Adrian Scillato (#2742)
- Add KNX energy data by Adrian Scillato (#2750)
- Add rule support for IrReceive and RfReceive (#2758)
- Add python script fw-server.py in tools folder to create a simple OTA server by Gennaro Tortone (#2759)
- Add rule variables %time% for minutes since midnight, %uptime%, %sunrise% and %sunset% giving time in minutes (#2669)
- Add rules %mem1% to %mem5% variable names storing data in flash (#2780)
- Add rules test on %varx% or %memx% (#2780)
- Add optional token %id% substituting the unique MAC address to fulltopic by Michael Graf (#2794)
- Add support for Sonoff S26 Smart Socket (#2808)
- Add command WebSend [<host>(:<port>,<user>:<password>)] <command> (#2821)
- Add increment and decrement value to command Counter (#2838)
- Add support for Sonoff iFan02 as module 44 introducing command FanSpeed 0..3 (#2839)
- Add source information to command execution to be shown with logging option 3 (#2843)
- Add support for uploading Sonoff Bridge firmware found in tools/fw_efm8bb1 folder build by Portisch using Web Gui File Upload (#2886)
- Add command RfRaw to control Portisch firmware features
- Add support for I2C temperature sensor LM75AD (#2909)
- Add option 0 to command Timers disarming all timers (#2962)
- Add performance improvement when updating multiple individual WS2812 pixels (#3007)
- Add command SetOption28 to switch between hex or decimal Sonoff Bridge RF received data format (#3008)
- Add command SetOption29 to switch between hex or decimal IR received data format
- Add decimal values support for commands ADD, SUB, MULT and SCALE (#3083, #3089)
- Add support for bitflags SetOption50 .. SetOption81 (#3118)

### 5.14.0 20180515

- Update language files
- Update TasmotaSerial to 2.0.0 allowing Hardware Serial Fallback when correct connections are configured
- Change command handling
- Change user_config(_override).h defines TIME_STD and TIME_DST
- Change user_config(_override).h otaurl to http://sonoff.maddox.co.uk/tasmota/sonoff.bin (#2588, #2602)
- Fix configuration restore regression from 5.13.1
- Fix compile error when ADC is enabled and Rules are disabled (#2608)
- Fix rule power trigger when no backlog command is used (#2613)
- Fix several timer data input and output errors (#2597, #2620)
- Fix KNX config error (#2628)
- Fix sensor MHZ-19 vanishing data over time (#2659)
- Fix KNX reconnection issue (#2679)
- Fix DST and STD time for Southern Hemisphere by Adrian Scillato (#2684, #2714)
- Add Portuguese in Brazil language file
- Add SetOption26 to enforce use of indexes even when only one relay is present (#1055)
- Add support for sensor SI1145 UV Index / IR / Visible light (#2496)
- Add rule state test for On/Off in addition to 0/1 (#2613)
- Add hardware serial option to MHZ-19 sensor (#2659)
- Add Eastron SDM120 energy meter by Gennaro Tortone (#2694)
- Add user entry DST/STD using commands TimeStd and TimeDst (See wiki for parameter syntax) (#2721)

### 5.13.1 20180501

- Fix JSON buffers size too small for execution in some situations (#2580)
- Fix configuration restore (#2591)
- Add define MODULE for user selecting default model although it preferably should not be changed (#569, #2589)

### 5.13.0 20180430

- Change platformio option sonoff-ds18x20 to sonoff-allsensors enabling ds18x20 and all other sensors in one image
- Change status display of Ssid and SetOption
- Change default option SetOption15 from 0 to 1 providing better initial PWM experience
- Change webpage parameter communication
- Change max number of commands in Backlog from 15 to 30 and ignore commands overflowing
- Change TSL2561 driver to joba library and delete Adafruit library (#1644)
- Change default parameters in user_config.h to undefined for easy installation (#1851)
- Change max user configurable hold time from 10 to 25 seconds (#1851)
- Change Sonoff SC JSON format (#1939)
- Change Polish language to using Diacritics (#2005)
- Change user_config_override usage by providing user_config_override_sample.h (#2228)
- Change MQTT response topic for Energy changes from ENERGY to SENSOR (#2229, #2251)
- Change default Reset configuration time from 4 seconds to 40 seconds on Button hold (#2268)
- Change ESP8266 Analog JSON message from {"Analog0:123"} to {"ANALOG":{"A0:123"}} to accomodate rules (#2560)
- Change Counter JSON message from {"Counter1":0,"Counter3":0} to {"COUNTER":{"C1":0,"C3":0}} to accomodate rules
- Change ADS1115 JSON message from {"ADS1115":{"Analog0":123,"Analog1":123}} to {"ADS1115":{"A0":123,"A1":123}}
- Fix intermittent exception when dns lookup is used while sleep is enabled
- Fix 5.4.0 regression turning off single press after button hold during 4x hold time
- Fix possible wifi connection problem by erasing sdk configuration parameters
- Fix NTP sync to Thu Jan 01 08:00:10 1970 results in uptime 17651+ days (core2.4.1/sdk2.2.1)
- Fix MAX31850 higher temperatures (#1269)
- Fix freeing more code space when emulation is disabled (#1592)
- Fix providing web page configuratin option for Friendly Name when no device (relay or light) is configured (#1850)
- Fix compile error when define HOME_ASSISTANT_DISCOVERY_ENABLE is not set (#1937)
- Fix MQTT TLS fingerprint validation (#2033)
- Fix update temperature on DS18x20 drivers (#2328)
- Fix compile error when not defined USE_TIMERS (#2400)
- Fix configuration filename truncation when it contains spaces (#2484, #2490)
- Fix Energy Today and Yesterday overflow (#2543)
- Add serial debug info
- Add Portuguese language file
- Add Czech language file
- Add Bulgarian language file
- Add Domoticz dust (custom) sensors to PMS5003 and NovaFitness SDS drivers as PM1, PM2.5 and PM10
- Add commands Publish, Rule, RuleTimer and Event. See Wiki about Rule restriction, usage and examples
- Add sonoff-classic, sonoff-allsensors and sonoff-knx
- Add some coloring to important web buttons
- Add support for sensor HC-SR04 ultrasonic (#113, #1964, #2444)
- Add define MQTT_TELE_RETAIN compile option default set to 0 (#1071)
- Add 16 timers using commands Timer and Timers (#1091)
- Add optional Timer configuration webpage to be enabled in user_config.h with define USE_TIMERS_WEB
- Add Multichannel Gas sensor using MultiChannel_Gas_Sensor library (#1245)
- Add Domoticz Battery and RSSI Quality (#1604)
- Add command HSBColor Hue,Sat,Bri (#1642, #2203)
- Add compile time support for WS2812 BRG and RBG led configurations to be defined in user_config.h (#1690)
- Add optional usage of %d or %X suffices in MQTT client to append chipid (#1871)
- Add optional usage of %d or %X suffices in MQTT topic to append chipid (#1871)
- Add optional usage of %d or %04d in ota url to be replaced with chipid (#1871)
- Add Sonoff Bridge command RfKey<x> 5 to show current RF key values either default or learned (#1884)
- Add user configurable serial GPIOs to MagicHome and Arilux modules (#1887)
- Add Russian language file (#1909)
- Add Webserver upload preflight request support (#1927)
- Add Home Assistant clear other device (#1931)
- Add Restart time to Status 1 (#1938)
- Add optional TSL2561 driver using library Joba_Tsl2561 to be enabled in user_config.h with define USE_TSL2561_JOBA (#1951)
- Add support for sensor SHTC3 (#1967)
- Add compiler check for stable lwIP version v1.4 (#1940)
- Add support for multiple SHT3X sensors (#1949, #2110)
- Add always suffix with device number in Mqtt discovery topic (#1962)
- Add support for optional MQTT drivers to be selected in user_config.h (#1992)
- Add optional Arduino OTA support to be enabled in user_config.h (#1998)
- Add diacritics to Polish language file (#2005)
- Add Hungarian language file (#2024)
- Add support for Nova Fitness SDS011 and possibly SDS021 particle concentration sensor (#2070)
- Add single decimal precision to Nova Fitness SDS0x1 sensor values (#2093)
- Add Chinese (Traditional) in Taiwan language file (#2108)
- Add Sonoff SC domoticz support for Sound level as Counter and Air quality (#2118)
- Add a second TLS fingerprint to allow switching keys in TLS mode (#2033, #2102)
- Add display of remaining pulse time to command PulseTime (#2085)
- Add additional time offset to Wifi Retry based on device mac address (#2089)
- Add command Color6 RRGGBB for Clock hour marker color and command Rotation pixels for Clock rotation (#2092)
- Add HTML language header in local language (#2123)
- Add command PowerDelta 0..100 (percentage) to Energy monitoring devices to report on active power load change (#2157)
- Add Restart Reason to Status 1 report (#2161)
- Add command Channel 0..100 to control dimmer value for individual color channels (#2111, #2203)
- Add support for Hardware Serial bridge using commands SerialDelimiter, Baudrate and SerialSend. Supports 8N1 and text only (#2182)
- Add support for Software Serial bridge using commands SerialDelimiter, SBaudrate and SSerialSend. Supports 8N1 and text only (#2190)
- Add support for Zengge WF017 PWM Led strip controller (#2202)
- Add PWM status to command State if PWM enabled (#2203)
- Add all FriendlyNames to Status information (#2208)
- Add Channel status information (#2211)
- Add hexadecimal Data entry to command IrSend using 0x notation (#1290, #2314)
- Add Home Assistant MQTT Discovery for Buttons and change SetOption19 response (#2277)
- Add multiple color entry support for command Led like Led2 120000 001200 000012 setting led2 as Red, Led3 as Green and Led4 as Blue (#2303)
- Add hexadecimal RGB color entry on RGBCW leds (#2304)
- Add support for SGP30 gas and air quality sensor (#2307)
- Add optional Sunrise and Sunset timers with commands Latitide and Longitude to be enabled with define USE_SUNRISE in user_config.h (#2317)
- Add timer sunrise and sunset offset (#2378)
- Add user selectable defines for Sunrise/set Dawn option (#2378)
- Add optional KNX IP Protocol Support (#2402)
- Add random window to timers (#2447)
- Add Greek language file (#2491)
- Add support for Sonoff Pow R2 (#2340)
- Add GPIO_User to GPIO02 for all Sonoff T1 (#2524)

### 5.12.0 20180209

- Change library PubSubClient.h define MQTT_MAX_PACKET_SIZE from 512 to 1000 for Home Assistant  support
- Change relation of define MESSZ being dependent on PubSubClient.h define MQTT_MAX_PACKET_SIZE
- Change command color parameter input checks to less strict for Home Assistant support
- Change command Ina219Mode into command Sensor13
- Change commands HlwPCal, HlwUCal and HlwICal to PowerCal, VoltageCal and CurrentCal to be used for both Pow and S31 calibration
- Change commands HlwPSet, HlwUSet and HlwISet to PowerSet, VoltageSet and CurrentSet to be used for both Pow and S31 calibration
- Change uptime from hour to second resulting in a display of 123T13:45:21 where 123 is days
- Change module name Wemos D1 mini into Generic (#1220)
- Change HTML from width=100% to style=width:100% supporting HTML5 (#1358)
- Change OSWATCH_RESET_TIME (Blocked loop) from 30 to 120 seconds to allow slow networks (#1556)
- Change WIFI_MANAGER_SEC into WIFI_CONFIG_SEC (#1616)
- Change function pointers code to save code space and memory (#1683)
- Change webserver argument processing gaining 5k code space (#1705)
- Change weblog memory usage (#1730, #1793, #1819)
- Update TasmotaSerial library to 1.1.0
- Update language files Italian (#1594), Dutch (#1723) and Spanish (#1722)
- Fix Non-English JSON temperature unit attachement
- Fix Arilux RF induced exception by moving interrupt handler to iram on non ESP8266/Arduino lib v2.3.0
- Fix truncated command names and wrong response for DomoticzSwitchIdx (#1571)
- Fix %-sign issue as printf escape character in Humidity and Sonoff SC (#1579)
- Fix DS18B20 temperature JSON decimal dot (#1561)
- Fix Energy JSON message (#1621)
- Fix IRSend parameter translation (#1636)
- Fix TSL2561 device detection (#1644, #1825)
- Fix BME680 teleperiod resistance measuring (#1647)
- Fix Energy Monitoring Energy Today and Energy Total reading after restart (#1648)
- Fix IRReceive Data value (#1663)
- Fix Energy Monitoring Energy Period roll-over (#1688)
- Fix compiler warnings (#1774)
- Fix command PWM response if no PWM channel is configured (#1783)
- Add locale Decimal Separator to Web sensor page
- Add ColorTemperature to light status message
- Add command PowerOnState option 5 which inverts PulseTime and allows for delayed always on after power on
- Add OtaMagic two step Web server OTA upgrade using filename-minimal image if OTA free space is too small
- Add support for PMS5003 and PMS7003 particle concentration sensor
- Add command SetOption21 1 to allow Energy Monitoring when power is off on Sonoff Pow and Sonoff S31 (#1420)
- Add Chinese language file (#1551)
- Add French language file (#1561)
- Add Spanish language file (#1589)
- Add HTTP Allow Cross Origin removed from ESP8266/Arduino lib v2.4.0 (#1572)
- Add Home Assistant MQTT Discovery for switch and light to be enabled by command SetOption19 1 (#1534) or define HOME_ASSISTANT_DISCOVERY_ENABLE in user_config.h (#1685)
- Add command State to retrieve device state information (same data as teleperiod state and status 11 in slightly different JSON format)
- Add optional login to Webserver AP mode (#1587, #1635)
- Add command Sensor15 2 to start MHZ19(B) Zero Point Calibration (#1643)
- Add support for Sonoff S31 Smart Socket with Power Consumption Detection (#1626)
- Add command SetOption20 to allow update of Dimmer/Color/Ct without turning power on (#1719, #1741)
- Add NTP sync time slot based on chip id (#1773)
- Add cursor pointer to web button (#1836)

### 5.11.1 20180107

- Fix Sonoff Pow command handling (#1542)

### 5.11.0 20180107

- Minor webpage HTML optimizations (#1358)
- Updated German translation (#1438)
- Change Sonoff Pow Energy MQTT data message and consolidate Status 8 into Status 10
- Change ADS1115 default voltage range from +/-2V to +/-6V (#1289)
- Change text to Active for 3 minutes (#1364)
- Change Wemo SetBinaryState to distinguish from GetBinaryState (#1357)
- Change output of HTTP command to valid JSON and Array only (#1363)
- Removed all MQTT, JSON and Command language defines from locale files and set fixed to English (#1473)
- Renamed commands Color2,3,4 to Color3,4,5
- Fix BME280 calculation (#1051)
- Fix Sonoff Bridge missed learned key if learned data contains 0x55 (End of Transmission) flag (#1095, #1294)
- Fix PWM initialization in Dimmer/Color mode (#1321)
- Fix Wemo Emulation (#1357)
- Fix display of build date and time in non-english locale (#1465)
- Fix Wemo and Hue emulation by adding M-Search response delay (#1486)
- Add libraries Adafruit_BME680-1.0.5, Adafruit_Sensor-1.0.2.02, TasmotaSerial-1.0.0 and TSL2561-Arduino-Library
- Add command Color2 to set color while keeping same dimmer value
- Add device function pointers
- Add support for SenseAir S8 CO2 sensor
- Add color led signal to Carbon Dioxide (CO2) sensors using defines CO2_LOW and CO2_HIGH in user_config.h
- Add support for Domoticz Air Quality sensor to be used by MH-Z19(B) and SenseAir sensors
- Add support for PZEM004T energy sensor
- Add support for iTead SI7021 temperature and humidity sensor by consolidating DHT22 into AM2301 and using former DHT22 as SI7021 (#735)
- Add support for BME680 using adafruit libraries (#1212)
- Add support for MH-Z19(B) CO2 sensor (#561, #1248)
- Add multipress support and more user configurable GPIO to Sonoff Dual R2 (#1291)
- Add support for TSL2561 using adafruit library (#661, #1311)
- Add support for SHT3x (#1314)
- Add support for Arilux LC06 (#1414)
- Add Italian language file (#1449)
- Add 2nd Gen Alexa support to Wemo emulation discovery (#1357, #1450)
- Add define for additional number of WS2812 schemes (#1463)

### 5.10.0 20171201

- Upgrade library ArduinoJson to 5.11.2
- Upgrade library IRRemoteEsp8266 to 2.2.1 + 2 commits but disabled some protocols (code size reduction)
- Upgrade library NeoPixelBus to 2.2.9
- Upgrade library OneWire to 2.3.3 + 6 commits and disabled CRC lookup-table (#define ONEWIRE_CRC8_TABLE 0) (code size reduction)
- Update library PubSubClient to 2.6 + 9 commits and additional delay (#790)
- Update core_esp8266_wiring_digital.c to latest (staged) level
- Patch library I2Cdevlib-Core for esp8266-core 2.4.0-rc2 compatibility
- Remove command EnergyReset 1..3 now replaced by EnergyReset1 to EnergyReset3
- Remove spaces in JSON messages (code size reduction)
- Renamed xsns_05_ds18x20.ino to xsns_05_ds18x20_legacy.ino still using library OneWire and providing dynamic sensor scan
- Fix possible iram1_0_seg compile error by shrinking ICACHE_RAM_ATTR code usage
- Fix PWM watchdog timeout if Dimmer is set to 100 or Color set to 0xFF (#1146)
- Fix Sonoff Bridge Learn Mode hang caused by unrecognised RF code (#1181)
- Fix blank console log window by using XML character encoding (#1187)
- Fix wrong response name for command HlwISet (#1214)
- Fix DHT type sensor timeout recognition by distinguish "signal already there" from "timeout" (#1233)
- Add fixed color options 1..12 to command Color
- Add + (plus) and - (minus) to commands Dimmer (+10/-10), Speed and Scheme
- Add + (plus) and - (minus) to command Color to select 1 out of 12 preset colors
- Add + (plus) and - (minus) to command Ct to control ColdWarm led ColorTemperature (+34/-34)
- Add commands EnergyReset1 0..42500, EnergyReset2 0..42500 and EnergyReset3 0..42500000
-  to (Re)set Energy Today, Yesterday or Total respectively in Wh (#406, #685, #1202)
- Add optional ADS1115 driver as alternative for unsupported I2Cdevlib in esp8266-core 2.4.0-rc2
- Add support for INA219 Voltage and Current sensor to be enabled in user_config.h with define USE_INA219
- Add support for Arilux LC11 (Clearing RF home code when selecting no Arilux module)
- Add support for WS2812 RGBW ledstrips to be enabled in user_config.h with define USE_WS2812_CTYPE (#1156)
- Add SettingsSaveAll routine to command SaveData to be used before controlled power down (#1202)
- Add option PUSHBUTTON_TOGGLE (SwitchMode 7) to allow toggling on any switch change (#1221)
- Add new xdrv_05_ds18x20.ino free from library OneWire and add the following features:
-  Add support for DS1822
-  Add forced setting of 12-bit resolution for selected device types (#1222)
-  Add read temperature retry counter (#1215)
-  Fix lost sensors by performing sensor probe at restart only thereby removing dynamic sensor probe (#1215)
-  Fix sensor address sorting using ascending sort on sensor type followed by sensor address
-  Rewrite JSON resulting in shorter message allowing more sensors in default firmware image:
-   "DS18B20-1":{"Id":"00000483C23A","Temperature":19.5},"DS18B20-2":{"Id":"0000048EC44C","Temperature":19.6}
- Add additional define in user_config.h to select either single sensor (defines disabled), new multi sensor (USE_DS18X20) or legacy multi sensor (USE_DS18X20_LEGACY)
- Add clock support for more different pixel counts (#1226)
- Add support for Sonoff Dual R2 (#1249)
- Add FriendlyName to web page tab and add program information to web page footer (#1275)

### 5.9.1 20171107

- Add external sensor function pointer interface to enable easy sensor addition
- Add support for ADS1115 to be enabled in user_config.h and needs libraries i2cdevlib-Core and i2cdevlib-ADS1115 (#338, #660)
- Fix Backup Configuration file download failure by defining proper file size (#1115)
- Fix Exception 26 and empty console screen after usage of command WakeupDuration (#1133)
- Fix some changed iTead web links in README.md (#1137)

### 5.9.0 20171030

- Rewrite code (partly) using Google C++ Style Guide (https://google.github.io/styleguide/cppguide.html)
- Rewrite code by using command lookup tables and javascript (client side) web page expansions
- Change HTML/CSS to enable nicer form field entry
- Change default PWM assignments for H801 RGB(CW) led controller to support optional Color/Dimmer control
-   GPIO04 (W2)    from GPIO_PWM2 to GPIO_USER to be user configurable for GPIO_PWM5 (second White - Warm if W1 is Cold)
-   GPIO12 (Blue)  GPIO_PWM3 no change
-   GPIO13 (Green) from GPIO_PWM4 to GPIO_PWM2
-   GPIO14 (W1)    from GPIO_PWM1 to GPIO_USER to be user configurable for GPIO_PWM4 (first White - Cold or Warm)
-   GPIO15 (Red)   from GPIO_PWM5 to GPIO_PWM1
- Change default PWM assignments for MagicHome RGB(W) led controller to support optional Color/Dimmer control
-   GPIO05 (Green) from GPIO_PWM4 to GPIO_PWM2
-   GPIO12 (Blue)  from GPIO_PWM5 to GPIO_PWM3
-   GPIO13 (White) GPIO_USER to be user configurable for GPIO_PWM4 (White - Cold or Warm)
-   GPIO14 (Red)   from GPIO_PWM3 to GPIO_PWM1
- Change default PWM assignment for Witty Cloud to support optional Color/Dimmer control (#976)
-   GPIO12 (Green) from GPIO_PWM4 to GPIO_PWM2
-   GPIO13 (Blue)  from GPIO_PWM5 to GPIO_PWM3
-   GPIO15 (Red)   from GPIO_PWM3 to GPIO_PWM1
- Change when another module is selected now all GPIO user configuration is removed
- Change command name IRRemote to IRSend (#956)
- Remove Arduino IDE version too low warning as it interferes with platformio.ini platform = espressif8266_stage
- Fix command FullTopic entry when using serial or console interface
- Fix possible UDP syslog blocking
- Fix minimum TelePeriod of 10 seconds set by web page
- Fix command GPIOx JSON response (#897)
- Fix inverted relay power on state (#909)
- Fix compile error when DOMOTICZ_UPDATE_TIMER is not defined (#930)
- Fix alignment of web page items in some browsers (#935)
- Fix setting all saved power settings to Off when SetOption0 (SaveState) = 0 (#955)
- Fix timezone range from -12/12 to -13/13 (#968)
- Fix Southern Hemisphere TIME_STD/TIME_DST (#968)
- Fix TLS MQTT SSL fingerprint test (#970, #808)
- Fix virtual relay status message used with Color/Dimmer control (#989)
- Fix command IRSend and IRHvac case sensitive parameter regression introduced with version 5.8.0 (#993)
- Fix pressure calculation for some BMP versions regression introduced with version 5.8.0i (#974)
- Fix Domoticz Dimmer set to same level not powering on (#945)
- Fix Blocked Loop when erasing large flash using command reset 2 (#1002)
- Fix relay power control when light power control is also configured as regression from 5.8.0 (#1016)
- Fix Mqtt server mDNS lookup only when MqttHost name is empty (#1026)
- Add debug information to MQTT subscribe
- Add translations to I2Cscan
- Add translation to BH1750 unit lx
- Add light scheme options (Color cycle Up, Down, Random) and moving WS2812 schemes up by 3
- Add Domoticz counter sensor to IrReceive representing Received IR Protocol and Data
- Add option 0 to MqttHost to allow empty Mqtt host name
- Add support for Arilux AL-LC01 RGB Led controller (#370)
- Add esp8266 de-blocking to PubSubClient library (#790)
- Add Domoticz sensors for Voltage and Current (#903)
- Add platformio OTA upload support (#928, #934)
- Add warning to webpage when USE_MINIMAL is selected (#929)
- Add smoother movement of hour hand in WS2812 led clock (#936)
- Add support for Magic Home RGBW and some Arilux Led controllers (#940)
- Add command SetOption15 0 (default) for command PWM control or SetOption15 1 for commands Color/Dimmer control to PWM RGB(CW) leds (#941)
- Add Domoticz counter sensor to Sonoff Bridge representing Received RF code (#943)
- Add support for Luani HVIO board (https://luani.de/projekte/esp8266-hvio/) (#953)
- Add PWM initialization after restart (#955)
- Add IR Receiver support. Disable in user_config.h (#956)
- Add support for inverted PWM (#960)
- Add Sea level pressure calculation and Provide command Altitude (#974)
- Add support for up to 8 relays (#995)
- Add commands RfSync, RfLow, RfHigh, RfHost and RfCode to allow sending custom RF codes (#1001)
- Add retain to ENERGY messages controlled by command SensorRetain (#1013)
- Add commands Color2, Color3, Color4, Width2, Width3, Width4 and SetOption16 to set Ws2812 Clock parameters (#1019)
- Add German language file (#1022)
- Add support for connecting to MQTT brokers without userid and/or password (#1023)
- Add support for esp8266 core v2.4.0-rc2 (#1024)
- Add commands PwmRange 1,255..1023 and PwmFrequency 1,100..4000 (#1025)
- Add Polish language file (#1044, #1047)
- Add support for KMC 70011 Power Monitoring Smart Plug (#1045)
- Add support for VEML6070 I2C Ultra Violet level sensor (#1053)
- Add light turn Off Fade (#925)
- Add IrSend command option Panasonic as IrSend {"Protocol":"Panasonic", "Bits":16388, "Data":\<Panasonic data\>}
-   where 16388 is 0x4004 hexadecimal (#1014)
- Add retry counter to DHT11/21/22 sensors (#1082)

### 5.8.0 20170918

- Remove the need for NeoPixelBus library for Hue support
- Consolidate WS2812 into Sonoff Led for flexible future led strip library changes
- Invert WS2812 fade speed to align with Sonoff led (Speed 1 = fast, Speed 8 = slow)
- Remove upper case MQTT receive buffer
- Reduce code and string length for output of commands Modules and GPIOs
- Add Sonoff SC debug information
- Change syslog service
- Removed webserver syslog disable as now no longer needed
- Increased default MQTT message size from 368 to 405 bytes while keeping MQTT_MAX_PACKET_SIZE = 512 (because we can)
- Fix MQTT Offline or Remove MQTT retained topic code
- Fix Domoticz loop when Emulation is selected
- Add blink to WS2812 and Sonoff Led (#643)
- Add option WIFI_WAIT (5) to command WifiConfig to allow connection retry to same AP without restart or update flash (#772, #869)
- Add support for Witty Cloud (#794)
- Add GPIO14 to Sonoff Dual (#797, #839)
- Add support for Yunshan Wifi Relay (#802)
- Add GPIO16 input pulldown (#827)
- Add timeout to DHT and DS18B20 sensors (#852)
- Fix watchdog timeout caused by lack of stack space by moving to heap (#853)
- Allow LogPort and MqttPort up to 65535 and add LogPort tot Status 3 (#859)
- Allow command SwitchTopic in group mode (#861)
- Allow command SwitchMode if no switches are defined (#861)
- Add optional dimmer parameter to command Wakeup for WS2812, AiLight, Sonoff B1, Led and BN-SZ01 (#867)
- Fix basic On, Off, Toggle, Blink and BlinkOff commands when other language is selected (#874)

### 5.7.1 20170909

- Remove leading spaces from MQTT data
- Fix webconsole special character entry
- Allow # as prefix for color value
- Fix Alexa detection and Hue App Update Request (#698, #854)

### 5.7.0 20170907

- Shrink module configuration webpage
- Fix settings order during startup to allow for displaying debug messages
- Fix some string length issues
- Add more string length tests by using strncpy
- Add Ai-Thinker RGBW led (AiLight)
- Add Power check and add PulseTime to power check at startup (#526)
- Add Supla Espablo support (#755)
- Add more precision to Sonoff Pow period and power results using command WattRes 0|1 (#759)
- Add basic internationalization and localization (#763)
- Add more Sonoff Pow range checking (#772)
- Fix invalid JSON (#786, #822)
- Add duplicate check to received RF signal within 2 seconds for Sonoff Bridge (#810)

### 5.6.1 20170818

- Change module list order in webpage
- Fix Sonoff T1 1CH and 2CH configuration (#751)

### 5.6.0 20170818

- Fix Sonoff Pow intermittent exception 0
- Change Sonoff Pow sending Domoticz telemetry data only
- Add Ai-Thinker RGBW led (AiLight) (experimental)
- Add NeoPixelBus library to Sonoff Led for Hue support
- Add user configurable GPIO4 and GPIO5 to module Sonoff Bridge
- Add Sonoff B1 RGBCW led support with command Color RRGGBBCCWW (#676)
- Add command CT 152..500 to Sonoff Led and Sonoff B1 to control Color Temperature
- Add Cold-Warm slider to web page for Sonoff Led and Sonoff B1
- Add CT parameter to Hue
- Add Sonoff T1 support (#582)
- Add AnalogInput0 if configured as Analog Input to webpage (#697, #746)
- Add command SetOption14 0|1 to enable interlock mode (#719, #721)
- Fix Mitsubishi HVAC IR power controll (#740)

### 5.5.2 20170808

- Extent max number of WS2812 pixels from 256 to 512 (#667)
- Add OTA handling if server responds with no update available (#695)
- Removed undocumented command FlashMode (#696)
- Fix compile time error message due to increased message buffer size (#703)

### 5.5.1 20170805

- Fix Sonoff Rf Bridge issues
- Add Sonoff RF Bridge MQTT messages on received and learned RF signal
- Add command VoltRes 0|1 to select voltage resolution to 0.1 V (#654)
- Add averaging to Analog input (#686)
- Add Energy tele data on Sonoff Pow Threshold change (#688)
- Fix inconsistent property names in Messages (#690)

### 5.5.0 20170730

- Reduce code space by removing the following commands as they are replaced by SetOption alternatives:
-   SaveState = SetOption0
-   ButtonRestrict = SetOption1
-   Units = SetOption2
-   MQTT = SetOption3
-   MQTTResponse = SetOption4
-   TempUnit = SetOption8
- Smoothing WS2812 animation poll, invert fade speed and max allowed wakeup time down to 3000 seconds
- Fix initial button press detection
- Add support for Sonoff RF Bridge 433 using command RfKey
- Fix regression from 5.0.7 by increasing message buffer size from 360 to 368 to accomodate 4 x DS18x20 sensors (#637)
- Add GroupTopic to Topic test when using ButtonTopic/SwitchTopic to send either ON/OFF or TOGGLE (#642)
- Adjust HLW calibration limits to accomodate HuaFan device and add commands HlwPSet, HlwUSet and HlwISet (#654)

### 5.4.0 20170725

- Fix command reset regression introduced in 5.2.0
- Increase polling from 0.1 second to 0.05 second
- Add multipress to all buttons
- Fix button 1 double press behaviour on multi relay devices
- Add support for Hua Fan Smart Socket (#479)
- Add support for Sonoff 4ch Pro (#565)
- Add command SetOption13 1 to allow immediate action on single button press
-   (disables multipress, hold and unrestricted commands) (#587)

### 5.3.0 20170715

- Major Hue rewrite which might introduce Alexa problems. If so, initiate an issue
- Add support for Sonoff Led and BN-SZ01 Ceiling Led brightness control to Hue
- Fix Sonoff Led Power, Dimmer and Color MQTT response (#176)
- Add commands Delay and Backlog to allow multiple commands at once separated by ";" (#593)
- Use default flashmode DOUT to solve restart hangs on esp8285 chips (#453, #598)
- Change Web console column width from 99 to 300 (#599)

### 5.2.4 20170703

- Removed flash mode update after selecting different module solving esp8285 related problems
- Add device type flag to sonoff_template.ino
- Change Sonoff Led Wakeup and add support for Sonoff BN-SZ01 Led (#567)

### 5.2.3 20170630

- Change Sonoff Led color conversion code
- Fix SetOption12 handling
- Simplify auto configuration upgrade
- Add option Upgrade \<version_number\> to only upgrade to any higher version (Old PR #213)
- Change FallbackTopic to cmnd/\<MQTTClient\>/\<command\> \<parameter\> bypassing FullTopic and Prefix (#538)

### 5.2.2 20170625

- Add configuration SaveAddress to Status 1 and Information Page
- Change Sonoff Led Color conversion from AtoH to strtol
- Fix possible wrong uploads due to configuration overwrites (#542)
- Fix payload negative numbers (#547)

### 5.2.1 20170622

- Fix Restore Configuration in case of lower version
- Revert auto configuration upgrade allowing easy upgrade which was removed in version 5.2.0
- Fix config auto upgrade from versions below version 4.1.1 (#530)

### 5.2.0 20170619

- Add command SetOption12 1 to disable newly released configuration flash rotate to reduce flash wear
- Fix command CounterDebounce by removing test for active GPIO (#524)
- Add command SetOption33 1..250 to allow user configure POW Max_Power_Retry count (#525)

### 5.1.7 20170616

- Prep removal of SetOptions alternatives
- Restore webpage upgrade error messages removed in 5.1.5
- Add hold button functionality to buttons 2 to 4
- Add command SetOption32 1..100 to set Key Hold Time from 0.1 seconds to 10 seconds (#200)
- Allow slashes in Topic, GroupTopic, ButtonTopic and SwitchTopic (#507)
- Changed webpage form actions from post to get and use relative path url (#434, #522)

### 5.1.6 20170606

- Shrink code
- Removed online configuration of Domoticz In and Domoticz Out MQTT strings
- Removed commands DomoticzInTopic and DomoticzOutTopic
- Add define KEY_HOLD_TIME to configure button hold threshold before sending MQTT Hold message
- Add command StateText4 to configure button MQTT Hold text (= MQTT_CMND_HOLD)
- Add command SetOption11 0|1 to swap pushbutton single and double press functionality (#200)
- Add command SwitchMode<x> 5 (PUSHBUTTONHOLD) and 6 (PUSHBUTTONHOLD_INV) (#489)

### 5.1.5 20170604

- Shrink code in preparation to ESP8266-Arduino 2.4.0-rc1
- Add effect parameter to HUE Device (#464)

### 5.1.4 20170601

- Removed pre-compiled versions from repository as they are available within the release
- Changed HUE Device type to color supporting version (#464)
- Fix compile error when BE_MINIMAL is selected (#467, #476)
- Add multiple compiled versions to release using updated Travis script and platformio.ini (#467)

### 5.1.3 20170520

- Add Domoticz Counter

### 5.1.2 20170519

- Fix Counter/Timer JSON message and update Counter/Timer on webpage
- Fix WS2812 Domoticz related regression issues

### 5.1.1 20170517

- Allow command FullTopic in group mode
- Prepare for more use of RTC memory
- Add independant WS2812 led string power control (#386, #390)
- Add command Counter<x> to control up to four GPIO falling edge interrupt counters or timers (#459)
- Add command CounterType<x> to select between pulse counting or pulse timing
- Add command CounterDebounce to select global counter debounce time in mSec

### 5.1.0 20170513

- Fix Offline/Removal of retained topic when FullTopic is changed
- Add FullTopic to MQTT Configuration and Information web pages
- Add license model GPLv3 (#188)

### 5.0.7 20170511

- Fix possible exception 28 on empty command
- Add command SetOption0 as replacement for SaveState
- Add command SetOption1 as replacement for ButtonRestrict
- Add command SetOption2 as replacement for Units
- Add command SetOption4 as replacement for MqttResponse
- Add command SetOption8 as replacement for TempUnit
- Add command SetOption10 On|Off to select between Offline or Removing previous retained topic (#417, #436)

### 5.0.6 20170510

- Remove hyphen in case of a single DHT sensor connected (#427)
- Add command MqttRetry <seconds> to change default MQTT reconnect retry timer from minimal 10 seconds (#429)

### 5.0.5 20170508

- Add command FullTopic with tokens %topic% (replaced by command Topic value) and
-  %prefix% (replaced by command Prefix<x> values) for more flexible topic definitions (#244)
-  See wiki > MQTT Features https://github.com/arendst/Tasmota/wiki/MQTT-Features for more information

### 5.0.4 20170505

- Add Sonoff Pow Energy Total up to 40 MWh
- Add command EnergyReset 1|2|3 to reset Energy counters (#406)
- Fix Domoticz Energy logging (#411)
- Add command PowerOnState 4 to keep relay always on and disabling all power control (#418)

### 5.0.3 20170504

- Add command SensorRetain on|off to enable retaining of mqtt message tele/sonoff/SENSOR (#74)
- Change WifiConfig timeout from 60 seconds to 180 seconds (#212)
- Change Sonoff Touch command Ledstate functionality by turning led on if power is off (#214)
- Add 4 seconds delay after power on before enabling button to workaround Wemos D1 mini RTS circuit (#380)

### 5.0.2 20170503

- Reset SaveData, SaveState and MqttResponse to default values due to rearranging settings
- Moved some settings to flag area
- Add command TempUnit Celsius|Fahrenheit for selecting Celsius or Fahrenheit (#347)
- Add command TempRes 0..3 for selecting Temperature Resolution (#347)
- Add command HumRes 0..3 for selecting Humidity Resolution (#347)
- Add command PressRes 0..3 for selecting Pressure Resolution (#347)
- Add command EnergyRes 0..5 for selecting Energy Resolution (#347)
- Add "TempUnit":"C|F" to sensor JSON output (#347)
- Add support for up to three DHT type sensors each using a different GPIO (#339, #404)

### 5.0.1 20170429

- Adjust Sonoff SC messages to prepare for display feature
- Move static data from RAM to Flash
- Fix PowerOnState for some devices not reporting "Power on" state (#284, #380, #383)

### 5.0.0 20170425

- Memory status message update
- Fix setting migration to better preserve settings during move (#382)
- Best practice is first doing a Backup Configuration before installing version 5.0.0
- Reset save count after setting move
- Start using new linker script without SPIFFS

### 4.2.0 20170424

- Prepare for SPIFFS removal by moving settings to EEPROM area
- Fix compilation error when webserver is disabled (#378)

### 4.1.3 20170410

- Add user configuarble GPIO to module S20 Socket and Slampher
- Add support for Sonoff SC (#112)
- Set PWM frequency from 1000Hz to 910Hz as used on iTead Sonoff Led firmware (#122)
- Set Sonoff Led unconfigured floating outputs to 0 to reduce exceptions due to power supply instabilities (#122)
- Add Access Point Mac Address to Status 11 and Telemetry (#329)
- Fix DS18B20 negative temperature readings (#334)

### 4.1.2 20170403

- Rename Unrecognised command to Unknown command
- Remove all command lists
- Remove command SmartConfig (superseded by WifiConfig)
- Fix boot loop when selecting module Sonoff 4CH or Sonoff Touch on non ESP8285 hardware
- Add optional support for Toshiba and Mitsubishi HVAC IR control (needs updated IRremote8266 library) (#83, #257)
- Add all configured switches to Domoticz Configuration web page (#305)
- Fix compile error when selecting WS2812 DMA (#313)

### 4.1.1 20170329

- Fix default Telemetry for command Prefix3
- Fix webserver Module parameters for disabled select
- Fix sensor status for enabled switches
- Remove Light as alternative for Power (save code space)
- Remove migration option from pre V3 (code cleanup)
- Remove unofficial SPIFFS support (code cleanup)
- Remove command list when unknown command is entered (save code space)
- Rename Status11 json from StatusPWR to unique StatusSTS
- Rename command Gateway to IPAddres2, Subnetmask to IPAddress3 and DnsServer to IPAddress4 (save code space)
- Add Command MqttResponse to select either command or RESULT topic as response (#258)
- Add command StateText1 to StateText3 to assign MQTT_STATUS_OFF, MQTT_STATUS_ON and MQTT_CMND_TOGGLE respectively (#286)
- Remove restart after IPAddress changes (#292)
- Add support for MAX31850 in xsns_ds18x20.ino (#295)
- Fix possible uptime update misses (#302)

### 4.1.0 20170325

- Change static IP addresses in user_config.h from list (using commas) to string (using dots)
- Unify display result of commands Modules, Module and Gpios
- Rewrite Module selection web page to bring size down from 18651 to 4319 bytes (!) (#234, #240)
- Add basic support for (Lixada) H801 RGBWW controller (#252)
- Add command Prefix1 to Prefix3 to assign SUB_PREFIX, PUB_PREFIX and PUB_PREFIX2 respectively (#255)
- Add static ip addresses to flash (#262)
- Add commands IpAddress, Gateway, Subnetmask and DnsServer to select static ip addresses (#273)

### 4.0.8 20170321

- Fix entering non-numeric webpassword
- Force selection between TLS or Webserver due to memory restraint (#240)
- Allow entering empty string using "0" for selected commands (#242)
- Fix exception when posting commands to web console containing % (#250)

### 4.0.7 20170319

- Increased Sonoff Led PWM frequency from 432 to 1000
- Fix possible watch dog reboot after changing module type on web page
- Fix reporting of GPIO usage from web page
- Fix Sonoff Led blank during firmware upgrade
- Fix Sonoff Led flicker and possible flash corruption by using latest Arduino-esp8266 versions of pwm core files included in sonoff library (#211)
- Add PWM output control with commands PWM1 to PWM5 using user selectable GPIOs (#211)
- Fix exceptions due to low values of commands HlwPCal (10000), HlwUCal (1000) and HlwICal (2500) (#223)
- Add Switch state to sensor status (#227, #233)
- Add user configuarble GPIO to module Sonoff Touch (#228)
- Add define WEB_PORT to user_config.h to change default web server port from 80 (#232)
- Fix failed Ota Firmware upgrade started from Web page (#235)

### 4.0.6 20170316

- Fix to better find device by Wifi hostname
- Fix compile error when some I2C devices are disabled
- Add (experimental) support for SHT1X emulating I2C (#97)
- Add ADC to ElectroDragon (#203)
- Add support for Sonoff Dev (#206)

### 4.0.5 20170314

- Add command Status 11 to show power status with Vcc if define USE_ADC_VCC is enabled (default)
- Add ADC input to Sonoff SV and Wemos D1 mini - Needs recompile with define USE_ADC_VCC disabled (#137)
- Add MQTT host:port to timeout message (#199)

### 4.0.4 20170312

- Add pulse timers for up to 4 relays (#106)
- Fix Sonoff Led power state when dimmer or color is 0 (#176)
- Add command NtpServer<x> to configure up to three NTP servers (#177)
- Delete module User Test as module Wemos D1 mini has same/more user configurable GPIO (#178)
- Add more user configurable GPIO to module ElectroDragon (#183)

### 4.0.3 20170309

- Renamed Module NodeMCU to WeMos D1 mini
- Add GPIO1 as user option to some modules
- Add Buttons, Relays and Leds to user configurable options (#159)
- Add description on Module parameters web page to some well known GPIOs (#107, #171)

### 4.0.2 20170308

- Restore correct seriallog level after Serial logging was disabled
- Add simple dimmer slider to Sonoff Led web page
- Reduced root webpage size by 31%
- Expand Status 2 with Build date/time and core version
- Fix webserver redirection when not in WifiManager mode (#156)
- Add command ButtonRestrict On/Off to restrict access to button hold and button multi press options above 2 (#161)
- Fix DS18S20 negative temperature readings (#165)
- Fix crlf compilation error due to bad syntax (#144, #167)

### 4.0.1 20170305

- Fix char default sizes and set MESSZ to 360 (#143)
- Fix SerialLog setting status
- Disable syslog when emulation is active
- Add DS18B20 web page display refresh

### 4.0.0 20170303

- Add define to remove config migration code for versions below 3.0 (See Wiki-Upgrade-Migration path)
- Free memory by switching from String to char[]
- Raised Sonoff Led PWM frequency from 200Hz to 432Hz in search of stability (hardware watchdog timeouts) (#122)
- Increase message size and suggested minimum MQTT_MAX_PACKET_SIZE to 512 (#114, #124)
- Remove runtime warning message regarding MQTT_MAX_PACKET_SIZE too small as it is now moved to compile time (#124)
- Fix possible panics with web console and http commands while UDP syslog is active (#127)
- Add optional static IP address (#129)
- Add define ENERGY_RESOLUTION in user_config.h to allow user control over precision (#136)

### 3.9.22 20170228

- Update web console
- Fix Status 4 JSON message
- Add Exception info during restart if available
- Add osWatch service to detect loop hangs that might happen during (OTA) upgrades
- Add WiOn support for relay and switch only (#82, #102)
- Allow for user specified relay count up to four in sonoff_template.h (#109)
- Add support for HTU21 compatible I2C sensors SI7013, SI7020 and SI7021 (#118)
- Add NodeMCU or Wemos configuration option (#119)

### 3.9.21 20170224

- Add ajax to web root page and web console (#79)
- Add commands SwitchMode1..4 and enable user switches 2, 3 and 4 (#84, #88)
- Fix MQTT upgrade when webserver is active

### 3.9.20 20170221

- Add minimal basic authentication to Web Admin mode (#87)
- Fix Hue and add HSB support (#89)

### 3.9.19 20170219

- Sonoff Led: Made GPIO04, 05 and 15 available for user
- Sonoff Led: Add commands Fade, Speed, WakupDuration, Wakeup and LedTable

### 3.9.18 20170218

- Fix ledstate 0 to turn off led
- Fix Sonoff Led dimmer range (#16)
- Change Sonoff Led command Dimmer to act on both cold and warm color
- Add Sonoff Led command Color CCWW where CCWW are hexadecimal values fro 00 - FF
- Reduce Sonoff Led flickering by disabling interrupts during flash save and disabling
-   Led during OTA upgrade and Web upload (#16)

### 3.9.17 20170217

- Fix possible ArduinoJSON related memory fragmentation
- Changed console logging using less memory
- Add GPIO04 as user selectable for Sonoff Dual (#75)

### 3.9.16 20170214

- Update latching relay handler
- Add support for IR led using IRremoteESP8266 library (#59)
- Add Hue argument passing using ArduinoJSON library (#59)

### 3.9.15 20170213

- Change JSON float values from string to number according to http://json.org (#56)
- Add support for exs latched relay module https://ex-store.de/ESP8266-WiFi-Relay-V31 (#58)
- Add support for inverted relays
- Changed MAX_LOG_LINES from 70 to 60 to preserve memory

### 3.9.14 20170211

- Add False and True as alternatives for 0/Off and 1/On (#49)
- Fix Status10 JSON format (#52)
- Fix DS18x20 using OneWire library (#53)

### 3.9.13 20170210

- Add FlashChipMode to Status 4
- Removed redundant DHT2 option and code
- Add Sonoff SV GPIO pin 05 configuration (#40)
- Add configuration file backup and restore via web page
- Fix latency due to light_sleep mode even if sleep was set to zero (#50)

### 3.9.12 20170208

- Fix compile error when webserver is disabled (#30)
- Fix possible ESP8285 flash problem by updating Flash Chip Mode to DOUT during OTA upload
- Fix hostname issues by not allowing user entry of string formatting and removing from user_config.h (#36)

### 3.9.11 20170204

- Fix command I2Cscan
- Fix not allowed spaces in Topic, ButtonTopic and SwitchTopic
- Make all TELEMETRY, STATUS and COMMAND message topics unique (#4)
- Advertise command topic to be used by iobroker (#299)
- Fix butten (non)detection if no GPIO_KEY1 is defined (#13)
- Change WeMo serialnumber from 7 decimal chars to 8 hexadecimal chars (#18)
- Update web page with Build Date/Time, Emulation and mDNS Discovery and Advertise information (#21)

### 3.9.10 20170130

- Add WS2812 Color Type selection (RGB or GRB) to user_config.h (#7)
- Hue api changes to support HUE App(s) (#8)

### 3.9.9 20170130

- Add command status 10 showing sensor data
- Fix hlw status messages if hlw is disabled

### 3.9.8 20170130

- Remove GPIO07 and GPIO08 from user selectable (#5)

### 3.9.7 20170129

- Fix possible WS2812 exceptions when using emulation
- Add command Emulation to dynamic configure Belkin WeMo and Hue Bridge for Alexa

### 3.9.6 20170129

- Add dynamic sleep for WS2812 animation (#1)

### 3.9.5 20170128

- Fix error message in case of wrong Domoticz command

### 3.9.4 20170127

- Fix Sonoff Dual Relay switching (#287)

### 3.9.3 20170127

- Add confirmation before Restart via webpage
- Expand Domoticz Configuration webpage with Key, Switch and Sensor Index and
-   add commands DomoticzSwitchIdx and DomoticzSensorIdx (#86) (#174) (#219)
- Fix default DHT11 sensor driver selection
- Fix LedPower status after button press (#279)
- Add command Sleep 0 - 250 mSec for optional light sleep mode to lower energy consumption (#272)
-   (Expect overall button/key/switch misses and wrong values on Sonoff Pow)
- Add Hue brightness extension (#281)
- Fix Hue brightness and change to call by reference (#283)

### 3.9.2 20170124

- Add confirmation before Reset Configuration via webpage (#244)
- Add WS2812 features (see Wiki commands)

### 3.9.1 20170124

- Change PowerOnState function to only trigger when Power On (and not just restart) (#238)
- Move HLW interrupts back to RAM and make WS2812_DMA optional as it generates Exception on Pow (#264)
- Add charset=utf-8 to webpages (#266)
- Update Hue emulation (#268)
- Fix status module number
- Add support for domoticz Dimmer on Sonoff_Led and WS2812
- Fix possible ESP8285 flash problem by updating Flash Chip Mode to DOUT during web upload

### 3.2.6a 20170120

- Fix Sonoff Pow compile error (#255)
- Move HLW interrupts back to ROM (Needed for WS2812 DMA interrupts)
- Removed all IO config from user_config.h as this will be done by commands or webpage
- Removed MessageFormat and supports JSON only except POWER/LIGHT status
- Add command LedPower to control main led (#247)
- Add more FriendlyNames for Hue (#254)
- Add DMA support for WS2812 when using pin 3 while other pins work just as well in my case...
- Add HUE emulation for Alexa (#229)
- Add basic WS2812 support (#229)
- Fix Wemo when MQTT is disabled (#245)
- Revert ButtonTopic and change SwitchTopic1 - 4 to one SwitchTopic
- Rename MqttUnits to Units
- Add Mqtt command to enable/disable MQTT

### 3.2.2a 20170115

- Add dynamic (Sonoff) Module, user GPIO and sensor selection (one size fits (almost) all)
- Add support for Sonoff LED
- Add Seriallog disable after 600 seconds for Sonoff Dual and 4 Channel
- Add ButtonTopic2 - 4, SwitchTopic1 - 4 and SwitchRetain

### 3.2.2 20170113

- Fix PowerOnState 2 functionality after re-applying power (#230)

### 3.2.1 20170113

- Fix some failed command decoding (#228)
- Removed passwords from status messages (#216)

### 3.2.0 20170111

- Add I2C BH1750 sensor (#222)
- Sensor rewrite preparing for online selection

### 3.1.16 20170109

- Fix Domoticz possible error condition
- Remove Wifi password from connection message (#216)
- Add Configure Other menu item to web page (#209)
- Add command FriendlyName, field Friendly Name and define FRIENDLY_NAME to be used by Alexa
-   eliminating current use of MQTT_CLIENT_ID (#209)
- Add friendlyname to webpage replacing former hostname

### 3.1.15 20170108

- Fix Domoticz send key regression with Toggle command

### 3.1.14 20170107

- Add support for command TOGGLE (define MQTT_CMND_TOGGLE) when ButtonTopic is in use and not equal to Topic (#207)

### 3.1.13 20170107

- Fix web console command input when SUB_PREFIX contains '/' (#152)
- Add command response to web command (#200)
- Add option to disable MQTT as define USE_MQTT in user_config.h (#200)

### 3.1.12 20170106

- Add OTA retry to solve possible HTTP transient errors (#204)
- Fix MQTT host discovery

### 3.1.11 20170105

- Add mDNS to advertise webserver as <hostname>.local/

### 3.1.10 20170105

- Fix ButtonTopic when SUB_PREFIX = PUB_PREFIX
- Add workaround for possible MQTT queueing when SUB_PREFIX = PUB_PREFIX
- Add optional MQTT host discovery using define USE_DISCOVERY in user_config.h (#115)

### 3.1.9 20170104

- Fix Power Blink start position (toggled)
- Change PulseTime increments: 1 .. 111 in 0.1 sec (max 11 seconds) and 112 .. 64900 in seconds (= 12 seconds until 18 hours) (#188)
- Add support for SUB_PREFIX = PUB_PREFIX (#190)

### 3.1.8 20170103

- Add retain flag to LWT offline and only send "tele/sonoff/LWT Offline" (#179)
- Change retained LWT Online message to only send "tele/sonoff/LWT Online"

### 3.1.7 20161231

- Add retained message LWT Online when sonoff makes MQTT connection (#179)

### 3.1.6 20161230

- Add blinking using commands BlinkTime, BlinkCount and Power Blink|3|BlinkOff|4 (#165)

### 3.1.5 20161228

- Fix serial space command exception (28)

### 3.1.4 20161227

- Fix MQTT subscribe regression exception (3) (#162)
- Fix serial empty command exception (28)

### 3.1.3 20161225

- Extent Domoticz configuration webpage with optional indices (#153)
- Fix multi relay legacy tele message from tele/sonoff/2/POWER to tele/sonoff/POWER2
- Add support for iTead Motor Clockwise/Anticlockwise

### 3.1.2 20161224

- Extent command PowerOnState with toggle at power on (option 2 is now option 3!) (#156)

### 3.1.1 20161223

- Add support for Sonoff Touch and Sonoff 4CH (#40)
- Update DomoticzIdx and DomoticzKeyIdx with relay/key index (DomoticzIdx1/DomoticzKeyIdx1)
- Add command PowerOnState to control relay(s) at power on (#154)

### 3.1.0 20161221

- Add Sonoff Pow measurement smoothing
- Fix serial command topic preamble error (#151)
- Fix 2.x to 3.x migration inconsistencies (#146)

### 3.0.9 20161218

- Add Sonoff Pow voltage reading when relay is on but no load present (#123)

### 3.0.8 20161218

- Add temperature conversion to Fahrenheit as option in user_config.h (TEMP_CONVERSION) (#145)

### 3.0.7 20161217

- Add user_config_override.h to be used by user to override some defaults in user_config.h (#58)
- Fix Sonoff Pow low power (down to 4W) intermittent measurements (#123)

### 3.0.6 20161217

- Fix MQTT_CLIENT_ID starting with % sign as in "%06X" (#142)
- Add auto power off after PulseTime### 0.1 Sec to relay 1 (#134)

### 3.0.5 20161215

- Add more control over LED with command LedState options (#136, #143)
-   LED_OFF (0), LED_POWER (1), LED_MQTTSUB (2), LED_POWER_MQTTSUB (3), LED_MQTTPUB (4), LED_POWER_MQTTPUB (5), LED_MQTT (6), LED_POWER_MQTT (7)
- Add option WIFI_RETRY (4) to command WifiConfig to allow connection retry to other AP without restart (#73)

### 3.0.4 20161211

- Fix intermittent Domoticz update misses (#133)

### 3.0.3 20161210

- Fix compiler warnings (#132)
- Remove redundant code
- Fix Domoticz pushbutton support

### 3.0.2 20161209

- Add pushbutton to SwitchMode (#130)

### 3.0.1 20161209

- Fix initial config

### 3.0.0 20161208

- Migrate and clean-up flash layout
-   Settings from version 2.x are saved but settings from version 3.x can not be used with version 2.x
- Change SEND_TELEMETRY_RSSI to SEND_TELEMETRY_WIFI and add AP and SSID to telemetry
- Split long JSON messages
- Fix inconsistent status messages
- Fix all status messages to return JSON if enabled
- Remove relay index in cmnd/sonoff/<relay>/POWER now changed
-   to cmnd/sonoff/POWER for single relay units
-   and cmnd/sonoff/POWER<relay> for multi relay units like Sonoff dual
- Add retain option to Power/Light status controlled by command PowerRetain On|Off (#126)

### 2.1.2 20161204

- Add support for second wifi AP (#73)
- Update command WifiConfig
- Fix possible WifiManager hang

### 2.1.1a 20161203

- Fix scan for wifi networks if WeMo is enabled
- Fix syslog setting using web page

### 2.1.1 20161202

- Add support for ElectroDragon second relay and button (only toggle with optional ButtonTopic) (#110)

### 2.1.0 20161202

- Add optional EXPERIMENTAL TLS to MQTT (#49)
- Fix MQTT payload handling (#111)
- Optimzed WeMo code

### 2.0.21a 20161201

- Fix WeMo PowerPlug emulation

### 2.0.21 20161130

- Add Belkin WeMo PowerPlug emulation enabled with USE_WEMO_EMULATION in user_config.h (Heiko Krupp) (#105, #109)

### 2.0.20 20161130

- Relax MQTTClient naming but only allows hexadecimal uppercase numbers (#107)
- Add I2C support with command I2CScan
- Add I2C sensor driver for HTU21 as alternate sensor using TH10/16 connectors (Heiko Krupp) (#105)
- Add I2C sensor driver for BMP085/BMP180/BMP280/BME280 as alternate sensor using TH10/16 connectors

### 2.0.19a 20161127

- Add support for ButtonTopic and ButtonRetain to wall switch function
- Add pullup to SWITCH_PIN and command SwitchMode to syntax

### 2.0.18 20161126

- Add SUB_PREFIX multi level support allowing 'cmnd' or 'cmnd/level2/level3'
- Add wall switch function to GPIO14 and command SwitchMode (Alex Scott) (#103)

### 2.0.17 20161123

- Calibrate HLWPCAL from 12345 to 12530
- Add alternative sensor driver DHT2 using Adafruit DHT library
- Add define MESSAGE_FORMAT to user_config.h
- Throttle console messages
- Shorten JSON messages
- Fix possible Panic
- Fix User mode webserver security

### 2.0.16 20161118

- Add alternative sensor driver DS18x20 using OneWire library (#95)
- Change sensor MQTT message from tele/sonoff/TEMPERATURE to tele/sonoff/DHT/TEMPERATURE or
-   tele/sonoff/DS18B20/TEMPERATURE or tele/sonoff/DS18x20/1/TEMPERATURE
- Add sensors to root webpage and auto refresh every 4 seconds (#92)
- Add optional JSON messageformat to all telemetry data
- Enforce minimum TelePeriod to be 10 seconds
- Fix Energy Yesterday reset after restart
- Add Energy Today restore after controlled restart

### 2.0.15 20161116

- Change TODAY_POWER and PERIOD_POWER to TODAY_ENERGY and PERIOD_ENERGY
- Fix serial regression
- Fix syslog hangs when loghost is unavailable

### 2.0.14 20161115

- Add HLW threshold delay
- Fix HLW intermittent current deviation
- Fix button functionality during wificonfig
- Add CRC check to DS18B20 sensor (#88)

### 2.0.13 20161113

- Add additional upload error code descriptions
- Add PlatformIO support (#80)

### 2.0.12 20161113

- Fix Serial and Web response regression when no MQTT connection available
- Fix Sonoff Dual power telemetric data for second relay
- Removed MQTT password from Information web page
- Hide MQTT password from Configure MQTT web page

### 2.0.11 20161111

- Rewrite button and web toggle code
- Fix NTP sync
- Add HLW calibration commands HLWPCAL, HLWUCAL and HLWICAL (need define USE_POWERCALIBRATION)
- Fix power threshold tests

### 2.0.10 20161109

- Add additional Domoticz define (#63)
- Add defines MQTT_STATUS_ON and MQTT_STATUS_OFF in user_config.h to select status On/Off string
- Fix status response differences (#65)
- Fix divide by zero exception (#70)
- Fix syslog loop exception

### 2.0.9 20161108

- clarify MODULE in user_config.h
- Fix hlw false values

### 2.0.8 20161108

- Add initial status after power on
- Seperate driver files
- Fix hlw code and calibrate Pow
- Move user config defines to user_config.h (#61)

### 2.0.7 20161030

- Make Ticker mandatory
- Add Domoticz support (Increase MQTT_MAX_PACKET_SIZE to 400) (#54)
- Add command MessageFormat 0|1 to select either legacy or JSON output

### 2.0.6 20161024

- Add Sonoff Pow power factor
- Initial support for up to four relays using iTEAD PSB (4Channel)
-   - Currently only supports one button (All buttons behave the same)
-   - Use command MODEL 4 to select four relay option
-     (After first power on it will support 2 relays like Sonoff Dual)
- Fix ledstate
- Add command Status 9 to display Sonoff Pow thresholds
- Add commands PowerLow, PowerHigh, VoltageLow, VoltageHigh, CurrentLow and CurrentHigh for use
-   with Sonoff Pow thresholds

### 2.0.5 20161018

- Add updates to user_config.h - moved SEND_TELEMETRY_DS18B20 and SEND_TELEMETRY_DHT to module area.
-   As Sonoff TH10/16 does not have the logic installed for GPIO04 You'll have to select ONE of both
- Add Sonoff Pow support (experimental until Pow tested)
- Add command Status 8 to display Sonoff Pow energy values
- Add command MqttUnits On|Off to add units to values
- Change web main page header character size
- Change On/Off to ON/OFF status messages to satisfy openHAB
- Change TEMP to TEMPERATURE and HUM to HUMIDITY

### 2.0.4 20161009

- Add MQTT_BUTTON_RETAIN, SAVE_DATA and SAVE_STATE defines to user_config.h (#35)
- Update ButtonRetain to remove retained message(s) from broker when turned off
- Add Retain for second relay on Sonoff Dual
- Provide power status messages with device topic index if requested

### 2.0.3 20161008

- Update wifi initialization
- Add command BUTTONRETAIN for optional MQTT retain on button press (#35)
- Add command SAVESTATE to disable power state save. May be used with MQTT retain

### 2.0.2 20161006

- Fix wifi issue 2186

### 2.0.1 20161002

- Fix button press

### 2.0.0 20161002

- Update Sonoff TH10/16 sensor pins (My TH10 only has GPIO14 connected)
- Add full support for Sonoff dual

### 1.0.35 20160929

- Add more lines to console
- Add timeout and disable MQTT on web upload
- Add command SAVEDATA to control parameter save (for flash wear afficionados) (#30)

### 1.0.34 20160926

- Fix button press six and seven
- Add more information to webserver

### 1.0.33 20160915

- Better WPS error message
- Separate webserver code from support.ino into webserver.ino
- Fix webserver User by removing unwanted restart option

### 1.0.32 20160913

- Add Wifi Protected Setup (WPS) as third option for initial config
- Add command WIFICONFIG replacing deprecated command SMARTCONFIG
- Add option WIFICONFIG 3 to start WPSconfig
- Add option WIFICONFIG 0 to start saved Wifi config tool (WPSconfig, Smartconfig or Wifimanager)
- Change button behaviour - See Wiki

### 1.0.31 20160907

- Fix DS18B20 misread if teleperiod = 2
- Tuned sensor code
- Updated prefered ElectroDragon connection to Relay 1 and Button 1
- Moved SONOFF and ELECTRO_DRAGON port config to user_config.h

### 1.0.30 20160902

- Fix command TELEPERIOD 0
- Add ESP- tag to UDP log message for easy rsyslogd filtering
- Add ElectroDragon (Relay 2 only) functionality. Select with #define MODULE ELECTRO_DRAGON
- Add ? as null message alternative
- Add DHT temperature and humidity telemetry support. Enable with #define SEND_TELEMETRY_DHT
- Add DS18B20 temperature telemetry support. Enable with #define SEND_TELEMETRY_DS18B20
- Restrict HOSTNAME, MQTTCLIENT, TOPIC and BUTTONTOPIC in topic mode only

### 1.0.29 20160831

- Allow UPGRADE, OTAURL, RESTART, RESET, MQTTHOST, MQTTPORT, MQTTUSER, MQTTPASSWORD and WEBSERVER also in group mode

### 1.0.28 20160831

- Add webserver state to status 5
- Add optional PUB_PREFIX2 (tele) for telemetry usage
- Add command TELEPERIOD
- Fix syntax message
- Change memory status display

### 1.0.27 20160831

- Add sketch flash size
- Add console to webserver
- Add command weblog
- Change WifiManager web pages to minimal
- Change display default hostname and MQTT client id in webserver
- Change HTTP command interface to http://sonoff-1234/cm?cmnd=light 2
- Change HEARTBEAT to UPTIME

### 1.0.26 20160829

- Add define USE_WEBSERVER to disable web server code in source
- Add file upload as alternative for ota upload to webserver
- Add information to webserver
- Add command hostname
- Add command logport
- Change HTTP command interface to http://sonoff-1234/cmd?cmnd=light 2
- Change button behaviour with regards to Smartconfig and OTA upload. See README.md
- Enforce default hostname to either "%s-%04d" or user defined without any %
- Enforce default mqtt client id to either "DVES_%06X" or user defined without any %

### 1.0.25 20160822

- Remove config system halts to keep ota available

### 1.0.24 20160821

- Add test for MQTT_SUBTOPIC
- Change log range to LOG_LEVEL_ALL
- Change MQTT introduction messages
- Moved MQTT_MAX_PACKET_SIZE warning message to introduction messages

### 1.0.23 20160821

- Add option USE_SPIFFS to move config from flash to spiffs
- Add webserver with options 0 (off), 1 (user) and 2 (admin)
- Add HTTP command interface (http://sonoff-1234/c?cmnd=light 2)
- Add wifimanager countdown counter
- Add command line webpage
- Add relay control to wifimanager
- Add restart option 99 to force restart
- Fix wifi hostname
- Fix NETBIOS hostname problem by reducing default hostname length
- Fix possible exception if WIFI_HOSTNAME is changed
- Fix upgrade messages
- Reduce memory use by redesigning config routines
- Split syntax message
- Rename define SERIAL_IO to USE_SERIAL

### 1.0.22 20160814

- Add all MQTT parameters for configuration
- Add wifimanager to configure Wifi and MQTT via web server
- Change NTP time handling
- Fix Smartconfig parameter buffer overflow
- Fix PlatformIO warnings

### 1.0.21 20160808

- Remove semaphore as subscription flooding (more than 15 subscriptions per second) is managed by SDK (LmacRxBlk:1)
- Add optional RTC interrupt (define USE_TICKER) to keep RTC synced during subscription flooding
- Remove heartbeatflag

### 1.0.20 20160805

- Add semaphore to handle out of memory when too many subscriptions requested
- Use Daylight Saving (DST) parameters from user_config.h when timezone = 99
- Add status 7 option displaying RTC information
- Add ledstate to status 0

### 1.0.19 20160803

- Fix possible MQTT_CLIENT_ID induced Exception(28)

### 1.0.18 20160803

- Moved Cfg_Default
- Fix negative data handling
- Remove MQTT information from status 1 and add labels to status 1
- Add mac address to status 5
- Add MQTT ClientId, UserId and Password to status 6

### 1.0.17 20160731

- Better variable range checking
- Change ambiguous connection messages
- Add timestamp to serial message

### 1.0.16 20160729

- Moved wifi, rtc, syslog and config to support.ino
- Fixed button action when buttontopic is used. Introduced with 1.0.15
- Better buffer overflow checks (strlcpy)

### 1.0.15 20160728

- Removed pubsubclient config changes from sonoff.ino as it doesn't work
-   reapply MQTT_MAX_PACKET_SIZE 256 and MQTT_KEEPALIVE 120 to PubSubClient.h
- Add status 0 option displaying all status messages
- Change MQTT_MAX_PACKET_SIZE from 1024 to 256
- Add buffer overflow checks (snprintf and strncpy)
- Implemented common string sizes

### 1.0.14 20160722

- Seperate user config from sonoff.ino to user_config.h (pucebaboon)
- Change defaults from sidnas2 to domus1
- Add MQTT status message as status 6 (pucebaboon)
- Add status type to message (pucebaboon)
- Add pubsubclient config changes to sonoff.ino (pucebaboon)

### 1.0.13 20160702

- Add Ledstate 1 option to show power state on led

### 1.0.12 20160529

- Allow disable of button topic using "0"

### 1.0.11 20160524

- Provide button response if MQTT connection lost

### 1.0.10 20160520

- Add optional button topic to assist external MQTT clients
- Change version notation
- Reset default values

### 1.0.9  20160503

- Add more blinks
- Add reset 2 option erasing flash
- Add status 5 option displaying network info
- Add syslog check for Wifi connection
- Resize MqttPublish log array
- Change Wifi smartconfig active from 100 to 60 seconds
- Update Wifi initialization

### 1.0.8  20160430

- Remove use of Wifi config data from SDK
- Add status 3 (syslog info) and status 4 (flash info)
- Add restart option to button (5 quick presses)

### 1.0.7  20160420

- Add UDP syslog support
- Change HOST command to MQTTHOST command
- Add commands SYSLOG, SERIALLOG and LOGHOST
- Change hostname to lower case to distinguise between open-sdk version
- Add support for ESP-12F used in my modified wkaku power socket switch
- Fix timezone command
- Add RTC month names for future use
- Modify button code
- Remove initialization errors by better use of MQTT loop

### 1.0.6  20160406

- Removed Wifi AP mode (#1)
- Add test for Arduino IDE version >= 1.6.8
- Fix RTC time sync code

### 1.0.5  20160310

- Initial public release
- Show debug info by selecting option from IDE Tools Debug port: Serial<|MERGE_RESOLUTION|>--- conflicted
+++ resolved
@@ -4,6 +4,7 @@
 
 - Add better config corruption recovery (#9046)
 - Remove support for 1-step upgrade from versions before 6.6.0.11 to versions after 8.4.0.1
+- Add command ``SetOption108 0/1`` to enable Teleinfo telemetry into Tasmota Energy MQTT (0) or Teleinfo only (1) in this case MQTT will send RAW Teleinfo telemetry on each frame received and not into Tasmota energy calculation telemetry.
 
 ### 8.4.0.1 20200730
 
@@ -13,11 +14,7 @@
 - Add Zigbee options to ``ZbSend`` ``Config`` and ``ReadCondig``
 - Add command ``Restart 2`` to halt system. Needs hardware reset or power cycle to restart (#9046)
 - Add command ``SetOption102 0/1`` to switch between Teleinfo French Metering mode, legacy 1200 bps (0) or Linky standard 9600 bps (1)
-<<<<<<< HEAD
-- Add command ``SetOption108 0/1`` to enable Teleinfo telemetry into Tasmota Energy MQTT (0) or Teleinfo only (1) in this case MQTT will send RAW Teleinfo telemetry on each frame received and not into Tasmota energy calculation telemetry.
-=======
 - Change triple-mode TLS via configuration in a single firmware (TLS AWS IoT, Letsencrypt and No-TLS)
->>>>>>> 3bc24b43
 
 ### 8.4.0 20200730
 
