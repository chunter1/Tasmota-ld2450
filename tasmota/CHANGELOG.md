--- conflicted
+++ resolved
@@ -4,12 +4,9 @@
 
 - Add better config corruption recovery (#9046)
 - Remove support for 1-step upgrade from versions before 6.6.0.11 to versions after 8.4.0.1
-<<<<<<< HEAD
 - Add command ``SetOption108 0/1`` to enable Teleinfo telemetry into Tasmota Energy MQTT (0) or Teleinfo only (1) in this case MQTT will send RAW Teleinfo telemetry on each frame received and not into Tasmota energy calculation telemetry.
-=======
 - Change White blend mode moved to using ``SetOption 105`` instead of ``RGBWWTable``
 - Add Virtual CT for 4 channels lights, emulating a 5th channel
->>>>>>> 26e8a985
 
 ### 8.4.0.1 20200730
 
