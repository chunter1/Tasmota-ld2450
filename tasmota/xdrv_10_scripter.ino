--- conflicted
+++ resolved
@@ -72,20 +72,6 @@
 
 //uint32_t EncodeLightId(uint8_t relay_id);
 //uint32_t DecodeLightId(uint32_t hue_id);
-<<<<<<< HEAD
-
-#ifdef USE_UNISHOX_COMPRESSION
-#define USE_SCRIPT_COMPRESSION
-#endif
-
-// solve conficting defines
-// highest priority
-#ifdef USE_SCRIPT_FATFS
-#undef LITTLEFS_SCRIPT_SIZE
-#undef EEP_SCRIPT_SIZE
-#undef USE_SCRIPT_COMPRESSION
-=======
->>>>>>> 5cb4d48f
 
 #define SPECIAL_EEPMODE_SIZE 6200
 
@@ -1611,10 +1597,7 @@
 
     if (gv && gv->jo) {
       // look for json input
-<<<<<<< HEAD
-=======
       JsonParserObject *jpo = gv->jo;
->>>>>>> 5cb4d48f
       char jvname[64];
       strcpy(jvname, vname);
       const char* str_value;
@@ -1823,17 +1806,10 @@
         }
 #ifdef USE_M5STACK_CORE2
         if (!strncmp(vname, "c2ps(", 5)) {
-<<<<<<< HEAD
-          lp = GetNumericArgument(lp + 5, OPER_EQU, &fvar, 0);
-          while (*lp==' ') lp++;
-          float fvar1;
-          lp = GetNumericArgument(lp, OPER_EQU, &fvar1, 0);
-=======
           lp = GetNumericArgument(lp + 5, OPER_EQU, &fvar, gv);
           while (*lp==' ') lp++;
           float fvar1;
           lp = GetNumericArgument(lp, OPER_EQU, &fvar1, gv);
->>>>>>> 5cb4d48f
           fvar = core2_setaxppin(fvar, fvar1);
           lp++;
           len=0;
@@ -5663,11 +5639,7 @@
   if (!bitRead(Settings.rule_enabled, 0)) return false;
 
   if (tasm_cmd_activ) return false;
-<<<<<<< HEAD
-  //AddLog_P(LOG_LEVEL_INFO,PSTR(">> %s, %s, %d, %d "),XdrvMailbox.topic, XdrvMailbox.data, XdrvMailbox.payload, XdrvMailbox.index);
-=======
   //AddLog(LOG_LEVEL_INFO,PSTR(">> %s, %s, %d, %d "),XdrvMailbox.topic, XdrvMailbox.data, XdrvMailbox.payload, XdrvMailbox.index);
->>>>>>> 5cb4d48f
 
   char command[CMDSZ];
   strlcpy(command, XdrvMailbox.topic, CMDSZ);
@@ -5695,11 +5667,7 @@
   }
   //toLog(cmdbuff);
   uint32_t res = Run_Scripter(cmdbuff, tlen + 1, 0);
-<<<<<<< HEAD
-  //AddLog_P(LOG_LEVEL_INFO,">>%d",res);
-=======
   //AddLog(LOG_LEVEL_INFO,">>%d",res);
->>>>>>> 5cb4d48f
   if (res) {
     return false;
   }
@@ -7562,50 +7530,6 @@
       }
 #else // EEP_SCRIPT_SIZE
 
-<<<<<<< HEAD
-#ifdef USE_SCRIPT_FATFS
-
-#if USE_SCRIPT_FATFS>=0
-      // fs on SD card
-#ifdef ESP32
-      if (PinUsed(GPIO_SPI_MOSI) && PinUsed(GPIO_SPI_MISO) && PinUsed(GPIO_SPI_CLK)) {
-          SPI.begin(Pin(GPIO_SPI_CLK), Pin(GPIO_SPI_MISO), Pin(GPIO_SPI_MOSI), -1);
-      }
-#endif // ESP32
-      fsp = &SD;
-      if (SD.begin(USE_SCRIPT_FATFS)) {
-#else
-    // flash file system
-#ifdef ESP32
-      //fsp = &SPIFFS;
-      //if (SPIFFS.begin(FORMAT_SPIFFS_IF_FAILED)) {
-      fsp = &FFat;
-      if (FFat.begin(true)) {
-#else
-        // fs on flash
-      fsp = &LittleFS;
-      if (fsp->begin()) {
-#endif // ESP
-
-#endif // USE_SCRIPT_FATFS>=0
-        AddLog_P(LOG_LEVEL_INFO,PSTR("FATFS mount OK!"));
-        //fsp->dateTimeCallback(dateTime);
-        glob_script_mem.script_sd_found = 1;
-        char *script;
-        script = (char*)calloc(FAT_SCRIPT_SIZE + 4, 1);
-        if (!script) break;
-        glob_script_mem.script_ram = script;
-        glob_script_mem.script_size = FAT_SCRIPT_SIZE;
-        if (fsp->exists(FAT_SCRIPT_NAME)) {
-          File file = fsp->open(FAT_SCRIPT_NAME, FILE_READ);
-          file.read((uint8_t*)script, FAT_SCRIPT_SIZE);
-          file.close();
-        }
-        script[FAT_SCRIPT_SIZE - 1] = 0;
-        // use rules storage for permanent vars
-        glob_script_mem.script_pram = (uint8_t*)Settings.rules[0];
-        glob_script_mem.script_pram_size = MAX_SCRIPT_SIZE;
-=======
       // default mode is compression
       int32_t len_decompressed;
       sprt = (char*)calloc(UNISHOXRSIZE + 8,1);
@@ -7616,7 +7540,6 @@
       if (len_decompressed>0) glob_script_mem.script_ram[len_decompressed] = 0;
       // indicates scripter use compression
       bitWrite(Settings.rule_once, 6, 1);
->>>>>>> 5cb4d48f
 
 #endif
 
