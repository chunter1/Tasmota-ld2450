--- conflicted
+++ resolved
@@ -584,15 +584,10 @@
 #ifdef USE_TCP_BRIDGE
   feature6 |= 0x00020000;  // xdrv_41_tcp_bridge.ino
 #endif
-<<<<<<< HEAD
 #ifdef USE_TELEINFO
-  feature6 |= 0x00020000;  // xnrg_15_teleinfo.ino
-#endif
-
-//  feature6 |= 0x00020000;
-=======
->>>>>>> 715697cb
-//  feature6 |= 0x00040000;
+  feature6 |= 0x00040000;  // xnrg_15_teleinfo.ino
+#endif
+
 //  feature6 |= 0x00080000;
 
 //  feature6 |= 0x00100000;
