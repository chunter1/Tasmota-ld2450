/*
  tasmota_version.h - Version header file for Tasmota

  Copyright (C) 2021  Theo Arends

  This program is free software: you can redistribute it and/or modify
  it under the terms of the GNU General Public License as published by
  the Free Software Foundation, either version 3 of the License, or
  (at your option) any later version.

  This program is distributed in the hope that it will be useful,
  but WITHOUT ANY WARRANTY; without even the implied warranty of
  MERCHANTABILITY or FITNESS FOR A PARTICULAR PURPOSE.  See the
  GNU General Public License for more details.

  You should have received a copy of the GNU General Public License
  along with this program.  If not, see <http://www.gnu.org/licenses/>.
*/

#ifndef _TASMOTA_VERSION_H_
#define _TASMOTA_VERSION_H_

<<<<<<< HEAD
const uint32_t VERSION = 0x0C030100;   // 12.3.1.0
=======
const uint32_t VERSION = 0x0C030106;   // 12.3.1.6
>>>>>>> 87686c0d

#endif  // _TASMOTA_VERSION_H_<|MERGE_RESOLUTION|>--- conflicted
+++ resolved
@@ -20,10 +20,6 @@
 #ifndef _TASMOTA_VERSION_H_
 #define _TASMOTA_VERSION_H_
 
-<<<<<<< HEAD
-const uint32_t VERSION = 0x0C030100;   // 12.3.1.0
-=======
-const uint32_t VERSION = 0x0C030106;   // 12.3.1.6
->>>>>>> 87686c0d
+const uint32_t VERSION = 0x0C040000;   // 12.4.0.0
 
 #endif  // _TASMOTA_VERSION_H_