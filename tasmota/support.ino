/*
  support.ino - support for Tasmota

  Copyright (C) 2021  Theo Arends

  This program is free software: you can redistribute it and/or modify
  it under the terms of the GNU General Public License as published by
  the Free Software Foundation, either version 3 of the License, or
  (at your option) any later version.

  This program is distributed in the hope that it will be useful,
  but WITHOUT ANY WARRANTY; without even the implied warranty of
  MERCHANTABILITY or FITNESS FOR A PARTICULAR PURPOSE.  See the
  GNU General Public License for more details.

  You should have received a copy of the GNU General Public License
  along with this program.  If not, see <http://www.gnu.org/licenses/>.
*/

extern "C" {
extern struct rst_info resetInfo;
}

/*********************************************************************************************\
 * Watchdog extension (https://github.com/esp8266/Arduino/issues/1532)
\*********************************************************************************************/

#include <Ticker.h>

Ticker tickerOSWatch;

const uint32_t OSWATCH_RESET_TIME = 120;

static unsigned long oswatch_last_loop_time;
uint8_t oswatch_blocked_loop = 0;

#ifndef USE_WS2812_DMA  // Collides with Neopixelbus but solves exception
//void OsWatchTicker() IRAM_ATTR;
#endif  // USE_WS2812_DMA

#ifdef USE_KNX
bool knx_started = false;
#endif  // USE_KNX

void OsWatchTicker(void)
{
  uint32_t t = millis();
  uint32_t last_run = t - oswatch_last_loop_time;

#ifdef DEBUG_THEO
  int32_t rssi = WiFi.RSSI();
  AddLog(LOG_LEVEL_DEBUG, PSTR(D_LOG_APPLICATION D_OSWATCH " FreeRam %d, rssi %d %% (%d dBm), last_run %d"), ESP_getFreeHeap(), WifiGetRssiAsQuality(rssi), rssi, last_run);
#endif  // DEBUG_THEO
  if (last_run >= (OSWATCH_RESET_TIME * 1000)) {
//    AddLog(LOG_LEVEL_INFO, PSTR(D_LOG_APPLICATION D_OSWATCH " " D_BLOCKED_LOOP ". " D_RESTARTING));  // Save iram space
    RtcSettings.oswatch_blocked_loop = 1;
    RtcSettingsSave();

//    ESP.restart();  // normal reboot
//    ESP.reset();  // hard reset
    // Force an exception to get a stackdump
    // ESP32: Guru Meditation Error: Core  0 panic'ed (LoadProhibited). Exception was unhandled.
    volatile uint32_t dummy;
    dummy = *((uint32_t*) 0x00000000);
    (void)dummy;    // avoid compiler warning
  }
}

void OsWatchInit(void)
{
  oswatch_blocked_loop = RtcSettings.oswatch_blocked_loop;
  RtcSettings.oswatch_blocked_loop = 0;
  oswatch_last_loop_time = millis();
  tickerOSWatch.attach_ms(((OSWATCH_RESET_TIME / 3) * 1000), OsWatchTicker);
}

void OsWatchLoop(void)
{
  oswatch_last_loop_time = millis();
//  while(1) delay(1000);  // this will trigger the os watch
}

bool OsWatchBlockedLoop(void)
{
  return oswatch_blocked_loop;
}

uint32_t ResetReason(void)
{
  /*
    user_interface.h
    REASON_DEFAULT_RST      = 0,  // "Power on"                normal startup by power on
    REASON_WDT_RST          = 1,  // "Hardware Watchdog"       hardware watch dog reset
    REASON_EXCEPTION_RST    = 2,  // "Exception"               exception reset, GPIO status won’t change
    REASON_SOFT_WDT_RST     = 3,  // "Software Watchdog"       software watch dog reset, GPIO status won’t change
    REASON_SOFT_RESTART     = 4,  // "Software/System restart" software restart ,system_restart , GPIO status won’t change
    REASON_DEEP_SLEEP_AWAKE = 5,  // "Deep-Sleep Wake"         wake up from deep-sleep
    REASON_EXT_SYS_RST      = 6   // "External System"         external system reset
  */
  return ESP_ResetInfoReason();
}

String GetResetReason(void)
{
  if (oswatch_blocked_loop) {
    char buff[32];
    strncpy_P(buff, PSTR(D_JSON_BLOCKED_LOOP), sizeof(buff));
    return String(buff);
  } else {
    return ESP_getResetReason();
  }
}

#ifdef ESP32
/*********************************************************************************************\
 * ESP32 AutoMutex
\*********************************************************************************************/

//////////////////////////////////////////
// automutex.
// create a mute in your driver with:
// void *mutex = nullptr;
//
// then protect any function with
// TasAutoMutex m(&mutex, "somename");
// - mutex is automatically initialised if not already intialised.
// - it will be automagically released when the function is over.
// - the same thread can take multiple times (recursive).
// - advanced options m.give() and m.take() allow you fine control within a function.
// - if take=false at creat, it will not be initially taken.
// - name is used in serial log of mutex deadlock.
// - maxWait in ticks is how long it will wait before failing in a deadlock scenario (and then emitting on serial)
class TasAutoMutex {
  SemaphoreHandle_t mutex;
  bool taken;
  int maxWait;
  const char *name;
  public:
    TasAutoMutex(SemaphoreHandle_t* mutex, const char *name = "", int maxWait = 40, bool take=true);
    ~TasAutoMutex();
    void give();
    void take();
    static void init(SemaphoreHandle_t* ptr);
};
//////////////////////////////////////////

TasAutoMutex::TasAutoMutex(SemaphoreHandle_t*mutex, const char *name, int maxWait, bool take) {
  if (mutex) {
    if (!(*mutex)){
      TasAutoMutex::init(mutex);
    }
    this->mutex = *mutex;
    this->maxWait = maxWait;
    this->name = name;
    if (take) {
      this->taken = xSemaphoreTakeRecursive(this->mutex, this->maxWait);
//      if (!this->taken){
//        Serial.printf("\r\nMutexfail %s\r\n", this->name);
//      }
    }
  } else {
    this->mutex = (SemaphoreHandle_t)nullptr;
  }
}

TasAutoMutex::~TasAutoMutex() {
  if (this->mutex) {
    if (this->taken) {
      xSemaphoreGiveRecursive(this->mutex);
      this->taken = false;
    }
  }
}

void TasAutoMutex::init(SemaphoreHandle_t* ptr) {
  SemaphoreHandle_t mutex = xSemaphoreCreateRecursiveMutex();
  (*ptr) = mutex;
  // needed, else for ESP8266 as we will initialis more than once in logging
//  (*ptr) = (void *) 1;
}

void TasAutoMutex::give() {
  if (this->mutex) {
    if (this->taken) {
      xSemaphoreGiveRecursive(this->mutex);
      this->taken= false;
    }
  }
}

void TasAutoMutex::take() {
  if (this->mutex) {
    if (!this->taken) {
      this->taken = xSemaphoreTakeRecursive(this->mutex, this->maxWait);
//      if (!this->taken){
//        Serial.printf("\r\nMutexfail %s\r\n", this->name);
//      }
    }
  }
}

#endif  // ESP32


/*********************************************************************************************\
 * Miscellaneous
\*********************************************************************************************/
/*
String GetBinary(const void* ptr, size_t count) {
  uint32_t value = *(uint32_t*)ptr;
  value <<= (32 - count);
  String result;
  result.reserve(count + 1);
  for (uint32_t i = 0; i < count; i++) {
    result += (value &0x80000000) ? '1' : '0';
    value <<= 1;
  }
  return result;
}
*/
String GetBinary8(uint8_t value, size_t count) {
  if (count > 8) { count = 8; }
  value <<= (8 - count);
  String result;
  result.reserve(count + 1);
  for (uint32_t i = 0; i < count; i++) {
    result += (value &0x80) ? '1' : '0';
    value <<= 1;
  }
  return result;
}

// Get span until single character in string
size_t strchrspn(const char *str1, int character)
{
  size_t ret = 0;
  char *start = (char*)str1;
  char *end = strchr(str1, character);
  if (end) ret = end - start;
  return ret;
}

uint32_t ChrCount(const char *str, const char *delim) {
  uint32_t count = 0;
  char* read = (char*)str;
  char ch = '.';

  while (ch != '\0') {
    ch = *read++;
    if (ch == *delim) { count++; }
  }
  return count;
}

uint32_t ArgC(void) {
  return (XdrvMailbox.data_len > 0) ? ChrCount(XdrvMailbox.data, ",") +1 : 0;
}

// Function to return a substring defined by a delimiter at an index
char* subStr(char* dest, char* str, const char *delim, int index) {
  char* write = dest;
  char* read = str;
  char ch = '.';

  while (index && (ch != '\0')) {
    ch = *read++;
    if (strchr(delim, ch)) {
      index--;
      if (index) { write = dest; }
    } else {
      *write++ = ch;
    }
  }
  *write = '\0';
  dest = Trim(dest);
  return dest;
}

char* ArgV(char* dest, int index) {
  return subStr(dest, XdrvMailbox.data, ",", index);
}

uint32_t ArgVul(uint32_t *args, uint32_t count) {
  uint32_t argc = ArgC();
  if (argc > count) { argc = count; }
  count = argc;
  if (argc) {
    char argument[XdrvMailbox.data_len];
    for (uint32_t i = 0; i < argc; i++) {
      if (strlen(ArgV(argument, i +1))) {
        args[i] = strtoul(argument, nullptr, 0);
      } else {
        count--;
      }
    }
  }
  return count;
}

uint32_t ParseParameters(uint32_t count, uint32_t *params) {
  // Destroys XdrvMailbox.data
  char *p;
  uint32_t i = 0;
  for (char *str = strtok_r(XdrvMailbox.data, ", ", &p); str && i < count; str = strtok_r(nullptr, ", ", &p), i++) {
    params[i] = strtoul(str, nullptr, 0);
  }
  return i;
}

float CharToFloat(const char *str)
{
  // simple ascii to double, because atof or strtod are too large
  char strbuf[24];

  strlcpy(strbuf, str, sizeof(strbuf));
  char *pt = strbuf;
  if (*pt == '\0') { return 0.0; }

  while ((*pt != '\0') && isspace(*pt)) { pt++; }  // Trim leading spaces

  signed char sign = 1;
  if (*pt == '-') { sign = -1; }
  if (*pt == '-' || *pt == '+') { pt++; }          // Skip any sign

  float left = 0;
  if (*pt != '.') {
    left = atoi(pt);                               // Get left part
    while (isdigit(*pt)) { pt++; }                 // Skip number
  }

  float right = 0;
  if (*pt == '.') {
    pt++;
    uint32_t max_decimals = 0;
    while ((max_decimals < 8) && isdigit(pt[max_decimals])) { max_decimals++; }
    pt[max_decimals] = '\0';                       // Limit decimals to float max of 8
    right = atoi(pt);                              // Decimal part
    while (isdigit(*pt)) {
      pt++;
      right /= 10.0f;
    }
  }

  float result = left + right;
  if (sign < 0) {
    return -result;                                // Add negative sign
  }
  return result;
}

int TextToInt(char *str)
{
  char *p;
  uint8_t radix = 10;
  if ('#' == str[0]) {
    radix = 16;
    str++;
  }
  return strtol(str, &p, radix);
}

char* dtostrfd(double number, unsigned char prec, char *s)
{
  if ((isnan(number)) || (isinf(number))) {  // Fix for JSON output (https://stackoverflow.com/questions/1423081/json-left-out-infinity-and-nan-json-status-in-ecmascript)
    strcpy_P(s, PSTR("null"));
    return s;
  } else {
    return dtostrf(number, 1, prec, s);
  }
}

char* Unescape(char* buffer, uint32_t* size)
{
  uint8_t* read = (uint8_t*)buffer;
  uint8_t* write = (uint8_t*)buffer;
  int32_t start_size = *size;
  int32_t end_size = *size;
  uint8_t che = 0;

//  AddLogBuffer(LOG_LEVEL_DEBUG, (uint8_t*)buffer, *size);

  while (start_size > 0) {
    uint8_t ch = *read++;
    start_size--;
    if (ch != '\\') {
      *write++ = ch;
    } else {
      if (start_size > 0) {
        uint8_t chi = *read++;
        start_size--;
        end_size--;
        switch (chi) {
          case '\\': che = '\\'; break;  // 5C Backslash
          case 'a': che = '\a'; break;   // 07 Bell (Alert)
          case 'b': che = '\b'; break;   // 08 Backspace
          case 'e': che = '\e'; break;   // 1B Escape
          case 'f': che = '\f'; break;   // 0C Formfeed
          case 'n': che = '\n'; break;   // 0A Linefeed (Newline)
          case 'r': che = '\r'; break;   // 0D Carriage return
          case 's': che = ' ';  break;   // 20 Space
          case 't': che = '\t'; break;   // 09 Horizontal tab
          case 'v': che = '\v'; break;   // 0B Vertical tab
          case 'x': {
            uint8_t* start = read;
            che = (uint8_t)strtol((const char*)read, (char**)&read, 16);
            start_size -= (uint16_t)(read - start);
            end_size -= (uint16_t)(read - start);
            break;
          }
          case '"': che = '\"'; break;   // 22 Quotation mark
//          case '?': che = '\?'; break;   // 3F Question mark
          default : {
            che = chi;
            *write++ = ch;
            end_size++;
          }
        }
        *write++ = che;
      }
    }
  }
  *size = end_size;
  *write++ = 0;   // add the end string pointer reference
//  AddLogBuffer(LOG_LEVEL_DEBUG, (uint8_t*)buffer, *size);

  return buffer;
}

char* RemoveSpace(char* p) {
  // Remove white-space character (' ','\t','\n','\v','\f','\r')
  char* write = p;
  char* read = p;
  char ch = '.';

  while (ch != '\0') {
    ch = *read++;
    if (!isspace(ch)) {
      *write++ = ch;
    }
  }
  return p;
}

char* RemoveControlCharacter(char* p) {
  // Remove control character (0x00 .. 0x1F and 0x7F)
  char* write = p;
  char* read = p;
  char ch = '.';

  while (ch != '\0') {
    ch = *read++;
    if (!iscntrl(ch)) {
      *write++ = ch;
    }
  }
  *write++ = '\0';
  return p;
}

char* ReplaceChar(char* p, char find, char replace) {
  char* write = (char*)p;
  char* read = (char*)p;
  char ch = '.';

  while (ch != '\0') {
    ch = *read++;
    if (ch == find) {
      ch = replace;
    }
    *write++ = ch;
  }
  return p;
}

char* ReplaceCommaWithDot(char* p) {
  return ReplaceChar(p, ',', '.');
}

char* LowerCase(char* dest, const char* source)
{
  char* write = dest;
  const char* read = source;
  char ch = '.';

  while (ch != '\0') {
    ch = *read++;
    *write++ = tolower(ch);
  }
  return dest;
}

char* UpperCase(char* dest, const char* source)
{
  char* write = dest;
  const char* read = source;
  char ch = '.';

  while (ch != '\0') {
    ch = *read++;
    *write++ = toupper(ch);
  }
  return dest;
}

char* UpperCase_P(char* dest, const char* source)
{
  char* write = dest;
  const char* read = source;
  char ch = '.';

  while (ch != '\0') {
    ch = pgm_read_byte(read++);
    *write++ = toupper(ch);
  }
  return dest;
}

bool StrCaseStr_P(const char* source, const char* search) {
  char case_source[strlen_P(source) +1];
  UpperCase_P(case_source, source);
  char case_search[strlen_P(search) +1];
  UpperCase_P(case_search, search);
  return (strstr(case_source, case_search) != nullptr);
}

bool IsNumeric(const char* value) {
  // Test for characters '-.0123456789'
  char *digit = (char*)value;
  while (isdigit(*digit) || *digit == '.' || *digit == '-') { digit++; }
  return (*digit == '\0');
}

char* Trim(char* p) {
  // Remove leading and trailing tab, \n, \v, \f, \r and space
  if (*p != '\0') {
    while ((*p != '\0') && isspace(*p)) { p++; }  // Trim leading spaces
    char* q = p + strlen(p) -1;
    while ((q >= p) && isspace(*q)) { q--; }   // Trim trailing spaces
    q++;
    *q = '\0';
  }
  return p;
}

String HexToString(uint8_t* data, uint32_t length) {
  if (!data || !length) { return ""; }

  uint32_t len = (length < 16) ? length : 16;
  char hex_data[32];
  ToHex_P((const unsigned char*)data, len, hex_data, sizeof(hex_data));
  String result = hex_data;
  result += F(" [");
  for (uint32_t i = 0; i < len; i++) {
    result += (isprint(data[i])) ? (char)data[i] : ' ';
  }
  result += F("]");
  if (length > len) {
    result += F(" ...");
  }
  return result;
}

String UrlEncode(const String& text) {
  const char hex[] = "0123456789ABCDEF";

	String encoded = "";
	int len = text.length();
	int i = 0;
	while (i < len)	{
		char decodedChar = text.charAt(i++);
/*
    if (('a' <= decodedChar && decodedChar <= 'z') ||
        ('A' <= decodedChar && decodedChar <= 'Z') ||
        ('0' <= decodedChar && decodedChar <= '9') ||
        ('=' == decodedChar)) {
      encoded += decodedChar;
		} else {
      encoded += '%';
			encoded += hex[decodedChar >> 4];
			encoded += hex[decodedChar & 0xF];
    }
*/
    if ((' ' == decodedChar) || ('+' == decodedChar)) {
      encoded += '%';
			encoded += hex[decodedChar >> 4];
			encoded += hex[decodedChar & 0xF];
    } else {
      encoded += decodedChar;
    }

	}
	return encoded;
}

char* NoAlNumToUnderscore(char* dest, const char* source)
{
  char* write = dest;
  const char* read = source;
  char ch = '.';

  while (ch != '\0') {
    ch = *read++;
    *write++ = (isalnum(ch) || ('\0' == ch)) ? ch : '_';
  }
  return dest;
}

char IndexSeparator(void)
{
/*
  // 20 bytes more costly !?!
  const char separators[] = { "-_" };

  return separators[Settings->flag3.use_underscore];
*/
  if (Settings->flag3.use_underscore) {  // SetOption64 - Enable "_" instead of "-" as sensor index separator
    return '_';
  } else {
    return '-';
  }
}

void SetShortcutDefault(void)
{
  if ('\0' != XdrvMailbox.data[0]) {     // There must be at least one character in the buffer
    XdrvMailbox.data[0] = '0' + SC_DEFAULT;  // SC_CLEAR, SC_DEFAULT, SC_USER
    XdrvMailbox.data[1] = '\0';
  }
}

uint8_t Shortcut(void)
{
  uint8_t result = 10;

  if ('\0' == XdrvMailbox.data[1]) {    // Only allow single character input for shortcut
    if (('"' == XdrvMailbox.data[0]) || ('0' == XdrvMailbox.data[0])) {
      result = SC_CLEAR;
    } else {
      result = atoi(XdrvMailbox.data);  // 1 = SC_DEFAULT, 2 = SC_USER
      if (0 == result) {
        result = 10;
      }
    }
  }
  return result;
}

bool ValidIpAddress(const char* str)
{
  IPAddress ip_address;
  return ip_address.fromString(str);
}

bool ParseIPv4(uint32_t* addr, const char* str_p)
{
  uint8_t *part = (uint8_t*)addr;
  uint8_t i;
  char str_r[strlen_P(str_p)+1];
  char * str = &str_r[0];
  strcpy_P(str, str_p);

  *addr = 0;
  for (i = 0; i < 4; i++) {
    part[i] = strtoul(str, nullptr, 10);        // Convert byte
    str = strchr(str, '.');
    if (str == nullptr || *str == '\0') {
      break;  // No more separators, exit
    }
    str++;                                   // Point to next character after separator
  }
  return (3 == i);
}

// Function to parse & check if version_str is newer than our currently installed version.
bool NewerVersion(char* version_str)
{
  uint32_t version = 0;
  uint32_t i = 0;
  char *str_ptr;

  char version_dup[strlen(version_str) +1];
  strncpy(version_dup, version_str, sizeof(version_dup));  // Duplicate the version_str as strtok_r will modify it.
  // Loop through the version string, splitting on '.' seperators.
  for (char *str = strtok_r(version_dup, ".", &str_ptr); str && i < sizeof(VERSION); str = strtok_r(nullptr, ".", &str_ptr), i++) {
    int field = atoi(str);
    // The fields in a version string can only range from 0-255.
    if ((field < 0) || (field > 255)) {
      return false;
    }
    // Shuffle the accumulated bytes across, and add the new byte.
    version = (version << 8) + field;
    // Check alpha delimiter after 1.2.3 only
    if ((2 == i) && isalpha(str[strlen(str)-1])) {
      field = str[strlen(str)-1] & 0x1f;
      version = (version << 8) + field;
      i++;
    }
  }
  // A version string should have 2-4 fields. e.g. 1.2, 1.2.3, or 1.2.3a (= 1.2.3.1).
  // If not, then don't consider it a valid version string.
  if ((i < 2) || (i > sizeof(VERSION))) {
    return false;
  }
  // Keep shifting the parsed version until we hit the maximum number of tokens.
  // VERSION stores the major number of the version in the most significant byte of the uint32_t.
  while (i < sizeof(VERSION)) {
    version <<= 8;
    i++;
  }
  // Now we should have a fully constructed version number in uint32_t form.
  return (version > VERSION);
}

char* GetPowerDevice(char* dest, uint32_t idx, size_t size, uint32_t option)
{
  strncpy_P(dest, S_RSLT_POWER, size);                // POWER
  if ((TasmotaGlobal.devices_present + option) > 1) {
    char sidx[8];
    snprintf_P(sidx, sizeof(sidx), PSTR("%d"), idx);  // x
    strncat(dest, sidx, size - strlen(dest) -1);      // POWERx
  }
  return dest;
}

char* GetPowerDevice(char* dest, uint32_t idx, size_t size)
{
  return GetPowerDevice(dest, idx, size, 0);
}

float ConvertTempToFahrenheit(float c) {
  float result = c;

  if (!isnan(c) && Settings->flag.temperature_conversion) {    // SetOption8 - Switch between Celsius or Fahrenheit
    result = c * 1.8 + 32;                                     // Fahrenheit
  }
  result = result + (0.1 * Settings->temp_comp);
  return result;
}

float ConvertTempToCelsius(float c) {
  float result = c;

  if (!isnan(c) && !Settings->flag.temperature_conversion) {   // SetOption8 - Switch between Celsius or Fahrenheit
    result = (c - 32) / 1.8;                                   // Celsius
  }
  result = result + (0.1 * Settings->temp_comp);
  return result;
}

void UpdateGlobalTemperature(float c) {
  TasmotaGlobal.global_update = TasmotaGlobal.uptime;
  TasmotaGlobal.temperature_celsius = c;
}

float ConvertTemp(float c) {
  UpdateGlobalTemperature(c);

  return ConvertTempToFahrenheit(c);
}

char TempUnit(void)
{
  // SetOption8  - Switch between Celsius or Fahrenheit
  return (Settings->flag.temperature_conversion) ? D_UNIT_FAHRENHEIT[0] : D_UNIT_CELSIUS[0];
}

float ConvertHumidity(float h)
{
  float result = h;

  TasmotaGlobal.global_update = TasmotaGlobal.uptime;
  TasmotaGlobal.humidity = h;

  result = result + (0.1 * Settings->hum_comp);

  return result;
}

float CalcTempHumToDew(float t, float h)
{
  if (isnan(h) || isnan(t)) { return NAN; }

  if (Settings->flag.temperature_conversion) {                 // SetOption8 - Switch between Celsius or Fahrenheit
    t = (t - 32) / 1.8;                                       // Celsius
  }

  float gamma = TaylorLog(h / 100) + 17.62 * t / (243.5 + t);
  float result = (243.5 * gamma / (17.62 - gamma));

  if (Settings->flag.temperature_conversion) {                 // SetOption8 - Switch between Celsius or Fahrenheit
    result = result * 1.8 + 32;                               // Fahrenheit
  }
  return result;
}

float ConvertPressure(float p)
{
  float result = p;

  TasmotaGlobal.global_update = TasmotaGlobal.uptime;
  TasmotaGlobal.pressure_hpa = p;

  if (!isnan(p) && Settings->flag.pressure_conversion) {  // SetOption24 - Switch between hPa or mmHg pressure unit
    result = p * 0.75006375541921;                       // mmHg
  }
  return result;
}

float ConvertPressureForSeaLevel(float pressure)
{
  if (pressure == 0.0f)
    return pressure;

  return ConvertPressure((pressure / FastPrecisePow(1.0 - ((float)Settings->altitude / 44330.0f), 5.255f)) - 21.6f);
}

String PressureUnit(void)
{
  return (Settings->flag.pressure_conversion) ? String(F(D_UNIT_MILLIMETER_MERCURY)) : String(F(D_UNIT_PRESSURE));
}

float ConvertSpeed(float s)
{
  // Entry in m/s
  return s * kSpeedConversionFactor[Settings->flag2.speed_conversion];
}

String SpeedUnit(void)
{
  char speed[8];
  return String(GetTextIndexed(speed, sizeof(speed), Settings->flag2.speed_conversion, kSpeedUnit));
}

void ResetGlobalValues(void)
{
  if ((TasmotaGlobal.uptime - TasmotaGlobal.global_update) > GLOBAL_VALUES_VALID) {  // Reset after 5 minutes
    TasmotaGlobal.global_update = 0;
    TasmotaGlobal.temperature_celsius = NAN;
    TasmotaGlobal.humidity = 0.0f;
    TasmotaGlobal.pressure_hpa = 0.0f;
  }
}

uint32_t SqrtInt(uint32_t num)
{
  if (num <= 1) {
    return num;
  }

  uint32_t x = num / 2;
  uint32_t y;
  do {
    y = (x + num / x) / 2;
    if (y >= x) {
      return x;
    }
    x = y;
  } while (true);
}

uint32_t RoundSqrtInt(uint32_t num)
{
  uint32_t s = SqrtInt(4 * num);
  if (s & 1) {
    s++;
  }
  return s / 2;
}

char* GetTextIndexed(char* destination, size_t destination_size, uint32_t index, const char* haystack)
{
  // Returns empty string if not found
  // Returns text of found
  char* write = destination;
  const char* read = haystack;

  index++;
  while (index--) {
    size_t size = destination_size -1;
    write = destination;
    char ch = '.';
    while ((ch != '\0') && (ch != '|')) {
      ch = pgm_read_byte(read++);
      if (size && (ch != '|'))  {
        *write++ = ch;
        size--;
      }
    }
    if (0 == ch) {
      if (index) {
        write = destination;
      }
      break;
    }
  }
  *write = '\0';
  return destination;
}

int GetCommandCode(char* destination, size_t destination_size, const char* needle, const char* haystack)
{
  // Returns -1 of not found
  // Returns index and command if found
  int result = -1;
  const char* read = haystack;
  char* write = destination;

  while (true) {
    result++;
    size_t size = destination_size -1;
    write = destination;
    char ch = '.';
    while ((ch != '\0') && (ch != '|')) {
      ch = pgm_read_byte(read++);
      if (size && (ch != '|'))  {
        *write++ = ch;
        size--;
      }
    }
    *write = '\0';
    if (!strcasecmp(needle, destination)) {
      break;
    }
    if (0 == ch) {
      result = -1;
      break;
    }
  }
  return result;
}

bool DecodeCommand(const char* haystack, void (* const MyCommand[])(void), const uint8_t *synonyms = nullptr);
bool DecodeCommand(const char* haystack, void (* const MyCommand[])(void), const uint8_t *synonyms) {
  GetTextIndexed(XdrvMailbox.command, CMDSZ, 0, haystack);  // Get prefix if available
  int prefix_length = strlen(XdrvMailbox.command);
  if (prefix_length) {
    char prefix[prefix_length +1];
    snprintf_P(prefix, sizeof(prefix), XdrvMailbox.topic);  // Copy prefix part only
    if (strcasecmp(prefix, XdrvMailbox.command)) {
      return false;                                         // Prefix not in command
    }
  }
  size_t syn_count = synonyms ? pgm_read_byte(synonyms) : 0;
  int command_code = GetCommandCode(XdrvMailbox.command + prefix_length, CMDSZ, XdrvMailbox.topic + prefix_length, haystack);
  if (command_code > 0) {                                   // Skip prefix
    if (command_code > syn_count) {
      // We passed the synonyms zone, it's a regular command
      XdrvMailbox.command_code = command_code - 1 - syn_count;
      MyCommand[XdrvMailbox.command_code]();
    } else {
      // We have a SetOption synonym
      XdrvMailbox.index = pgm_read_byte(synonyms + command_code);
      CmndSetoptionBase(0);
    }
    return true;
  }
  return false;
}

const char kOptions[] PROGMEM = "OFF|" D_OFF "|FALSE|" D_FALSE "|STOP|" D_STOP "|" D_CELSIUS "|"              // 0
                                "ON|" D_ON "|TRUE|" D_TRUE "|START|" D_START "|" D_FAHRENHEIT "|" D_USER "|"  // 1
                                "TOGGLE|" D_TOGGLE "|" D_ADMIN "|"                                            // 2
                                "BLINK|" D_BLINK "|"                                                          // 3
                                "BLINKOFF|" D_BLINKOFF "|"                                                    // 4
                                "ALL" ;                                                                       // 255

const uint8_t sNumbers[] PROGMEM = { 0,0,0,0,0,0,0,
                                     1,1,1,1,1,1,1,1,
                                     2,2,2,
                                     3,3,
                                     4,4,
                                     255 };

int GetStateNumber(const char *state_text)
{
  char command[CMDSZ];
  int state_number = GetCommandCode(command, sizeof(command), state_text, kOptions);
  if (state_number >= 0) {
    state_number = pgm_read_byte(sNumbers + state_number);
  }
  return state_number;
}

uint32_t GetHash(const char *buffer, size_t size)
{
  uint32_t hash = 0;
  for (uint32_t i = 0; i <= size; i++) {
    hash += (uint8_t)*buffer++ * (i +1);
  }
  return hash;
}

void ShowSource(uint32_t source)
{
  if ((source > 0) && (source < SRC_MAX)) {
    char stemp1[20];
    AddLog(LOG_LEVEL_DEBUG, PSTR("SRC: %s"), GetTextIndexed(stemp1, sizeof(stemp1), source, kCommandSource));
  }
}

void WebHexCode(uint32_t i, const char* code)
{
  char scolor[10];

  strlcpy(scolor, code, sizeof(scolor));
  char* p = scolor;
  if ('#' == p[0]) { p++; }  // Skip

  if (3 == strlen(p)) {  // Convert 3 character to 6 character color code
    p[6] = p[3];  // \0
    p[5] = p[2];  // 3
    p[4] = p[2];  // 3
    p[3] = p[1];  // 2
    p[2] = p[1];  // 2
    p[1] = p[0];  // 1
  }

  uint32_t color = strtol(p, nullptr, 16);
/*
  if (3 == strlen(p)) {  // Convert 3 character to 6 character color code
    uint32_t w = ((color & 0xF00) << 8) | ((color & 0x0F0) << 4) | (color & 0x00F);  // 00010203
    color = w | (w << 4);                                                            // 00112233
  }
*/
  uint32_t j = sizeof(Settings->web_color) / 3;          // First area contains j = 18 colors
/*
  if (i < j) {
    Settings->web_color[i][0] = (color >> 16) & 0xFF;  // Red
    Settings->web_color[i][1] = (color >> 8) & 0xFF;   // Green
    Settings->web_color[i][2] = color & 0xFF;          // Blue
  } else {
    Settings->web_color2[i-j][0] = (color >> 16) & 0xFF;  // Red
    Settings->web_color2[i-j][1] = (color >> 8) & 0xFF;   // Green
    Settings->web_color2[i-j][2] = color & 0xFF;          // Blue
  }
*/
  if (i >= j) {
    // Calculate i to index in Settings->web_color2 - Dirty(!) but saves 128 bytes code
    i += ((((uint8_t*)&Settings->web_color2 - (uint8_t*)&Settings->web_color) / 3) - j);
  }
  Settings->web_color[i][0] = (color >> 16) & 0xFF;  // Red
  Settings->web_color[i][1] = (color >> 8) & 0xFF;   // Green
  Settings->web_color[i][2] = color & 0xFF;          // Blue
}

uint32_t WebColor(uint32_t i)
{
  uint32_t j = sizeof(Settings->web_color) / 3;          // First area contains j = 18 colors
/*
  uint32_t tcolor = (i<j)? (Settings->web_color[i][0] << 16) | (Settings->web_color[i][1] << 8) | Settings->web_color[i][2] :
                           (Settings->web_color2[i-j][0] << 16) | (Settings->web_color2[i-j][1] << 8) | Settings->web_color2[i-j][2];
*/
  if (i >= j) {
    // Calculate i to index in Settings->web_color2 - Dirty(!) but saves 128 bytes code
    i += ((((uint8_t*)&Settings->web_color2 - (uint8_t*)&Settings->web_color) / 3) - j);
  }
  uint32_t tcolor = (Settings->web_color[i][0] << 16) | (Settings->web_color[i][1] << 8) | Settings->web_color[i][2];

  return tcolor;
}

/*********************************************************************************************\
 * Response data handling
\*********************************************************************************************/

const uint16_t TIMESZ = 100;                   // Max number of characters in time string

char* ResponseGetTime(uint32_t format, char* time_str)
{
  switch (format) {
  case 1:
    snprintf_P(time_str, TIMESZ, PSTR("{\"" D_JSON_TIME "\":\"%s\",\"Epoch\":%u"), GetDateAndTime(DT_LOCAL).c_str(), UtcTime());
    break;
  case 2:
    snprintf_P(time_str, TIMESZ, PSTR("{\"" D_JSON_TIME "\":%u"), UtcTime());
    break;
  case 3:
    snprintf_P(time_str, TIMESZ, PSTR("{\"" D_JSON_TIME "\":\"%s\""), GetDateAndTime(DT_LOCAL_MILLIS).c_str());
    break;
  default:
    snprintf_P(time_str, TIMESZ, PSTR("{\"" D_JSON_TIME "\":\"%s\""), GetDateAndTime(DT_LOCAL).c_str());
  }
  return time_str;
}

char* ResponseData(void) {
#ifdef MQTT_DATA_STRING
  return (char*)TasmotaGlobal.mqtt_data.c_str();
#else
  return TasmotaGlobal.mqtt_data;
#endif
}

uint32_t ResponseSize(void) {
#ifdef MQTT_DATA_STRING
  return MAX_LOGSZ;                            // Arbitratry max length satisfying full log entry
#else
  return sizeof(TasmotaGlobal.mqtt_data);
#endif
}

uint32_t ResponseLength(void) {
#ifdef MQTT_DATA_STRING
  return TasmotaGlobal.mqtt_data.length();
#else
  return strlen(TasmotaGlobal.mqtt_data);
#endif
}

void ResponseClear(void) {
  // Reset string length to zero
#ifdef MQTT_DATA_STRING
  TasmotaGlobal.mqtt_data = "";
//  TasmotaGlobal.mqtt_data = (const char*) nullptr;  // Doesn't work on ESP32 as strlen() (in MqttPublishPayload) will fail (for obvious reasons)
#else
  TasmotaGlobal.mqtt_data[0] = '\0';
#endif
}

void ResponseJsonStart(void) {
  // Insert a JSON start bracket {
#ifdef MQTT_DATA_STRING
  TasmotaGlobal.mqtt_data.setCharAt(0,'{');
#else
  TasmotaGlobal.mqtt_data[0] = '{';
#endif
}

int Response_P(const char* format, ...)        // Content send snprintf_P char data
{
  // This uses char strings. Be aware of sending %% if % is needed
#ifdef MQTT_DATA_STRING
  va_list arg;
  va_start(arg, format);
  char* mqtt_data = ext_vsnprintf_malloc_P(format, arg);
  va_end(arg);
  if (mqtt_data != nullptr) {
    TasmotaGlobal.mqtt_data = mqtt_data;
    free(mqtt_data);
  } else {
    TasmotaGlobal.mqtt_data = "";
  }
  return TasmotaGlobal.mqtt_data.length();
#else
  va_list args;
  va_start(args, format);
  int len = ext_vsnprintf_P(TasmotaGlobal.mqtt_data, ResponseSize(), format, args);
  va_end(args);
  return len;
#endif
}

int ResponseTime_P(const char* format, ...)    // Content send snprintf_P char data
{
  // This uses char strings. Be aware of sending %% if % is needed
#ifdef MQTT_DATA_STRING
  char timestr[100];
  TasmotaGlobal.mqtt_data = ResponseGetTime(Settings->flag2.time_format, timestr);

  va_list arg;
  va_start(arg, format);
  char* mqtt_data = ext_vsnprintf_malloc_P(format, arg);
  va_end(arg);
  if (mqtt_data != nullptr) {
    TasmotaGlobal.mqtt_data += mqtt_data;
    free(mqtt_data);
  }
  return TasmotaGlobal.mqtt_data.length();
#else
  va_list args;
  va_start(args, format);

  ResponseGetTime(Settings->flag2.time_format, TasmotaGlobal.mqtt_data);

  int mlen = ResponseLength();
  int len = ext_vsnprintf_P(TasmotaGlobal.mqtt_data + mlen, ResponseSize() - mlen, format, args);
  va_end(args);
  return len + mlen;
#endif
}

int ResponseAppend_P(const char* format, ...)  // Content send snprintf_P char data
{
  // This uses char strings. Be aware of sending %% if % is needed
#ifdef MQTT_DATA_STRING
  va_list arg;
  va_start(arg, format);
  char* mqtt_data = ext_vsnprintf_malloc_P(format, arg);
  va_end(arg);
  if (mqtt_data != nullptr) {
    TasmotaGlobal.mqtt_data += mqtt_data;
    free(mqtt_data);
  }
  return TasmotaGlobal.mqtt_data.length();
#else
  va_list args;
  va_start(args, format);
  int mlen = ResponseLength();
  int len = ext_vsnprintf_P(TasmotaGlobal.mqtt_data + mlen, ResponseSize() - mlen, format, args);
  va_end(args);
  return len + mlen;
#endif
}

int ResponseAppendTimeFormat(uint32_t format)
{
  char time_str[TIMESZ];
  return ResponseAppend_P(ResponseGetTime(format, time_str));
}

int ResponseAppendTime(void)
{
  return ResponseAppendTimeFormat(Settings->flag2.time_format);
}

int ResponseAppendTHD(float f_temperature, float f_humidity)
{
  float dewpoint = CalcTempHumToDew(f_temperature, f_humidity);
  return ResponseAppend_P(PSTR("\"" D_JSON_TEMPERATURE "\":%*_f,\"" D_JSON_HUMIDITY "\":%*_f,\"" D_JSON_DEWPOINT "\":%*_f"),
                          Settings->flag2.temperature_resolution, &f_temperature,
                          Settings->flag2.humidity_resolution, &f_humidity,
                          Settings->flag2.temperature_resolution, &dewpoint);
}

int ResponseJsonEnd(void)
{
  return ResponseAppend_P(PSTR("}"));
}

int ResponseJsonEndEnd(void)
{
  return ResponseAppend_P(PSTR("}}"));
}

bool ResponseContains_P(const char* needle) {
/*
#ifdef MQTT_DATA_STRING
  return (strstr_P(TasmotaGlobal.mqtt_data.c_str(), needle) != nullptr);
#else
  return (strstr_P(TasmotaGlobal.mqtt_data, needle) != nullptr);
#endif
*/
  return (strstr_P(ResponseData(), needle) != nullptr);
}

/*********************************************************************************************\
 * GPIO Module and Template management
\*********************************************************************************************/

#ifdef ESP8266
uint16_t GpioConvert(uint8_t gpio) {
  if (gpio >= nitems(kGpioConvert)) {
    return AGPIO(GPIO_USER);
  }
  return pgm_read_word(kGpioConvert + gpio);
}

uint16_t Adc0Convert(uint8_t adc0) {
  if (adc0 > 7) {
    return AGPIO(GPIO_USER);
  }
  else if (0 == adc0) {
    return GPIO_NONE;
  }
  return AGPIO(GPIO_ADC_INPUT + adc0 -1);
}

void TemplateConvert(uint8_t template8[], uint16_t template16[]) {
  for (uint32_t i = 0; i < (sizeof(mytmplt) / 2) -2; i++) {
    template16[i] = GpioConvert(template8[i]);
  }
  template16[(sizeof(mytmplt) / 2) -2] = Adc0Convert(template8[sizeof(mytmplt8285) -1]);
}

void ConvertGpios(void) {
  if (Settings->gpio16_converted != 0xF5A0) {
    // Convert 8-bit user template
    TemplateConvert((uint8_t*)&Settings->ex_user_template8, (uint16_t*)&Settings->user_template);

    for (uint32_t i = 0; i < sizeof(Settings->ex_my_gp8.io); i++) {
      Settings->my_gp.io[i] = GpioConvert(Settings->ex_my_gp8.io[i]);
    }
    Settings->my_gp.io[(sizeof(myio) / 2) -1] = Adc0Convert(Settings->ex_my_adc0);
    Settings->gpio16_converted = 0xF5A0;
  }
}
#endif  // ESP8266

int IRAM_ATTR Pin(uint32_t gpio, uint32_t index = 0);
int IRAM_ATTR Pin(uint32_t gpio, uint32_t index) {
  uint16_t real_gpio = gpio << 5;
  uint16_t mask = 0xFFE0;
  if (index < GPIO_ANY) {
    real_gpio += index;
    mask = 0xFFFF;
  }
  for (uint32_t i = 0; i < nitems(TasmotaGlobal.gpio_pin); i++) {
    if ((TasmotaGlobal.gpio_pin[i] & mask) == real_gpio) {
      return i;              // Pin number configured for gpio
    }
  }
  return -1;                 // No pin used for gpio
}

bool PinUsed(uint32_t gpio, uint32_t index = 0);
bool PinUsed(uint32_t gpio, uint32_t index) {
  return (Pin(gpio, index) >= 0);
}

uint32_t GetPin(uint32_t lpin) {
  if (lpin < nitems(TasmotaGlobal.gpio_pin)) {
    return TasmotaGlobal.gpio_pin[lpin];
  } else {
    return GPIO_NONE;
  }
}

void SetPin(uint32_t lpin, uint32_t gpio) {
  TasmotaGlobal.gpio_pin[lpin] = gpio;
}

void DigitalWrite(uint32_t gpio_pin, uint32_t index, uint32_t state)
{
  if (PinUsed(gpio_pin, index)) {
    digitalWrite(Pin(gpio_pin, index), state &1);
  }
}

uint8_t ModuleNr(void)
{
  // 0    = User module (255)
  // 1 up = Template module 0 up
  return (USER_MODULE == Settings->module) ? 0 : Settings->module +1;
}

uint32_t ModuleTemplate(uint32_t module) {
  uint32_t i = 0;
  for (i = 0; i < sizeof(kModuleNiceList); i++) {
    if (module == pgm_read_byte(kModuleNiceList + i)) {
      break;
    }
  }
  if (i == sizeof(kModuleNiceList)) { i = 0; }
  return i;
}

bool ValidTemplateModule(uint32_t index)
{
  for (uint32_t i = 0; i < sizeof(kModuleNiceList); i++) {
    if (index == pgm_read_byte(kModuleNiceList + i)) {
      return true;
    }
  }
  return false;
}

bool ValidModule(uint32_t index)
{
  if (index == USER_MODULE) { return true; }
  return ValidTemplateModule(index);
}

bool ValidTemplate(const char *search) {
/*
  char template_name[strlen(SettingsText(SET_TEMPLATE_NAME)) +1];
  char search_name[strlen(search) +1];

  LowerCase(template_name, SettingsText(SET_TEMPLATE_NAME));
  LowerCase(search_name, search);

  return (strstr(template_name, search_name) != nullptr);
*/
  return StrCaseStr_P(SettingsText(SET_TEMPLATE_NAME), search);
}

String AnyModuleName(uint32_t index)
{
  if (USER_MODULE == index) {
    return String(SettingsText(SET_TEMPLATE_NAME));
  } else {
#ifdef ESP32
    index = ModuleTemplate(index);
#endif
    char name[TOPSZ];
    return String(GetTextIndexed(name, sizeof(name), index, kModuleNames));
  }
}

String ModuleName(void)
{
  return AnyModuleName(Settings->module);
}

#ifdef ESP8266
void GetInternalTemplate(void* ptr, uint32_t module, uint32_t option) {
  uint8_t module_template = pgm_read_byte(kModuleTemplateList + module);

//  AddLog(LOG_LEVEL_DEBUG, PSTR("DBG: Template %d, Option %d"), module_template, option);

  // template8 = GPIO 0,1,2,3,4,5,9,10,12,13,14,15,16,Adc
  uint8_t template8[sizeof(mytmplt8285)] = { GPIO_NONE };
  if (module_template < TMP_WEMOS) {
    memcpy_P(&template8, &kModules8266[module_template], 6);
    memcpy_P(&template8[8], &kModules8266[module_template].gp.io[6], 6);
  } else {
    memcpy_P(&template8, &kModules8285[module_template - TMP_WEMOS], sizeof(template8));
  }

//  AddLogBuffer(LOG_LEVEL_DEBUG, (uint8_t *)&template8, sizeof(mytmplt8285));

  // template16  = GPIO 0,1,2,3,4,5,9,10,12,13,14,15,16,Adc,Flg
  uint16_t template16[(sizeof(mytmplt) / 2)] = { GPIO_NONE };
  TemplateConvert(template8, template16);

  uint32_t index = 0;
  uint32_t size = sizeof(mycfgio);      // template16[module_template].gp
  switch (option) {
    case 2: {
      index = (sizeof(mytmplt) / 2) -1; // template16[module_template].flag
      size = 2;
      break;
    }
    case 3: {
      size = sizeof(mytmplt);           // template16[module_template]
      break;
    }
  }
  memcpy(ptr, &template16[index], size);

//  AddLog(LOG_LEVEL_DEBUG, PSTR("FNC: GetInternalTemplate option %d"), option);
//  AddLogBufferSize(LOG_LEVEL_DEBUG, (uint8_t *)ptr, size / 2, 2);
}
#endif  // ESP8266

#ifdef CONFIG_IDF_TARGET_ESP32
// Conversion table from gpio template to physical gpio
const uint8_t Esp32TemplateToPhy[MAX_USER_PINS] = { ESP32_TEMPLATE_TO_PHY };
#endif // CONFIG_IDF_TARGET_ESP32

void TemplateGpios(myio *gp)
{
  uint16_t *dest = (uint16_t *)gp;
  uint16_t src[nitems(Settings->user_template.gp.io)];

  memset(dest, GPIO_NONE, sizeof(myio));
  if (USER_MODULE == Settings->module) {
    memcpy(&src, &Settings->user_template.gp, sizeof(mycfgio));
  } else {
#ifdef ESP8266
    GetInternalTemplate(&src, Settings->module, 1);
#endif  // ESP8266
#ifdef ESP32
    memcpy_P(&src, &kModules[ModuleTemplate(Settings->module)].gp, sizeof(mycfgio));
#endif  // ESP32
  }
  // 11 85 00 85 85 00 00 00 15 38 85 00 00 81

//  AddLogBuffer(LOG_LEVEL_DEBUG, (uint8_t *)&src, sizeof(mycfgio));

  // Expand template to physical GPIO array, j=phy_GPIO, i=template_GPIO
  uint32_t j = 0;
  for (uint32_t i = 0; i < nitems(Settings->user_template.gp.io); i++) {
#if defined(ESP32) && CONFIG_IDF_TARGET_ESP32C3
    dest[i] = src[i];
#elif defined(CONFIG_IDF_TARGET_ESP32S2)
    if (22 == i) { j = 33; }    // skip 22-32
    dest[j] = src[i];
    j++;
#elif defined(CONFIG_IDF_TARGET_ESP32)
    dest[Esp32TemplateToPhy[i]] = src[i];
#else // ESP8266
    if (6 == i) { j = 9; }
    if (8 == i) { j = 12; }
    dest[j] = src[i];
    j++;
#endif
  }
  // 11 85 00 85 85 00 00 00 00 00 00 00 15 38 85 00 00 81

//  AddLogBuffer(LOG_LEVEL_DEBUG, (uint8_t *)gp, sizeof(myio));
}

gpio_flag ModuleFlag(void)
{
  gpio_flag flag;

  if (USER_MODULE == Settings->module) {
    flag = Settings->user_template.flag;
  } else {
#ifdef ESP8266
    GetInternalTemplate(&flag, Settings->module, 2);
#endif  // ESP8266
#ifdef ESP32
    memcpy_P(&flag, &kModules[ModuleTemplate(Settings->module)].flag, sizeof(gpio_flag));
#endif  // ESP32
  }

  return flag;
}

void ModuleDefault(uint32_t module)
{
  if (USER_MODULE == module) { module = WEMOS; }  // Generic
  Settings->user_template_base = module;

#ifdef ESP32
  module = ModuleTemplate(module);
#endif

  char name[TOPSZ];
  SettingsUpdateText(SET_TEMPLATE_NAME, GetTextIndexed(name, sizeof(name), module, kModuleNames));
#ifdef ESP8266
  GetInternalTemplate(&Settings->user_template, module, 3);
#endif  // ESP8266
#ifdef ESP32
  memcpy_P(&Settings->user_template, &kModules[module], sizeof(mytmplt));
#endif  // ESP32
}

void SetModuleType(void)
{
  TasmotaGlobal.module_type = (USER_MODULE == Settings->module) ? Settings->user_template_base : Settings->module;
}

bool FlashPin(uint32_t pin)
{
#if defined(ESP32) && CONFIG_IDF_TARGET_ESP32C3
  return (pin > 10) && (pin < 18);        // ESP32C3 has GPIOs 11-17 reserved for Flash
#elif defined(CONFIG_IDF_TARGET_ESP32S2)
  return (pin > 21) && (pin < 33);        // ESP32S2 skip 22-32
#elif defined(CONFIG_IDF_TARGET_ESP32)
  return (pin >= 28) && (pin <= 31);      // ESP21 skip 28-31
#else // ESP8266
  return (((pin > 5) && (pin < 9)) || (11 == pin));
#endif
}

bool RedPin(uint32_t pin) // pin may be dangerous to change, display in RED in template console
{
#if defined(ESP32) && CONFIG_IDF_TARGET_ESP32C3
  return false;     // no red pin on ESP32C3
#elif defined(CONFIG_IDF_TARGET_ESP32S2)
  return false;     // no red pin on ESP32S3
#elif defined(CONFIG_IDF_TARGET_ESP32)  // red pins are 6-11 for original ESP32, other models like PICO are not impacted if flash pins are condfigured
  // PICO can also have 16/17/18/23 not available
  return ((6<=pin) && (11>=pin)) || (16==pin) || (17==pin);  // TODO adapt depending on the exact type of ESP32
#else // ESP8266
  return (9==pin)||(10==pin);
#endif
}

uint32_t ValidPin(uint32_t pin, uint32_t gpio) {
  if (FlashPin(pin)) {
    return GPIO_NONE;    // Disable flash pins GPIO6, GPIO7, GPIO8 and GPIO11
  }

#if defined(CONFIG_IDF_TARGET_ESP32C3)
// ignore
#elif defined(CONFIG_IDF_TARGET_ESP32S2)
// ignore
#elif defined(CONFIG_IDF_TARGET_ESP32)
// ignore
#else // not ESP32C3 and not ESP32S2
  if ((WEMOS == Settings->module) && !Settings->flag3.user_esp8285_enable) {  // SetOption51 - Enable ESP8285 user GPIO's
    if ((9 == pin) || (10 == pin)) {
      return GPIO_NONE;  // Disable possible flash GPIO9 and GPIO10
    }
  }
#endif

  return gpio;
}

bool ValidGPIO(uint32_t pin, uint32_t gpio) {
#ifdef ESP8266
#ifdef USE_ADC_VCC
  if (ADC0_PIN == pin) { return false; }  // ADC0 = GPIO17
#endif
#endif
  return (GPIO_USER == ValidPin(pin, BGPIO(gpio)));  // Only allow GPIO_USER pins
}

bool ValidSpiPinUsed(uint32_t gpio) {
  // ESP8266: If SPI pin selected chk if it's not one of the three Hardware SPI pins (12..14)
  bool result = false;
  if (PinUsed(gpio)) {
    int pin = Pin(gpio);
    result = ((pin < 12) || (pin > 14));
  }
  return result;
}

bool JsonTemplate(char* dataBuf)
{
  // Old: {"NAME":"Shelly 2.5","GPIO":[56,0,17,0,21,83,0,0,6,82,5,22,156],"FLAG":2,"BASE":18}
  // New: {"NAME":"Shelly 2.5","GPIO":[320,0,32,0,224,193,0,0,640,192,608,225,3456,4736],"FLAG":0,"BASE":18}

//  AddLog(LOG_LEVEL_DEBUG, PSTR("TPL: |%s|"), dataBuf);

  if (strlen(dataBuf) < 9) { return false; }  // Workaround exception if empty JSON like {} - Needs checks

  JsonParser parser((char*) dataBuf);
  JsonParserObject root = parser.getRootObject();
  if (!root) { return false; }

  // All parameters are optional allowing for partial changes
  JsonParserToken val = root[PSTR(D_JSON_NAME)];
  if (val) {
    SettingsUpdateText(SET_TEMPLATE_NAME, val.getStr());
  }
  JsonParserArray arr = root[PSTR(D_JSON_GPIO)];
  if (arr) {
#ifdef ESP8266
    bool old_template = false;
    uint8_t template8[sizeof(mytmplt8285)] = { GPIO_NONE };
    if (13 == arr.size()) {  // Possible old template
      uint32_t gpio = 0;
      for (uint32_t i = 0; i < nitems(template8) -1; i++) {
        gpio = arr[i].getUInt();
        if (gpio > 255) {    // New templates might have values above 255
          break;
        }
        template8[i] = gpio;
      }
      old_template = (gpio < 256);
    }
    if (old_template) {

      AddLog(LOG_LEVEL_DEBUG, PSTR("TPL: Converting template ..."));

      val = root[PSTR(D_JSON_FLAG)];
      if (val) {
        template8[nitems(template8) -1] = val.getUInt() & 0x0F;
      }
      TemplateConvert(template8, Settings->user_template.gp.io);
      Settings->user_template.flag.data = 0;
    } else {
#endif
      for (uint32_t i = 0; i < nitems(Settings->user_template.gp.io); i++) {
        JsonParserToken val = arr[i];
        if (!val) { break; }
        uint16_t gpio = val.getUInt();
        if (gpio == (AGPIO(GPIO_NONE) +1)) {
          gpio = AGPIO(GPIO_USER);
        }
        Settings->user_template.gp.io[i] = gpio;
      }
      val = root[PSTR(D_JSON_FLAG)];
      if (val) {
        Settings->user_template.flag.data = val.getUInt();
      }
    }
#ifdef ESP8266
  }
#endif
  val = root[PSTR(D_JSON_BASE)];
  if (val) {
    uint32_t base = val.getUInt();
    if ((0 == base) || !ValidTemplateModule(base -1)) { base = 18; }
    Settings->user_template_base = base -1;  // Default WEMOS
  }

  val = root[PSTR(D_JSON_CMND)];
  if (val) {
    if ((USER_MODULE == Settings->module) || StrCaseStr_P(val.getStr(), PSTR(D_CMND_MODULE " 0"))) {  // Only execute if current module = USER_MODULE = this template
      char* backup_data = XdrvMailbox.data;
      XdrvMailbox.data = (char*)val.getStr();   // Backlog commands
      ReplaceChar(XdrvMailbox.data, '|', ';');  // Support '|' as command separator for JSON backwards compatibility
      uint32_t backup_data_len = XdrvMailbox.data_len;
      XdrvMailbox.data_len = 1;                 // Any data
      uint32_t backup_index = XdrvMailbox.index;
      XdrvMailbox.index = 0;                    // Backlog0 - no delay
      CmndBacklog();
      XdrvMailbox.index = backup_index;
      XdrvMailbox.data_len = backup_data_len;
      XdrvMailbox.data = backup_data;
    }
  }

//  AddLog(LOG_LEVEL_DEBUG, PSTR("TPL: Converted"));
//  AddLogBufferSize(LOG_LEVEL_DEBUG, (uint8_t*)&Settings->user_template, sizeof(Settings->user_template) / 2, 2);

  return true;
}

void TemplateJson(void)
{
//  AddLog(LOG_LEVEL_DEBUG, PSTR("TPL: Show"));
//  AddLogBufferSize(LOG_LEVEL_DEBUG, (uint8_t*)&Settings->user_template, sizeof(Settings->user_template) / 2, 2);

  Response_P(PSTR("{\"" D_JSON_NAME "\":\"%s\",\"" D_JSON_GPIO "\":["), SettingsText(SET_TEMPLATE_NAME));
  for (uint32_t i = 0; i < nitems(Settings->user_template.gp.io); i++) {
    uint16_t gpio = Settings->user_template.gp.io[i];
    if (gpio == AGPIO(GPIO_USER)) {
      gpio = AGPIO(GPIO_NONE) +1;
    }
    ResponseAppend_P(PSTR("%s%d"), (i>0)?",":"", gpio);
  }
  ResponseAppend_P(PSTR("],\"" D_JSON_FLAG "\":%d,\"" D_JSON_BASE "\":%d}"), Settings->user_template.flag, Settings->user_template_base +1);
}

#if ( defined(USE_SCRIPT) && defined(SUPPORT_MQTT_EVENT) ) || defined (USE_DT_VARS)

/*********************************************************************************************\
 * Parse json paylod with path
\*********************************************************************************************/
// parser object, source keys, delimiter, float result or NULL, string result or NULL, string size
// return 1 if numeric 2 if string, else 0 = not found
uint32_t JsonParsePath(JsonParserObject *jobj, const char *spath, char delim, float *nres, char *sres, uint32_t slen) {
  uint32_t res = 0;
  const char *cp = spath;
#ifdef DEBUG_JSON_PARSE_PATH
  AddLog(LOG_LEVEL_INFO, PSTR("JSON: parsing json key: %s from json: %s"), cp, jpath);
#endif
  JsonParserObject obj = *jobj;
  JsonParserObject lastobj = obj;
  char selem[32];
  uint8_t aindex = 0;
  String value = "";
  while (1) {
    // read next element
    for (uint32_t sp=0; sp<sizeof(selem)-1; sp++) {
      if (!*cp || *cp==delim) {
        selem[sp] = 0;
        cp++;
        break;
      }
      selem[sp] = *cp++;
    }
#ifdef DEBUG_JSON_PARSE_PATH
    AddLog(LOG_LEVEL_INFO, PSTR("JSON: cmp current key: %s"), selem);
#endif
    // check for array
    char *sp = strchr(selem,'[');
    if (sp) {
      *sp = 0;
      aindex = atoi(sp+1);
    }

    // now check element
    obj = obj[selem];
    if (!obj.isValid()) {
#ifdef DEBUG_JSON_PARSE_PATH
      AddLog(LOG_LEVEL_INFO, PSTR("JSON: obj invalid: %s"), selem);
#endif
      JsonParserToken tok = lastobj[selem];
      if (tok.isValid()) {
        if (tok.isArray()) {
          JsonParserArray array = JsonParserArray(tok);
          value = array[aindex].getStr();
          if (array.isNum()) {
            if (nres) *nres=tok.getFloat();
            res = 1;
          } else {
            res = 2;
          }
        } else {
          value = tok.getStr();
          if (tok.isNum()) {
            if (nres) *nres=tok.getFloat();
            res = 1;
          } else {
            res = 2;
          }
        }

      }
#ifdef DEBUG_JSON_PARSE_PATH
      AddLog(LOG_LEVEL_INFO, PSTR("JSON: token invalid: %s"), selem);
#endif
      break;
    }
    if (obj.isObject()) {
      lastobj = obj;
      continue;
    }
    if (!*cp) break;
  }
  if (sres) {
    strlcpy(sres,value.c_str(), slen);
  }
  return res;

}

#endif // USE_SCRIPT

/*********************************************************************************************\
 * Serial
\*********************************************************************************************/

String GetSerialConfig(uint8_t serial_config) {
  // Settings->serial_config layout
  // b000000xx - 5, 6, 7 or 8 data bits
  // b00000x00 - 1 or 2 stop bits
  // b000xx000 - None, Even or Odd parity

  const static char kParity[] PROGMEM = "NEOI";

  char config[4];
  config[0] = '5' + (serial_config & 0x3);
  config[1] = pgm_read_byte(&kParity[(serial_config >> 3) & 0x3]);
  config[2] = '1' + ((serial_config >> 2) & 0x1);
  config[3] = '\0';
  return String(config);
}

String GetSerialConfig(void) {
  return GetSerialConfig(Settings->serial_config);
}

int8_t ParseSerialConfig(const char *pstr)
{
  if (strlen(pstr) < 3)
    return -1;

  int8_t serial_config = (uint8_t)atoi(pstr);
  if (serial_config < 5 || serial_config > 8)
    return -1;
  serial_config -= 5;

  char parity = (pstr[1] & 0xdf);
  if ('E' == parity) {
    serial_config += 0x08;                         // Even parity
  }
  else if ('O' == parity) {
    serial_config += 0x10;                         // Odd parity
  }
  else if ('N' != parity) {
    return -1;
  }

  if ('2' == pstr[2]) {
    serial_config += 0x04;                         // Stop bits 2
  }
  else if ('1' != pstr[2]) {
    return -1;
  }

  return serial_config;
}

uint32_t ConvertSerialConfig(uint8_t serial_config) {
#ifdef ESP8266
<<<<<<< HEAD
SerConfu8 ConvertSerialConfig(uint8_t serial_config) {
  return (SerConfu8)pgm_read_byte(kTasmotaSerialConfig + serial_config);
}
#endif  // ESP8266
#ifdef ESP32
uint32_t ConvertSerialConfig(uint8_t serial_config) {
=======
  return (uint32_t)pgm_read_byte(kTasmotaSerialConfig + serial_config);
#elif defined(ESP32)
>>>>>>> 1e326460
  return (uint32_t)pgm_read_dword(kTasmotaSerialConfig + serial_config);
#else
  #error "platform not supported"
#endif
}
<<<<<<< HEAD
#endif  // ESP32
=======
>>>>>>> 1e326460

// workaround disabled 05.11.2021 solved with https://github.com/espressif/arduino-esp32/pull/5549
//#if defined(ESP32) && CONFIG_IDF_TARGET_ESP32C3
// temporary workaround, see https://github.com/espressif/arduino-esp32/issues/5287
//#include <driver/uart.h>
//uint32_t GetSerialBaudrate(void) {
//  uint32_t br;
//  uart_get_baudrate(0, &br);
//  return (br / 300) * 300;  // Fix ESP32 strange results like 115201
//}
//#else
uint32_t GetSerialBaudrate(void) {
  return (Serial.baudRate() / 300) * 300;  // Fix ESP32 strange results like 115201
}
//#endif

#ifdef ESP8266
void SetSerialSwap(void) {
  if ((15 == Pin(GPIO_TXD)) && (13 == Pin(GPIO_RXD))) {
    Serial.flush();
    Serial.swap();
    AddLog(LOG_LEVEL_DEBUG, PSTR(D_LOG_SERIAL "Serial pins swapped to alternate"));
  }
}
#endif

void SetSerialBegin(void) {
  TasmotaGlobal.baudrate = Settings->baudrate * 300;
  AddLog(LOG_LEVEL_INFO, PSTR(D_LOG_SERIAL "Set to %s %d bit/s"), GetSerialConfig().c_str(), TasmotaGlobal.baudrate);
  Serial.flush();
#ifdef ESP8266
  Serial.begin(TasmotaGlobal.baudrate, (SerialConfig)pgm_read_byte(kTasmotaSerialConfig + Settings->serial_config));
  SetSerialSwap();
#endif  // ESP8266
#ifdef ESP32
  delay(10);  // Allow time to cleanup queues - if not used hangs ESP32
  Serial.end();
  delay(10);  // Allow time to cleanup queues - if not used hangs ESP32
  uint32_t config = pgm_read_dword(kTasmotaSerialConfig + Settings->serial_config);
  Serial.begin(TasmotaGlobal.baudrate, config);
#endif  // ESP32
}

void SetSerialConfig(uint32_t serial_config) {
  if (serial_config > TS_SERIAL_8O2) {
    serial_config = TS_SERIAL_8N1;
  }
  if (serial_config != Settings->serial_config) {
    Settings->serial_config = serial_config;
    SetSerialBegin();
  }
}

void SetSerialBaudrate(uint32_t baudrate) {
  TasmotaGlobal.baudrate = baudrate;
  Settings->baudrate = TasmotaGlobal.baudrate / 300;
  if (GetSerialBaudrate() != TasmotaGlobal.baudrate) {
    SetSerialBegin();
  }
}

void SetSerial(uint32_t baudrate, uint32_t serial_config) {
  Settings->flag.mqtt_serial = 0;  // CMND_SERIALSEND and CMND_SERIALLOG
  Settings->serial_config = serial_config;
  TasmotaGlobal.baudrate = baudrate;
  Settings->baudrate = TasmotaGlobal.baudrate / 300;
  SetSeriallog(LOG_LEVEL_NONE);
  SetSerialBegin();
}

void ClaimSerial(void) {
  TasmotaGlobal.serial_local = true;
  AddLog(LOG_LEVEL_INFO, PSTR("SNS: Hardware Serial"));
  SetSeriallog(LOG_LEVEL_NONE);
  TasmotaGlobal.baudrate = GetSerialBaudrate();
  Settings->baudrate = TasmotaGlobal.baudrate / 300;
}

void SerialSendRaw(char *codes)
{
  char *p;
  char stemp[3];
  uint8_t code;

  int size = strlen(codes);

  while (size > 1) {
    strlcpy(stemp, codes, sizeof(stemp));
    code = strtol(stemp, &p, 16);
    Serial.write(code);
    size -= 2;
    codes += 2;
  }
}

// values is a comma-delimited string: e.g. "72,101,108,108,111,32,87,111,114,108,100,33,10"
void SerialSendDecimal(char *values)
{
  char *p;
  uint8_t code;
  for (char* str = strtok_r(values, ",", &p); str; str = strtok_r(nullptr, ",", &p)) {
    code = (uint8_t)atoi(str);
    Serial.write(code);
  }
}

/*********************************************************************************************\
 * Sleep aware time scheduler functions borrowed from ESPEasy
\*********************************************************************************************/

inline int32_t TimeDifference(uint32_t prev, uint32_t next)
{
  return ((int32_t) (next - prev));
}

int32_t TimePassedSince(uint32_t timestamp)
{
  // Compute the number of milliSeconds passed since timestamp given.
  // Note: value can be negative if the timestamp has not yet been reached.
  return TimeDifference(timestamp, millis());
}

bool TimeReached(uint32_t timer)
{
  // Check if a certain timeout has been reached.
  const long passed = TimePassedSince(timer);
  return (passed >= 0);
}

void SetNextTimeInterval(uint32_t& timer, const uint32_t step)
{
  timer += step;
  const long passed = TimePassedSince(timer);
  if (passed < 0) { return; }   // Event has not yet happened, which is fine.
  if (static_cast<unsigned long>(passed) > step) {
    // No need to keep running behind, start again.
    timer = millis() + step;
    return;
  }
  // Try to get in sync again.
  timer = millis() + (step - passed);
}

int32_t TimePassedSinceUsec(uint32_t timestamp)
{
  return TimeDifference(timestamp, micros());
}

bool TimeReachedUsec(uint32_t timer)
{
  // Check if a certain timeout has been reached.
  const long passed = TimePassedSinceUsec(timer);
  return (passed >= 0);
}

/*********************************************************************************************\
 * Basic I2C routines
\*********************************************************************************************/

#ifdef USE_I2C
const uint8_t I2C_RETRY_COUNTER = 3;

uint32_t i2c_active[4] = { 0 };
uint32_t i2c_buffer = 0;

bool I2cBegin(int sda, int scl, uint32_t frequency = 100000);
bool I2cBegin(int sda, int scl, uint32_t frequency) {
  bool result = true;
#ifdef ESP8266
  Wire.begin(sda, scl);
#endif
#ifdef ESP32
#if ESP_IDF_VERSION_MAJOR > 3  // Core 2.x uses a different I2C library
  static bool reinit = false;
  if (reinit) { Wire.end(); }
#endif  // ESP_IDF_VERSION_MAJOR > 3
  result = Wire.begin(sda, scl, frequency);
#if ESP_IDF_VERSION_MAJOR > 3  // Core 2.x uses a different I2C library
  reinit = result;
#endif  // ESP_IDF_VERSION_MAJOR > 3
#endif
//  AddLog(LOG_LEVEL_DEBUG, PSTR("I2C: Bus1 %d"), result);
  return result;
}

#ifdef ESP32
bool I2c2Begin(int sda, int scl, uint32_t frequency = 100000);
bool I2c2Begin(int sda, int scl, uint32_t frequency) {
  bool result = Wire1.begin(sda, scl, frequency);
//  AddLog(LOG_LEVEL_DEBUG, PSTR("I2C: Bus2 %d"), result);
  return result;
}

bool I2cValidRead(uint8_t addr, uint8_t reg, uint8_t size, uint32_t bus = 0);
bool I2cValidRead(uint8_t addr, uint8_t reg, uint8_t size, uint32_t bus)
#else
bool I2cValidRead(uint8_t addr, uint8_t reg, uint8_t size)
#endif
{
  uint8_t retry = I2C_RETRY_COUNTER;
  bool status = false;
#ifdef ESP32
  if (!TasmotaGlobal.i2c_enabled_2) { bus = 0; }
  TwoWire & myWire = (bus == 0) ? Wire : Wire1;
#else
  TwoWire & myWire = Wire;
#endif

  i2c_buffer = 0;
  while (!status && retry) {
    myWire.beginTransmission(addr);                       // start transmission to device
    myWire.write(reg);                                    // sends register address to read from
    if (0 == myWire.endTransmission(false)) {             // Try to become I2C Master, send data and collect bytes, keep master status for next request...
      myWire.requestFrom((int)addr, (int)size);           // send data n-bytes read
      if (myWire.available() == size) {
        for (uint32_t i = 0; i < size; i++) {
          i2c_buffer = i2c_buffer << 8 | myWire.read();   // receive DATA
        }
        status = true;
      }
    }
    retry--;
  }
  if (!retry) myWire.endTransmission();
  return status;
}

bool I2cValidRead8(uint8_t *data, uint8_t addr, uint8_t reg)
{
  bool status = I2cValidRead(addr, reg, 1);
  *data = (uint8_t)i2c_buffer;
  return status;
}

bool I2cValidRead16(uint16_t *data, uint8_t addr, uint8_t reg)
{
  bool status = I2cValidRead(addr, reg, 2);
  *data = (uint16_t)i2c_buffer;
  return status;
}

bool I2cValidReadS16(int16_t *data, uint8_t addr, uint8_t reg)
{
  bool status = I2cValidRead(addr, reg, 2);
  *data = (int16_t)i2c_buffer;
  return status;
}

bool I2cValidRead16LE(uint16_t *data, uint8_t addr, uint8_t reg)
{
  uint16_t ldata;
  bool status = I2cValidRead16(&ldata, addr, reg);
  *data = (ldata >> 8) | (ldata << 8);
  return status;
}

bool I2cValidReadS16_LE(int16_t *data, uint8_t addr, uint8_t reg)
{
  uint16_t ldata;
  bool status = I2cValidRead16LE(&ldata, addr, reg);
  *data = (int16_t)ldata;
  return status;
}

bool I2cValidRead24(int32_t *data, uint8_t addr, uint8_t reg)
{
  bool status = I2cValidRead(addr, reg, 3);
  *data = i2c_buffer;
  return status;
}

uint8_t I2cRead8(uint8_t addr, uint8_t reg)
{
  I2cValidRead(addr, reg, 1);
  return (uint8_t)i2c_buffer;
}

uint16_t I2cRead16(uint8_t addr, uint8_t reg)
{
  I2cValidRead(addr, reg, 2);
  return (uint16_t)i2c_buffer;
}

int16_t I2cReadS16(uint8_t addr, uint8_t reg)
{
  I2cValidRead(addr, reg, 2);
  return (int16_t)i2c_buffer;
}

uint16_t I2cRead16LE(uint8_t addr, uint8_t reg)
{
  I2cValidRead(addr, reg, 2);
  uint16_t temp = (uint16_t)i2c_buffer;
  return (temp >> 8) | (temp << 8);
}

int16_t I2cReadS16_LE(uint8_t addr, uint8_t reg)
{
  return (int16_t)I2cRead16LE(addr, reg);
}

int32_t I2cRead24(uint8_t addr, uint8_t reg)
{
  I2cValidRead(addr, reg, 3);
  return i2c_buffer;
}

#ifdef ESP32
bool I2cWrite(uint8_t addr, uint8_t reg, uint32_t val, uint8_t size, uint32_t bus = 0);
bool I2cWrite(uint8_t addr, uint8_t reg, uint32_t val, uint8_t size, uint32_t bus)
#else
bool I2cWrite(uint8_t addr, uint8_t reg, uint32_t val, uint8_t size)
#endif
{
  uint8_t x = I2C_RETRY_COUNTER;

#ifdef ESP32
  if (!TasmotaGlobal.i2c_enabled_2) { bus = 0; }
  TwoWire & myWire = (bus == 0) ? Wire : Wire1;
#else
  TwoWire & myWire = Wire;
#endif

  do {
    myWire.beginTransmission((uint8_t)addr);              // start transmission to device
    myWire.write(reg);                                    // sends register address to write to
    uint8_t bytes = size;
    while (bytes--) {
      myWire.write((val >> (8 * bytes)) & 0xFF);          // write data
    }
    x--;
  } while (myWire.endTransmission(true) != 0 && x != 0);  // end transmission
  return (x);
}

bool I2cWrite8(uint8_t addr, uint8_t reg, uint16_t val)
{
   return I2cWrite(addr, reg, val, 1);
}

bool I2cWrite16(uint8_t addr, uint8_t reg, uint16_t val)
{
   return I2cWrite(addr, reg, val, 2);
}

int8_t I2cReadBuffer(uint8_t addr, uint8_t reg, uint8_t *reg_data, uint16_t len)
{
  Wire.beginTransmission((uint8_t)addr);
  Wire.write((uint8_t)reg);
  Wire.endTransmission();
  if (len != Wire.requestFrom((uint8_t)addr, (uint8_t)len)) {
    return 1;
  }
  while (len--) {
    *reg_data = (uint8_t)Wire.read();
    reg_data++;
  }
  return 0;
}

int8_t I2cWriteBuffer(uint8_t addr, uint8_t reg, uint8_t *reg_data, uint16_t len)
{
  Wire.beginTransmission((uint8_t)addr);
  Wire.write((uint8_t)reg);
  while (len--) {
    Wire.write(*reg_data);
    reg_data++;
  }
  Wire.endTransmission();
  return 0;
}

void I2cScan(uint32_t bus = 0);
void I2cScan(uint32_t bus) {
  // Return error codes defined in twi.h and core_esp8266_si2c.c
  // I2C_OK                      0
  // I2C_SCL_HELD_LOW            1 = SCL held low by another device, no procedure available to recover
  // I2C_SCL_HELD_LOW_AFTER_READ 2 = I2C bus error. SCL held low beyond client clock stretch time
  // I2C_SDA_HELD_LOW            3 = I2C bus error. SDA line held low by client/another_master after n bits
  // I2C_SDA_HELD_LOW_AFTER_INIT 4 = line busy. SDA again held low by another device. 2nd master?

  uint8_t error = 0;
  uint8_t address = 0;
  uint8_t any = 0;

  Response_P(PSTR("{\"" D_CMND_I2CSCAN "\":\"" D_JSON_I2CSCAN_DEVICES_FOUND_AT));
  for (address = 1; address <= 127; address++) {
#ifdef ESP32
    if (!TasmotaGlobal.i2c_enabled_2) { bus = 0; }
    TwoWire & myWire = (bus == 0) ? Wire : Wire1;
#else
    TwoWire & myWire = Wire;
#endif
    myWire.beginTransmission(address);
    error = myWire.endTransmission();
    if (0 == error) {
      any = 1;
      ResponseAppend_P(PSTR(" 0x%02x"), address);
    }
    else if (error != 2) {  // Seems to happen anyway using this scan
      any = 2;
      Response_P(PSTR("{\"" D_CMND_I2CSCAN "\":\"Error %d at 0x%02x"), error, address);
      break;
    }
  }
  if (any) {
    ResponseAppend_P(PSTR("\"}"));
  }
  else {
    Response_P(PSTR("{\"" D_CMND_I2CSCAN "\":\"" D_JSON_I2CSCAN_NO_DEVICES_FOUND "\"}"));
  }
}

void I2cResetActive(uint32_t addr, uint32_t count = 1)
{
  addr &= 0x7F;         // Max I2C address is 127
  count &= 0x7F;        // Max 4 x 32 bits available
  while (count-- && (addr < 128)) {
    i2c_active[addr / 32] &= ~(1 << (addr % 32));
    addr++;
  }
//  AddLog(LOG_LEVEL_DEBUG, PSTR("I2C: Active %08X,%08X,%08X,%08X"), i2c_active[0], i2c_active[1], i2c_active[2], i2c_active[3]);
}

void I2cSetActive(uint32_t addr, uint32_t count = 1)
{
  addr &= 0x7F;         // Max I2C address is 127
  count &= 0x7F;        // Max 4 x 32 bits available
  while (count-- && (addr < 128)) {
    i2c_active[addr / 32] |= (1 << (addr % 32));
    addr++;
  }
//  AddLog(LOG_LEVEL_DEBUG, PSTR("I2C: Active %08X,%08X,%08X,%08X"), i2c_active[0], i2c_active[1], i2c_active[2], i2c_active[3]);
}

void I2cSetActiveFound(uint32_t addr, const char *types, uint32_t bus = 0);
void I2cSetActiveFound(uint32_t addr, const char *types, uint32_t bus)
{
  I2cSetActive(addr);
#ifdef ESP32
  if (0 == bus) {
    AddLog(LOG_LEVEL_INFO, S_LOG_I2C_FOUND_AT, types, addr);
  } else {
    AddLog(LOG_LEVEL_INFO, S_LOG_I2C_FOUND_AT_PORT, types, addr, bus);
  }
#else
  AddLog(LOG_LEVEL_INFO, S_LOG_I2C_FOUND_AT, types, addr);
#endif // ESP32
}

bool I2cActive(uint32_t addr)
{
  addr &= 0x7F;         // Max I2C address is 127
  if (i2c_active[addr / 32] & (1 << (addr % 32))) {
    return true;
  }
  return false;
}

#ifdef ESP32
bool I2cSetDevice(uint32_t addr, uint32_t bus = 0);
bool I2cSetDevice(uint32_t addr, uint32_t bus)
#else
bool I2cSetDevice(uint32_t addr)
#endif
{
#ifdef ESP32
  if (!TasmotaGlobal.i2c_enabled_2) { bus = 0; }
  TwoWire & myWire = (bus == 0) ? Wire : Wire1;
#else
  TwoWire & myWire = Wire;
#endif
  addr &= 0x7F;         // Max I2C address is 127
  if (I2cActive(addr)) {
    return false;       // If already active report as not present;
  }
  myWire.beginTransmission((uint8_t)addr);
  return (0 == myWire.endTransmission());
}
#endif  // USE_I2C

/*********************************************************************************************\
 * Syslog
 *
 * Example:
 *   AddLog(LOG_LEVEL_DEBUG, PSTR(D_LOG_LOG "Any value %d"), value);
 *
\*********************************************************************************************/

void SetSeriallog(uint32_t loglevel)
{
  Settings->seriallog_level = loglevel;
  TasmotaGlobal.seriallog_level = loglevel;
  TasmotaGlobal.seriallog_timer = 0;
}

void SetSyslog(uint32_t loglevel)
{
  Settings->syslog_level = loglevel;
  TasmotaGlobal.syslog_level = loglevel;
  TasmotaGlobal.syslog_timer = 0;
}

void SyslogAsync(bool refresh) {
  static IPAddress syslog_host_addr;      // Syslog host IP address
  static uint32_t syslog_host_hash = 0;   // Syslog host name hash
  static uint32_t index = 1;

  if (!TasmotaGlobal.syslog_level || TasmotaGlobal.global_state.network_down) { return; }
  if (refresh && !NeedLogRefresh(TasmotaGlobal.syslog_level, index)) { return; }

  char* line;
  size_t len;
  while (GetLog(TasmotaGlobal.syslog_level, &index, &line, &len)) {
    // 00:00:02.096 HTP: Web server active on wemos5 with IP address 192.168.2.172
    //              HTP: Web server active on wemos5 with IP address 192.168.2.172
    uint32_t mxtime = strchr(line, ' ') - line +1;  // Remove mxtime
    if (mxtime > 0) {
      uint32_t current_hash = GetHash(SettingsText(SET_SYSLOG_HOST), strlen(SettingsText(SET_SYSLOG_HOST)));
      if (syslog_host_hash != current_hash) {
        IPAddress temp_syslog_host_addr;
        int ok = WiFi.hostByName(SettingsText(SET_SYSLOG_HOST), temp_syslog_host_addr);  // If sleep enabled this might result in exception so try to do it once using hash
        if (!ok || (0xFFFFFFFF == (uint32_t)temp_syslog_host_addr)) { // 255.255.255.255 is assumed a DNS problem
          TasmotaGlobal.syslog_level = 0;
          TasmotaGlobal.syslog_timer = SYSLOG_TIMER;
          AddLog(LOG_LEVEL_INFO, PSTR(D_LOG_APPLICATION "Loghost DNS resolve failed (%s). " D_RETRY_IN " %d " D_UNIT_SECOND), SettingsText(SET_SYSLOG_HOST), SYSLOG_TIMER);
          return;
        }
        syslog_host_hash = current_hash;
        syslog_host_addr = temp_syslog_host_addr;
      }
      if (!PortUdp.beginPacket(syslog_host_addr, Settings->syslog_port)) {
        TasmotaGlobal.syslog_level = 0;
        TasmotaGlobal.syslog_timer = SYSLOG_TIMER;
        AddLog(LOG_LEVEL_INFO, PSTR(D_LOG_APPLICATION D_SYSLOG_HOST_NOT_FOUND ". " D_RETRY_IN " %d " D_UNIT_SECOND), SYSLOG_TIMER);
        return;
      }

      char header[64];
      snprintf_P(header, sizeof(header), PSTR("%s ESP-"), NetworkHostname());
      char* line_start = line +mxtime;
#ifdef ESP8266
      // Packets over 1460 bytes are not send
      uint32_t line_len;
      int32_t log_len = len -mxtime -1;
      while (log_len > 0) {
        PortUdp.write(header);
        line_len = (log_len > 1460) ? 1460 : log_len;
        PortUdp.write((uint8_t*)line_start, line_len);
        PortUdp.endPacket();
        log_len -= 1460;
        line_start += 1460;
      }
#else
      PortUdp.write(header);
      PortUdp.write((uint8_t*)line_start, len -mxtime -1);
      PortUdp.endPacket();
#endif

      delay(1);                          // Add time for UDP handling (#5512)
    }
  }
}

bool NeedLogRefresh(uint32_t req_loglevel, uint32_t index) {
  if (!TasmotaGlobal.log_buffer) { return false; }  // Leave now if there is no buffer available

#ifdef ESP32
  // this takes the mutex, and will be release when the class is destroyed -
  // i.e. when the functon leaves  You CAN call mutex.give() to leave early.
  TasAutoMutex mutex((SemaphoreHandle_t *)&TasmotaGlobal.log_buffer_mutex);
#endif  // ESP32

  // Skip initial buffer fill
  if (strlen(TasmotaGlobal.log_buffer) < LOG_BUFFER_SIZE / 2) { return false; }

  char* line;
  size_t len;
  if (!GetLog(req_loglevel, &index, &line, &len)) { return false; }
  return ((line - TasmotaGlobal.log_buffer) < LOG_BUFFER_SIZE / 4);
}

bool GetLog(uint32_t req_loglevel, uint32_t* index_p, char** entry_pp, size_t* len_p) {
  if (!TasmotaGlobal.log_buffer) { return false; }  // Leave now if there is no buffer available
  if (TasmotaGlobal.uptime < 3) { return false; }   // Allow time to setup correct log level

  uint32_t index = *index_p;
  if (!req_loglevel || (index == TasmotaGlobal.log_buffer_pointer)) { return false; }

#ifdef ESP32
  // this takes the mutex, and will be release when the class is destroyed -
  // i.e. when the functon leaves  You CAN call mutex.give() to leave early.
  TasAutoMutex mutex((SemaphoreHandle_t *)&TasmotaGlobal.log_buffer_mutex);
#endif  // ESP32

  if (!index) {                            // Dump all
    index = TasmotaGlobal.log_buffer[0];
  }

  do {
    size_t len = 0;
    uint32_t loglevel = 0;
    char* entry_p = TasmotaGlobal.log_buffer;
    do {
      uint32_t cur_idx = *entry_p;
      entry_p++;
      size_t tmp = strchrspn(entry_p, '\1');
      tmp++;                               // Skip terminating '\1'
      if (cur_idx == index) {              // Found the requested entry
        loglevel = *entry_p - '0';
        entry_p++;                         // Skip loglevel
        len = tmp -1;
        break;
      }
      entry_p += tmp;
    } while (entry_p < TasmotaGlobal.log_buffer + LOG_BUFFER_SIZE && *entry_p != '\0');
    index++;
    if (index > 255) { index = 1; }        // Skip 0 as it is not allowed
    *index_p = index;
    if ((len > 0) &&
        (loglevel <= req_loglevel) &&
        (TasmotaGlobal.masterlog_level <= req_loglevel)) {
      *entry_pp = entry_p;
      *len_p = len;
      return true;
    }
    delay(0);
  } while (index != TasmotaGlobal.log_buffer_pointer);
  return false;
}

void AddLogData(uint32_t loglevel, const char* log_data, const char* log_data_payload = nullptr, const char* log_data_retained = nullptr) {
  if (!TasmotaGlobal.enable_logging) { return; }
  // Store log_data in buffer
  // To lower heap usage log_data_payload may contain the payload data from MqttPublishPayload()
  //  and log_data_retained may contain optional retained message from MqttPublishPayload()
#ifdef ESP32
  // this takes the mutex, and will be release when the class is destroyed -
  // i.e. when the functon leaves  You CAN call mutex.give() to leave early.
  TasAutoMutex mutex((SemaphoreHandle_t *)&TasmotaGlobal.log_buffer_mutex);
#endif  // ESP32

  char mxtime[21];  // "13:45:21.999-123/12 "
  snprintf_P(mxtime, sizeof(mxtime), PSTR("%02d" D_HOUR_MINUTE_SEPARATOR "%02d" D_MINUTE_SECOND_SEPARATOR "%02d.%03d"),
    RtcTime.hour, RtcTime.minute, RtcTime.second, RtcMillis());
  if (Settings->flag5.show_heap_with_timestamp) {
#ifdef ESP8266
    snprintf_P(mxtime, sizeof(mxtime), PSTR("%s-%03d"),
      mxtime, ESP_getFreeHeap1024());
#else
    snprintf_P(mxtime, sizeof(mxtime), PSTR("%s-%03d/%02d"),
      mxtime, ESP_getFreeHeap1024(), ESP_getHeapFragmentation());
#endif
  }
  strcat(mxtime, " ");

  char empty[2] = { 0 };
  if (!log_data_payload) { log_data_payload = empty; }
  if (!log_data_retained) { log_data_retained = empty; }

  if ((loglevel <= TasmotaGlobal.seriallog_level) &&
      (TasmotaGlobal.masterlog_level <= TasmotaGlobal.seriallog_level)) {
    Serial.printf("%s%s%s%s\r\n", mxtime, log_data, log_data_payload, log_data_retained);
  }

  if (!TasmotaGlobal.log_buffer) { return; }  // Leave now if there is no buffer available

  uint32_t highest_loglevel = Settings->weblog_level;
  if (Settings->mqttlog_level > highest_loglevel) { highest_loglevel = Settings->mqttlog_level; }
  if (TasmotaGlobal.syslog_level > highest_loglevel) { highest_loglevel = TasmotaGlobal.syslog_level; }
  if (TasmotaGlobal.templog_level > highest_loglevel) { highest_loglevel = TasmotaGlobal.templog_level; }
  if (TasmotaGlobal.uptime < 3) { highest_loglevel = LOG_LEVEL_DEBUG_MORE; }  // Log all before setup correct log level

  if ((loglevel <= highest_loglevel) &&    // Log only when needed
      (TasmotaGlobal.masterlog_level <= highest_loglevel)) {
    // Delimited, zero-terminated buffer of log lines.
    // Each entry has this format: [index][loglevel][log data]['\1']

    // Truncate log messages longer than MAX_LOGSZ which is the log buffer size minus 64 spare
    uint32_t log_data_len = strlen(log_data) + strlen(log_data_payload) + strlen(log_data_retained);
    char too_long[TOPSZ];
    if (log_data_len > MAX_LOGSZ) {
      snprintf_P(too_long, sizeof(too_long) - 20, PSTR("%s%s"), log_data, log_data_payload);   // 20 = strlen("... 123456 truncated")
      snprintf_P(too_long, sizeof(too_long), PSTR("%s... %d truncated"), too_long, log_data_len);
      log_data = too_long;
      log_data_payload = empty;
      log_data_retained = empty;
    }

    TasmotaGlobal.log_buffer_pointer &= 0xFF;
    if (!TasmotaGlobal.log_buffer_pointer) {
      TasmotaGlobal.log_buffer_pointer++;  // Index 0 is not allowed as it is the end of char string
    }
    while (TasmotaGlobal.log_buffer_pointer == TasmotaGlobal.log_buffer[0] ||  // If log already holds the next index, remove it
           strlen(TasmotaGlobal.log_buffer) + strlen(log_data) + strlen(log_data_payload) + strlen(log_data_retained) + strlen(mxtime) + 4 > LOG_BUFFER_SIZE)  // 4 = log_buffer_pointer + '\1' + '\0'
    {
      char* it = TasmotaGlobal.log_buffer;
      it++;                                // Skip log_buffer_pointer
      it += strchrspn(it, '\1');           // Skip log line
      it++;                                // Skip delimiting "\1"
      memmove(TasmotaGlobal.log_buffer, it, LOG_BUFFER_SIZE -(it-TasmotaGlobal.log_buffer));  // Move buffer forward to remove oldest log line
    }
    snprintf_P(TasmotaGlobal.log_buffer, LOG_BUFFER_SIZE, PSTR("%s%c%c%s%s%s%s\1"),
      TasmotaGlobal.log_buffer, TasmotaGlobal.log_buffer_pointer++, '0'+loglevel, mxtime, log_data, log_data_payload, log_data_retained);
    TasmotaGlobal.log_buffer_pointer &= 0xFF;
    if (!TasmotaGlobal.log_buffer_pointer) {
      TasmotaGlobal.log_buffer_pointer++;  // Index 0 is not allowed as it is the end of char string
    }
  }
}

void AddLog(uint32_t loglevel, PGM_P formatP, ...) {
  uint32_t highest_loglevel = TasmotaGlobal.seriallog_level;
  if (Settings->weblog_level > highest_loglevel) { highest_loglevel = Settings->weblog_level; }
  if (Settings->mqttlog_level > highest_loglevel) { highest_loglevel = Settings->mqttlog_level; }
  if (TasmotaGlobal.syslog_level > highest_loglevel) { highest_loglevel = TasmotaGlobal.syslog_level; }
  if (TasmotaGlobal.templog_level > highest_loglevel) { highest_loglevel = TasmotaGlobal.templog_level; }
  if (TasmotaGlobal.uptime < 3) { highest_loglevel = LOG_LEVEL_DEBUG_MORE; }  // Log all before setup correct log level

  // If no logging is requested then do not access heap to fight fragmentation
  if ((loglevel <= highest_loglevel) && (TasmotaGlobal.masterlog_level <= highest_loglevel)) {
    va_list arg;
    va_start(arg, formatP);
    char* log_data = ext_vsnprintf_malloc_P(formatP, arg);
    va_end(arg);
    if (log_data == nullptr) { return; }

    AddLogData(loglevel, log_data);
    free(log_data);
  }
}

void AddLogBuffer(uint32_t loglevel, uint8_t *buffer, uint32_t count)
{
  char hex_char[(count * 3) + 2];
  AddLog(loglevel, PSTR("DMP: %s"), ToHex_P(buffer, count, hex_char, sizeof(hex_char), ' '));
}

void AddLogSerial(uint32_t loglevel)
{
  AddLogBuffer(loglevel, (uint8_t*)TasmotaGlobal.serial_in_buffer, TasmotaGlobal.serial_in_byte_counter);
}

void AddLogMissed(const char *sensor, uint32_t misses)
{
  AddLog(LOG_LEVEL_DEBUG, PSTR("SNS: %s missed %d"), sensor, SENSOR_MAX_MISS - misses);
}

void AddLogBufferSize(uint32_t loglevel, uint8_t *buffer, uint32_t count, uint32_t size) {
  char log_data[4 + (count * size * 3)];

  snprintf_P(log_data, sizeof(log_data), PSTR("DMP:"));
  for (uint32_t i = 0; i < count; i++) {
    if (1 == size) {  // uint8_t
      snprintf_P(log_data, sizeof(log_data), PSTR("%s %02X"), log_data, *(buffer));
    } else {          // uint16_t
      snprintf_P(log_data, sizeof(log_data), PSTR("%s %02X%02X"), log_data, *(buffer +1), *(buffer));
    }
    buffer += size;
  }
  AddLogData(loglevel, log_data);
}

void AddLogSpi(bool hardware, uint32_t clk, uint32_t mosi, uint32_t miso) {
  // Needs optimization
  uint32_t enabled = (hardware) ? TasmotaGlobal.spi_enabled : TasmotaGlobal.soft_spi_enabled;
  switch(enabled) {
    case SPI_MOSI:
      AddLog(LOG_LEVEL_INFO, PSTR("SPI: %s using GPIO%02d(CLK) and GPIO%02d(MOSI)"),
        (hardware) ? PSTR("Hardware") : PSTR("Software"), clk, mosi);
      break;
    case SPI_MISO:
      AddLog(LOG_LEVEL_INFO, PSTR("SPI: %s using GPIO%02d(CLK) and GPIO%02d(MISO)"),
        (hardware) ? PSTR("Hardware") : PSTR("Software"), clk, miso);
      break;
    case SPI_MOSI_MISO:
      AddLog(LOG_LEVEL_INFO, PSTR("SPI: %s using GPIO%02d(CLK), GPIO%02d(MOSI) and GPIO%02d(MISO)"),
        (hardware) ? PSTR("Hardware") : PSTR("Software"), clk, mosi, miso);
      break;
  }
}

/*********************************************************************************************\
 * Uncompress static PROGMEM strings
\*********************************************************************************************/

#ifdef USE_UNISHOX_COMPRESSION

#include <unishox.h>

Unishox compressor;

// New variant where you provide the String object yourself
int32_t DecompressNoAlloc(const char * compressed, size_t uncompressed_size, String & content) {
  uncompressed_size += 2;    // take a security margin

  // We use a nasty trick here. To avoid allocating twice the buffer,
  // we first extend the buffer of the String object to the target size (maybe overshooting by 7 bytes)
  // then we decompress in this buffer,
  // and finally assign the raw string to the String, which happens to work: String uses memmove(), so overlapping works
  content.reserve(uncompressed_size);
  char * buffer = content.begin();

  int32_t len = compressor.unishox_decompress(compressed, strlen_P(compressed), buffer, uncompressed_size);
  if (len > 0) {
    buffer[len] = 0;    // terminate string with NULL
    content = buffer;         // copy in place
  }
  return len;
}

String Decompress(const char * compressed, size_t uncompressed_size) {
  String content("");
  DecompressNoAlloc(compressed, uncompressed_size, content);
  return content;
}

#endif // USE_UNISHOX_COMPRESSION<|MERGE_RESOLUTION|>--- conflicted
+++ resolved
@@ -1842,26 +1842,13 @@
 
 uint32_t ConvertSerialConfig(uint8_t serial_config) {
 #ifdef ESP8266
-<<<<<<< HEAD
-SerConfu8 ConvertSerialConfig(uint8_t serial_config) {
-  return (SerConfu8)pgm_read_byte(kTasmotaSerialConfig + serial_config);
-}
-#endif  // ESP8266
-#ifdef ESP32
-uint32_t ConvertSerialConfig(uint8_t serial_config) {
-=======
   return (uint32_t)pgm_read_byte(kTasmotaSerialConfig + serial_config);
 #elif defined(ESP32)
->>>>>>> 1e326460
   return (uint32_t)pgm_read_dword(kTasmotaSerialConfig + serial_config);
 #else
   #error "platform not supported"
 #endif
 }
-<<<<<<< HEAD
-#endif  // ESP32
-=======
->>>>>>> 1e326460
 
 // workaround disabled 05.11.2021 solved with https://github.com/espressif/arduino-esp32/pull/5549
 //#if defined(ESP32) && CONFIG_IDF_TARGET_ESP32C3
